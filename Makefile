--- conflicted
+++ resolved
@@ -2,11 +2,7 @@
 VERSION = 6
 PATCHLEVEL = 12
 SUBLEVEL = 0
-<<<<<<< HEAD
-EXTRAVERSION = -rc4
-=======
 EXTRAVERSION = -rc6
->>>>>>> e8a05819
 NAME = Baby Opossum Posse
 
 # *DOCUMENTATION*
