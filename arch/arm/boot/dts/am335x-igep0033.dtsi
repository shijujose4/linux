/*
 * am335x-igep0033.dtsi - Device Tree file for IGEP COM AQUILA AM335x
 *
 * Copyright (C) 2013 ISEE 2007 SL - http://www.isee.biz
 *
 * This program is free software; you can redistribute it and/or modify
 * it under the terms of the GNU General Public License version 2 as
 * published by the Free Software Foundation.
 */

/dts-v1/;

#include "am33xx.dtsi"

/ {
	cpus {
		cpu@0 {
			cpu0-supply = <&vdd1_reg>;
		};
	};

	memory {
		device_type = "memory";
		reg = <0x80000000 0x10000000>; /* 256 MB */
	};

	leds {
		pinctrl-names = "default";
		pinctrl-0 = <&leds_pins>;

		compatible = "gpio-leds";

		led@0 {
			label = "com:green:user";
			gpios = <&gpio1 23 GPIO_ACTIVE_HIGH>;
			default-state = "on";
		};
	};

	vbat: fixedregulator@0 {
		compatible = "regulator-fixed";
		regulator-name = "vbat";
		regulator-min-microvolt = <5000000>;
		regulator-max-microvolt = <5000000>;
		regulator-boot-on;
	};

	vmmc: fixedregulator@0 {
		compatible = "regulator-fixed";
		regulator-name = "vmmc";
		regulator-min-microvolt = <3300000>;
		regulator-max-microvolt = <3300000>;
	};
};

&am33xx_pinmux {
	i2c0_pins: pinmux_i2c0_pins {
		pinctrl-single,pins = <
			0x188 (PIN_INPUT_PULLUP | MUX_MODE0)	/* i2c0_sda.i2c0_sda */
			0x18c (PIN_INPUT_PULLUP | MUX_MODE0)	/* i2c0_scl.i2c0_scl */
		>;
	};

	nandflash_pins: pinmux_nandflash_pins {
		pinctrl-single,pins = <
			0x0 (PIN_INPUT_PULLUP | MUX_MODE0)	/* gpmc_ad0.gpmc_ad0 */
			0x4 (PIN_INPUT_PULLUP | MUX_MODE0)	/* gpmc_ad1.gpmc_ad1 */
			0x8 (PIN_INPUT_PULLUP | MUX_MODE0)	/* gpmc_ad2.gpmc_ad2 */
			0xc (PIN_INPUT_PULLUP | MUX_MODE0)	/* gpmc_ad3.gpmc_ad3 */
			0x10 (PIN_INPUT_PULLUP | MUX_MODE0)	/* gpmc_ad4.gpmc_ad4 */
			0x14 (PIN_INPUT_PULLUP | MUX_MODE0)	/* gpmc_ad5.gpmc_ad5 */
			0x18 (PIN_INPUT_PULLUP | MUX_MODE0)	/* gpmc_ad6.gpmc_ad6 */
			0x1c (PIN_INPUT_PULLUP | MUX_MODE0)	/* gpmc_ad7.gpmc_ad7 */
			0x70 (PIN_INPUT_PULLUP | MUX_MODE0)	/* gpmc_wait0.gpmc_wait0 */
			0x74 (PIN_INPUT_PULLUP | MUX_MODE7)	/* gpmc_wpn.gpio0_30 */
			0x7c (PIN_OUTPUT | MUX_MODE0)		/* gpmc_csn0.gpmc_csn0 */
			0x90 (PIN_OUTPUT | MUX_MODE0)		/* gpmc_advn_ale.gpmc_advn_ale */
			0x94 (PIN_OUTPUT | MUX_MODE0)		/* gpmc_oen_ren.gpmc_oen_ren */
			0x98 (PIN_OUTPUT | MUX_MODE0)		/* gpmc_wen.gpmc_wen */
			0x9c (PIN_OUTPUT | MUX_MODE0)		/* gpmc_be0n_cle.gpmc_be0n_cle */
		>;
	};

	uart0_pins: pinmux_uart0_pins {
		pinctrl-single,pins = <
			0x170 (PIN_INPUT_PULLUP | MUX_MODE0)	/* uart0_rxd.uart0_rxd */
			0x174 (PIN_OUTPUT_PULLDOWN | MUX_MODE0)	/* uart0_txd.uart0_txd */
		>;
	};

	leds_pins: pinmux_leds_pins {
		pinctrl-single,pins = <
			0x5c (PIN_OUTPUT_PULLDOWN | MUX_MODE7)	/* gpmc_a7.gpio1_23 */
		>;
	};
};

&mac {
	status = "okay";
};

&davinci_mdio {
	status = "okay";
};

&cpsw_emac0 {
	phy_id = <&davinci_mdio>, <0>;
};

&cpsw_emac1 {
	phy_id = <&davinci_mdio>, <1>;
};

&elm {
	status = "okay";
};

&gpmc {
	status = "okay";
	pinctrl-names = "default";
	pinctrl-0 = <&nandflash_pins>;

	ranges = <0 0 0x08000000 0x10000000>;	/* CS0: NAND */

	nand@0,0 {
		reg = <0 0 0>; /* CS0, offset 0 */
		nand-bus-width = <8>;
		ti,nand-ecc-opt = "bch8";
		gpmc,device-width = <1>;
		gpmc,sync-clk-ps = <0>;
		gpmc,cs-on-ns = <0>;
		gpmc,cs-rd-off-ns = <44>;
		gpmc,cs-wr-off-ns = <44>;
		gpmc,adv-on-ns = <6>;
		gpmc,adv-rd-off-ns = <34>;
		gpmc,adv-wr-off-ns = <44>;
		gpmc,we-on-ns = <0>;
		gpmc,we-off-ns = <40>;
		gpmc,oe-on-ns = <0>;
		gpmc,oe-off-ns = <54>;
		gpmc,access-ns = <64>;
		gpmc,rd-cycle-ns = <82>;
		gpmc,wr-cycle-ns = <82>;
		gpmc,wait-on-read = "true";
		gpmc,wait-on-write = "true";
		gpmc,bus-turnaround-ns = <0>;
		gpmc,cycle2cycle-delay-ns = <0>;
		gpmc,clk-activation-ns = <0>;
		gpmc,wait-monitoring-ns = <0>;
		gpmc,wr-access-ns = <40>;
		gpmc,wr-data-mux-bus-ns = <0>;

		#address-cells = <1>;
		#size-cells = <1>;
		elm_id = <&elm>;

		/* MTD partition table */
		partition@0 {
			label = "SPL";
			reg = <0x00000000 0x000080000>;
		};

		partition@1 {
			label = "U-boot";
			reg = <0x00080000 0x001e0000>;
		};

		partition@2 {
			label = "U-Boot Env";
			reg = <0x00260000 0x00020000>;
		};

		partition@3 {
			label = "Kernel";
			reg = <0x00280000 0x00500000>;
		};

		partition@4 {
			label = "File System";
			reg = <0x00780000 0x007880000>;
		};
	};
};

&i2c0 {
	status = "okay";
	pinctrl-names = "default";
	pinctrl-0 = <&i2c0_pins>;

	clock-frequency = <400000>;

	tps: tps@2d {
		reg = <0x2d>;
	};
};

&mmc1 {
	status = "okay";
	vmmc-supply = <&vmmc>;
	bus-width = <4>;
};

&uart0 {
	status = "okay";
	pinctrl-names = "default";
	pinctrl-0 = <&uart0_pins>;
};

&usb {
	status = "okay";
};

<<<<<<< HEAD
	control@44e10620 {
		status = "okay";
	};
=======
&usb_ctrl_mod {
	status = "okay";
};
>>>>>>> 1a5700bc

&usb0_phy {
	status = "okay";
};

&usb1_phy {
	status = "okay";
};

&usb0 {
	status = "okay";
};

&usb1 {
	status = "okay";
	dr_mode = "host";
};

<<<<<<< HEAD
	dma-controller@47402000  {
		status = "okay";
	};
=======
&cppi41dma  {
	status = "okay";
>>>>>>> 1a5700bc
};

#include "tps65910.dtsi"

&tps {
	vcc1-supply = <&vbat>;
	vcc2-supply = <&vbat>;
	vcc3-supply = <&vbat>;
	vcc4-supply = <&vbat>;
	vcc5-supply = <&vbat>;
	vcc6-supply = <&vbat>;
	vcc7-supply = <&vbat>;
	vccio-supply = <&vbat>;

	regulators {
		vrtc_reg: regulator@0 {
			regulator-always-on;
		};

		vio_reg: regulator@1 {
			regulator-always-on;
		};

		vdd1_reg: regulator@2 {
			/* VDD_MPU voltage limits 0.95V - 1.26V with +/-4% tolerance */
			regulator-name = "vdd_mpu";
			regulator-min-microvolt = <912500>;
			regulator-max-microvolt = <1312500>;
			regulator-boot-on;
			regulator-always-on;
		};

		vdd2_reg: regulator@3 {
			/* VDD_CORE voltage limits 0.95V - 1.1V with +/-4% tolerance */
			regulator-name = "vdd_core";
			regulator-min-microvolt = <912500>;
			regulator-max-microvolt = <1150000>;
			regulator-boot-on;
			regulator-always-on;
		};

		vdd3_reg: regulator@4 {
			regulator-always-on;
		};

		vdig1_reg: regulator@5 {
			regulator-always-on;
		};

		vdig2_reg: regulator@6 {
			regulator-always-on;
		};

		vpll_reg: regulator@7 {
			regulator-always-on;
		};

		vdac_reg: regulator@8 {
			regulator-always-on;
		};

		vaux1_reg: regulator@9 {
			regulator-always-on;
		};

		vaux2_reg: regulator@10 {
			regulator-always-on;
		};

		vaux33_reg: regulator@11 {
			regulator-always-on;
		};

		vmmc_reg: regulator@12 {
			regulator-always-on;
		};
	};
};
<|MERGE_RESOLUTION|>--- conflicted
+++ resolved
@@ -210,15 +210,9 @@
 	status = "okay";
 };
 
-<<<<<<< HEAD
-	control@44e10620 {
-		status = "okay";
-	};
-=======
 &usb_ctrl_mod {
 	status = "okay";
 };
->>>>>>> 1a5700bc
 
 &usb0_phy {
 	status = "okay";
@@ -237,14 +231,8 @@
 	dr_mode = "host";
 };
 
-<<<<<<< HEAD
-	dma-controller@47402000  {
-		status = "okay";
-	};
-=======
 &cppi41dma  {
 	status = "okay";
->>>>>>> 1a5700bc
 };
 
 #include "tps65910.dtsi"
