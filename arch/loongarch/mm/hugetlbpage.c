// SPDX-License-Identifier: GPL-2.0
/*
 * Copyright (C) 2020-2022 Loongson Technology Corporation Limited
 */

#include <linux/fs.h>
#include <linux/mm.h>
#include <linux/hugetlb.h>
#include <linux/pagemap.h>
#include <linux/err.h>
#include <linux/sysctl.h>
#include <asm/mman.h>
#include <asm/tlb.h>
#include <asm/tlbflush.h>

pte_t *huge_pte_alloc(struct mm_struct *mm, struct vm_area_struct *vma,
		      unsigned long addr, unsigned long sz)
{
	pgd_t *pgd;
	p4d_t *p4d;
	pud_t *pud;
	pte_t *pte = NULL;

	pgd = pgd_offset(mm, addr);
	p4d = p4d_alloc(mm, pgd, addr);
	pud = pud_alloc(mm, p4d, addr);
	if (pud)
		pte = (pte_t *)pmd_alloc(mm, pud, addr);

	return pte;
}

pte_t *huge_pte_offset(struct mm_struct *mm, unsigned long addr,
		       unsigned long sz)
{
	pgd_t *pgd;
	p4d_t *p4d;
	pud_t *pud;
	pmd_t *pmd = NULL;

	pgd = pgd_offset(mm, addr);
	if (pgd_present(*pgd)) {
		p4d = p4d_offset(pgd, addr);
		if (p4d_present(*p4d)) {
			pud = pud_offset(p4d, addr);
			if (pud_present(*pud))
				pmd = pmd_offset(pud, addr);
		}
	}
	return (pte_t *) pmd;
}

<<<<<<< HEAD
int pmd_huge(pmd_t pmd)
{
	return (pmd_val(pmd) & _PAGE_HUGE) != 0;
}

int pud_huge(pud_t pud)
{
	return (pud_val(pud) & _PAGE_HUGE) != 0;
}

=======
>>>>>>> 0c383648
uint64_t pmd_to_entrylo(unsigned long pmd_val)
{
	uint64_t val;
	/* PMD as PTE. Must be huge page */
	if (!pmd_leaf(__pmd(pmd_val)))
		panic("%s", __func__);

	val = pmd_val ^ _PAGE_HUGE;
	val |= ((val & _PAGE_HGLOBAL) >>
		(_PAGE_HGLOBAL_SHIFT - _PAGE_GLOBAL_SHIFT));

	return val;
}<|MERGE_RESOLUTION|>--- conflicted
+++ resolved
@@ -50,19 +50,6 @@
 	return (pte_t *) pmd;
 }
 
-<<<<<<< HEAD
-int pmd_huge(pmd_t pmd)
-{
-	return (pmd_val(pmd) & _PAGE_HUGE) != 0;
-}
-
-int pud_huge(pud_t pud)
-{
-	return (pud_val(pud) & _PAGE_HUGE) != 0;
-}
-
-=======
->>>>>>> 0c383648
 uint64_t pmd_to_entrylo(unsigned long pmd_val)
 {
 	uint64_t val;
