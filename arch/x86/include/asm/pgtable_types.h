--- conflicted
+++ resolved
@@ -145,20 +145,12 @@
  * instance, and is *not* included in this mask since
  * pte_modify() does modify it.
  */
-<<<<<<< HEAD
-#define _COMMON_PAGE_CHG_MASK	(PTE_PFN_MASK | _PAGE_PCD | _PAGE_PWT |	       \
-				 _PAGE_SPECIAL | _PAGE_ACCESSED | _PAGE_DIRTY |\
-				 _PAGE_SOFT_DIRTY | _PAGE_DEVMAP | _PAGE_ENC | \
-				 _PAGE_UFFD_WP)
+#define _COMMON_PAGE_CHG_MASK	(PTE_PFN_MASK | _PAGE_PCD | _PAGE_PWT |	\
+				 _PAGE_SPECIAL | _PAGE_ACCESSED |	\
+				 _PAGE_DIRTY_BITS | _PAGE_SOFT_DIRTY |	\
+				 _PAGE_DEVMAP | _PAGE_ENC | _PAGE_UFFD_WP)
 #define _PAGE_CHG_MASK	(_COMMON_PAGE_CHG_MASK | _PAGE_PAT)
 #define _HPAGE_CHG_MASK (_COMMON_PAGE_CHG_MASK | _PAGE_PSE | _PAGE_PAT_LARGE)
-=======
-#define _PAGE_CHG_MASK	(PTE_PFN_MASK | _PAGE_PCD | _PAGE_PWT |		     \
-			 _PAGE_SPECIAL | _PAGE_ACCESSED | _PAGE_DIRTY_BITS | \
-			 _PAGE_SOFT_DIRTY | _PAGE_DEVMAP | _PAGE_ENC |	     \
-			 _PAGE_UFFD_WP)
-#define _HPAGE_CHG_MASK (_PAGE_CHG_MASK | _PAGE_PSE)
->>>>>>> 1fe428d3
 
 /*
  * The cache modes defined here are used to translate between pure SW usage
