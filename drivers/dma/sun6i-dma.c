/*
 * Copyright (C) 2013-2014 Allwinner Tech Co., Ltd
 * Author: Sugar <shuge@allwinnertech.com>
 *
 * Copyright (C) 2014 Maxime Ripard
 * Maxime Ripard <maxime.ripard@free-electrons.com>
 *
 * This program is free software; you can redistribute it and/or modify
 * it under the terms of the GNU General Public License as published by
 * the Free Software Foundation; either version 2 of the License, or
 * (at your option) any later version.
 */

#include <linux/clk.h>
#include <linux/delay.h>
#include <linux/dmaengine.h>
#include <linux/dmapool.h>
#include <linux/interrupt.h>
#include <linux/module.h>
#include <linux/of_dma.h>
#include <linux/of_device.h>
#include <linux/platform_device.h>
#include <linux/reset.h>
#include <linux/slab.h>
#include <linux/types.h>

#include "virt-dma.h"

/*
 * Common registers
 */
#define DMA_IRQ_EN(x)		((x) * 0x04)
#define DMA_IRQ_HALF			BIT(0)
#define DMA_IRQ_PKG			BIT(1)
#define DMA_IRQ_QUEUE			BIT(2)

#define DMA_IRQ_CHAN_NR			8
#define DMA_IRQ_CHAN_WIDTH		4


#define DMA_IRQ_STAT(x)		((x) * 0x04 + 0x10)

#define DMA_STAT		0x30

/*
 * sun8i specific registers
 */
#define SUN8I_DMA_GATE		0x20
#define SUN8I_DMA_GATE_ENABLE	0x4

/*
 * Channels specific registers
 */
#define DMA_CHAN_ENABLE		0x00
#define DMA_CHAN_ENABLE_START		BIT(0)
#define DMA_CHAN_ENABLE_STOP		0

#define DMA_CHAN_PAUSE		0x04
#define DMA_CHAN_PAUSE_PAUSE		BIT(1)
#define DMA_CHAN_PAUSE_RESUME		0

#define DMA_CHAN_LLI_ADDR	0x08

#define DMA_CHAN_CUR_CFG	0x0c
#define DMA_CHAN_CFG_SRC_DRQ(x)		((x) & 0x1f)
#define DMA_CHAN_CFG_SRC_IO_MODE	BIT(5)
#define DMA_CHAN_CFG_SRC_LINEAR_MODE	(0 << 5)
#define DMA_CHAN_CFG_SRC_BURST(x)	(((x) & 0x3) << 7)
#define DMA_CHAN_CFG_SRC_WIDTH(x)	(((x) & 0x3) << 9)

#define DMA_CHAN_CFG_DST_DRQ(x)		(DMA_CHAN_CFG_SRC_DRQ(x) << 16)
#define DMA_CHAN_CFG_DST_IO_MODE	(DMA_CHAN_CFG_SRC_IO_MODE << 16)
#define DMA_CHAN_CFG_DST_LINEAR_MODE	(DMA_CHAN_CFG_SRC_LINEAR_MODE << 16)
#define DMA_CHAN_CFG_DST_BURST(x)	(DMA_CHAN_CFG_SRC_BURST(x) << 16)
#define DMA_CHAN_CFG_DST_WIDTH(x)	(DMA_CHAN_CFG_SRC_WIDTH(x) << 16)

#define DMA_CHAN_CUR_SRC	0x10

#define DMA_CHAN_CUR_DST	0x14

#define DMA_CHAN_CUR_CNT	0x18

#define DMA_CHAN_CUR_PARA	0x1c


/*
 * Various hardware related defines
 */
#define LLI_LAST_ITEM	0xfffff800
#define NORMAL_WAIT	8
#define DRQ_SDRAM	1

/*
 * Hardware channels / ports representation
 *
 * The hardware is used in several SoCs, with differing numbers
 * of channels and endpoints. This structure ties those numbers
 * to a certain compatible string.
 */
struct sun6i_dma_config {
	u32 nr_max_channels;
	u32 nr_max_requests;
	u32 nr_max_vchans;
};

/*
 * Hardware representation of the LLI
 *
 * The hardware will be fed the physical address of this structure,
 * and read its content in order to start the transfer.
 */
struct sun6i_dma_lli {
	u32			cfg;
	u32			src;
	u32			dst;
	u32			len;
	u32			para;
	u32			p_lli_next;

	/*
	 * This field is not used by the DMA controller, but will be
	 * used by the CPU to go through the list (mostly for dumping
	 * or freeing it).
	 */
	struct sun6i_dma_lli	*v_lli_next;
};


struct sun6i_desc {
	struct virt_dma_desc	vd;
	dma_addr_t		p_lli;
	struct sun6i_dma_lli	*v_lli;
};

struct sun6i_pchan {
	u32			idx;
	void __iomem		*base;
	struct sun6i_vchan	*vchan;
	struct sun6i_desc	*desc;
	struct sun6i_desc	*done;
};

struct sun6i_vchan {
	struct virt_dma_chan	vc;
	struct list_head	node;
	struct dma_slave_config	cfg;
	struct sun6i_pchan	*phy;
	u8			port;
};

struct sun6i_dma_dev {
	struct dma_device	slave;
	void __iomem		*base;
	struct clk		*clk;
	int			irq;
	spinlock_t		lock;
	struct reset_control	*rstc;
	struct tasklet_struct	task;
	atomic_t		tasklet_shutdown;
	struct list_head	pending;
	struct dma_pool		*pool;
	struct sun6i_pchan	*pchans;
	struct sun6i_vchan	*vchans;
	const struct sun6i_dma_config *cfg;
};

static struct device *chan2dev(struct dma_chan *chan)
{
	return &chan->dev->device;
}

static inline struct sun6i_dma_dev *to_sun6i_dma_dev(struct dma_device *d)
{
	return container_of(d, struct sun6i_dma_dev, slave);
}

static inline struct sun6i_vchan *to_sun6i_vchan(struct dma_chan *chan)
{
	return container_of(chan, struct sun6i_vchan, vc.chan);
}

static inline struct sun6i_desc *
to_sun6i_desc(struct dma_async_tx_descriptor *tx)
{
	return container_of(tx, struct sun6i_desc, vd.tx);
}

static inline void sun6i_dma_dump_com_regs(struct sun6i_dma_dev *sdev)
{
	dev_dbg(sdev->slave.dev, "Common register:\n"
		"\tmask0(%04x): 0x%08x\n"
		"\tmask1(%04x): 0x%08x\n"
		"\tpend0(%04x): 0x%08x\n"
		"\tpend1(%04x): 0x%08x\n"
		"\tstats(%04x): 0x%08x\n",
		DMA_IRQ_EN(0), readl(sdev->base + DMA_IRQ_EN(0)),
		DMA_IRQ_EN(1), readl(sdev->base + DMA_IRQ_EN(1)),
		DMA_IRQ_STAT(0), readl(sdev->base + DMA_IRQ_STAT(0)),
		DMA_IRQ_STAT(1), readl(sdev->base + DMA_IRQ_STAT(1)),
		DMA_STAT, readl(sdev->base + DMA_STAT));
}

static inline void sun6i_dma_dump_chan_regs(struct sun6i_dma_dev *sdev,
					    struct sun6i_pchan *pchan)
{
	phys_addr_t reg = virt_to_phys(pchan->base);

	dev_dbg(sdev->slave.dev, "Chan %d reg: %pa\n"
		"\t___en(%04x): \t0x%08x\n"
		"\tpause(%04x): \t0x%08x\n"
		"\tstart(%04x): \t0x%08x\n"
		"\t__cfg(%04x): \t0x%08x\n"
		"\t__src(%04x): \t0x%08x\n"
		"\t__dst(%04x): \t0x%08x\n"
		"\tcount(%04x): \t0x%08x\n"
		"\t_para(%04x): \t0x%08x\n\n",
		pchan->idx, &reg,
		DMA_CHAN_ENABLE,
		readl(pchan->base + DMA_CHAN_ENABLE),
		DMA_CHAN_PAUSE,
		readl(pchan->base + DMA_CHAN_PAUSE),
		DMA_CHAN_LLI_ADDR,
		readl(pchan->base + DMA_CHAN_LLI_ADDR),
		DMA_CHAN_CUR_CFG,
		readl(pchan->base + DMA_CHAN_CUR_CFG),
		DMA_CHAN_CUR_SRC,
		readl(pchan->base + DMA_CHAN_CUR_SRC),
		DMA_CHAN_CUR_DST,
		readl(pchan->base + DMA_CHAN_CUR_DST),
		DMA_CHAN_CUR_CNT,
		readl(pchan->base + DMA_CHAN_CUR_CNT),
		DMA_CHAN_CUR_PARA,
		readl(pchan->base + DMA_CHAN_CUR_PARA));
}

static inline s8 convert_burst(u32 maxburst)
{
	switch (maxburst) {
	case 1:
		return 0;
	case 8:
		return 2;
	default:
		return -EINVAL;
	}
}

static inline s8 convert_buswidth(enum dma_slave_buswidth addr_width)
{
	if ((addr_width < DMA_SLAVE_BUSWIDTH_1_BYTE) ||
	    (addr_width > DMA_SLAVE_BUSWIDTH_4_BYTES))
		return -EINVAL;

	return addr_width >> 1;
}

static void *sun6i_dma_lli_add(struct sun6i_dma_lli *prev,
			       struct sun6i_dma_lli *next,
			       dma_addr_t next_phy,
			       struct sun6i_desc *txd)
{
	if ((!prev && !txd) || !next)
		return NULL;

	if (!prev) {
		txd->p_lli = next_phy;
		txd->v_lli = next;
	} else {
		prev->p_lli_next = next_phy;
		prev->v_lli_next = next;
	}

	next->p_lli_next = LLI_LAST_ITEM;
	next->v_lli_next = NULL;

	return next;
}

static inline int sun6i_dma_cfg_lli(struct sun6i_dma_lli *lli,
				    dma_addr_t src,
				    dma_addr_t dst, u32 len,
				    struct dma_slave_config *config)
{
	u8 src_width, dst_width, src_burst, dst_burst;

	if (!config)
		return -EINVAL;

	src_burst = convert_burst(config->src_maxburst);
	if (src_burst)
		return src_burst;

	dst_burst = convert_burst(config->dst_maxburst);
	if (dst_burst)
		return dst_burst;

	src_width = convert_buswidth(config->src_addr_width);
	if (src_width)
		return src_width;

	dst_width = convert_buswidth(config->dst_addr_width);
	if (dst_width)
		return dst_width;

	lli->cfg = DMA_CHAN_CFG_SRC_BURST(src_burst) |
		DMA_CHAN_CFG_SRC_WIDTH(src_width) |
		DMA_CHAN_CFG_DST_BURST(dst_burst) |
		DMA_CHAN_CFG_DST_WIDTH(dst_width);

	lli->src = src;
	lli->dst = dst;
	lli->len = len;
	lli->para = NORMAL_WAIT;

	return 0;
}

static inline void sun6i_dma_dump_lli(struct sun6i_vchan *vchan,
				      struct sun6i_dma_lli *lli)
{
	phys_addr_t p_lli = virt_to_phys(lli);

	dev_dbg(chan2dev(&vchan->vc.chan),
		"\n\tdesc:   p - %pa v - 0x%p\n"
		"\t\tc - 0x%08x s - 0x%08x d - 0x%08x\n"
		"\t\tl - 0x%08x p - 0x%08x n - 0x%08x\n",
		&p_lli, lli,
		lli->cfg, lli->src, lli->dst,
		lli->len, lli->para, lli->p_lli_next);
}

static void sun6i_dma_free_desc(struct virt_dma_desc *vd)
{
	struct sun6i_desc *txd = to_sun6i_desc(&vd->tx);
	struct sun6i_dma_dev *sdev = to_sun6i_dma_dev(vd->tx.chan->device);
	struct sun6i_dma_lli *v_lli, *v_next;
	dma_addr_t p_lli, p_next;

	if (unlikely(!txd))
		return;

	p_lli = txd->p_lli;
	v_lli = txd->v_lli;

	while (v_lli) {
		v_next = v_lli->v_lli_next;
		p_next = v_lli->p_lli_next;

		dma_pool_free(sdev->pool, v_lli, p_lli);

		v_lli = v_next;
		p_lli = p_next;
	}

	kfree(txd);
}

static int sun6i_dma_terminate_all(struct sun6i_vchan *vchan)
{
	struct sun6i_dma_dev *sdev = to_sun6i_dma_dev(vchan->vc.chan.device);
	struct sun6i_pchan *pchan = vchan->phy;
	unsigned long flags;
	LIST_HEAD(head);

	spin_lock(&sdev->lock);
	list_del_init(&vchan->node);
	spin_unlock(&sdev->lock);

	spin_lock_irqsave(&vchan->vc.lock, flags);

	vchan_get_all_descriptors(&vchan->vc, &head);

	if (pchan) {
		writel(DMA_CHAN_ENABLE_STOP, pchan->base + DMA_CHAN_ENABLE);
		writel(DMA_CHAN_PAUSE_RESUME, pchan->base + DMA_CHAN_PAUSE);

		vchan->phy = NULL;
		pchan->vchan = NULL;
		pchan->desc = NULL;
		pchan->done = NULL;
	}

	spin_unlock_irqrestore(&vchan->vc.lock, flags);

	vchan_dma_desc_free_list(&vchan->vc, &head);

	return 0;
}

static int sun6i_dma_start_desc(struct sun6i_vchan *vchan)
{
	struct sun6i_dma_dev *sdev = to_sun6i_dma_dev(vchan->vc.chan.device);
	struct virt_dma_desc *desc = vchan_next_desc(&vchan->vc);
	struct sun6i_pchan *pchan = vchan->phy;
	u32 irq_val, irq_reg, irq_offset;

	if (!pchan)
		return -EAGAIN;

	if (!desc) {
		pchan->desc = NULL;
		pchan->done = NULL;
		return -EAGAIN;
	}

	list_del(&desc->node);

	pchan->desc = to_sun6i_desc(&desc->tx);
	pchan->done = NULL;

	sun6i_dma_dump_lli(vchan, pchan->desc->v_lli);

	irq_reg = pchan->idx / DMA_IRQ_CHAN_NR;
	irq_offset = pchan->idx % DMA_IRQ_CHAN_NR;

	irq_val = readl(sdev->base + DMA_IRQ_EN(irq_offset));
	irq_val |= DMA_IRQ_QUEUE << (irq_offset * DMA_IRQ_CHAN_WIDTH);
	writel(irq_val, sdev->base + DMA_IRQ_EN(irq_offset));

	writel(pchan->desc->p_lli, pchan->base + DMA_CHAN_LLI_ADDR);
	writel(DMA_CHAN_ENABLE_START, pchan->base + DMA_CHAN_ENABLE);

	sun6i_dma_dump_com_regs(sdev);
	sun6i_dma_dump_chan_regs(sdev, pchan);

	return 0;
}

static void sun6i_dma_tasklet(unsigned long data)
{
	struct sun6i_dma_dev *sdev = (struct sun6i_dma_dev *)data;
	const struct sun6i_dma_config *cfg = sdev->cfg;
	struct sun6i_vchan *vchan;
	struct sun6i_pchan *pchan;
	unsigned int pchan_alloc = 0;
	unsigned int pchan_idx;

	list_for_each_entry(vchan, &sdev->slave.channels, vc.chan.device_node) {
		spin_lock_irq(&vchan->vc.lock);

		pchan = vchan->phy;

		if (pchan && pchan->done) {
			if (sun6i_dma_start_desc(vchan)) {
				/*
				 * No current txd associated with this channel
				 */
				dev_dbg(sdev->slave.dev, "pchan %u: free\n",
					pchan->idx);

				/* Mark this channel free */
				vchan->phy = NULL;
				pchan->vchan = NULL;
			}
		}
		spin_unlock_irq(&vchan->vc.lock);
	}

	spin_lock_irq(&sdev->lock);
	for (pchan_idx = 0; pchan_idx < cfg->nr_max_channels; pchan_idx++) {
		pchan = &sdev->pchans[pchan_idx];

		if (pchan->vchan || list_empty(&sdev->pending))
			continue;

		vchan = list_first_entry(&sdev->pending,
					 struct sun6i_vchan, node);

		/* Remove from pending channels */
		list_del_init(&vchan->node);
		pchan_alloc |= BIT(pchan_idx);

		/* Mark this channel allocated */
		pchan->vchan = vchan;
		vchan->phy = pchan;
		dev_dbg(sdev->slave.dev, "pchan %u: alloc vchan %p\n",
			pchan->idx, &vchan->vc);
	}
	spin_unlock_irq(&sdev->lock);

	for (pchan_idx = 0; pchan_idx < cfg->nr_max_channels; pchan_idx++) {
		if (!(pchan_alloc & BIT(pchan_idx)))
			continue;

		pchan = sdev->pchans + pchan_idx;
		vchan = pchan->vchan;
		if (vchan) {
			spin_lock_irq(&vchan->vc.lock);
			sun6i_dma_start_desc(vchan);
			spin_unlock_irq(&vchan->vc.lock);
		}
	}
}

static irqreturn_t sun6i_dma_interrupt(int irq, void *dev_id)
{
	struct sun6i_dma_dev *sdev = dev_id;
	struct sun6i_vchan *vchan;
	struct sun6i_pchan *pchan;
	int i, j, ret = IRQ_NONE;
	u32 status;

	for (i = 0; i < sdev->cfg->nr_max_channels / DMA_IRQ_CHAN_NR; i++) {
		status = readl(sdev->base + DMA_IRQ_STAT(i));
		if (!status)
			continue;

		dev_dbg(sdev->slave.dev, "DMA irq status %s: 0x%x\n",
			i ? "high" : "low", status);

		writel(status, sdev->base + DMA_IRQ_STAT(i));

		for (j = 0; (j < DMA_IRQ_CHAN_NR) && status; j++) {
			if (status & DMA_IRQ_QUEUE) {
				pchan = sdev->pchans + j;
				vchan = pchan->vchan;

				if (vchan) {
					spin_lock(&vchan->vc.lock);
					vchan_cookie_complete(&pchan->desc->vd);
					pchan->done = pchan->desc;
					spin_unlock(&vchan->vc.lock);
				}
			}

			status = status >> DMA_IRQ_CHAN_WIDTH;
		}

		if (!atomic_read(&sdev->tasklet_shutdown))
			tasklet_schedule(&sdev->task);
		ret = IRQ_HANDLED;
	}

	return ret;
}

static struct dma_async_tx_descriptor *sun6i_dma_prep_dma_memcpy(
		struct dma_chan *chan, dma_addr_t dest, dma_addr_t src,
		size_t len, unsigned long flags)
{
	struct sun6i_dma_dev *sdev = to_sun6i_dma_dev(chan->device);
	struct sun6i_vchan *vchan = to_sun6i_vchan(chan);
	struct sun6i_dma_lli *v_lli;
	struct sun6i_desc *txd;
	dma_addr_t p_lli;
	s8 burst, width;

	dev_dbg(chan2dev(chan),
		"%s; chan: %d, dest: %pad, src: %pad, len: %zu. flags: 0x%08lx\n",
		__func__, vchan->vc.chan.chan_id, &dest, &src, len, flags);

	if (!len)
		return NULL;

	txd = kzalloc(sizeof(*txd), GFP_NOWAIT);
	if (!txd)
		return NULL;

	v_lli = dma_pool_alloc(sdev->pool, GFP_NOWAIT, &p_lli);
	if (!v_lli) {
		dev_err(sdev->slave.dev, "Failed to alloc lli memory\n");
		goto err_txd_free;
	}

	v_lli->src = src;
	v_lli->dst = dest;
	v_lli->len = len;
	v_lli->para = NORMAL_WAIT;

	burst = convert_burst(8);
	width = convert_buswidth(DMA_SLAVE_BUSWIDTH_4_BYTES);
	v_lli->cfg |= DMA_CHAN_CFG_SRC_DRQ(DRQ_SDRAM) |
		DMA_CHAN_CFG_DST_DRQ(DRQ_SDRAM) |
		DMA_CHAN_CFG_DST_LINEAR_MODE |
		DMA_CHAN_CFG_SRC_LINEAR_MODE |
		DMA_CHAN_CFG_SRC_BURST(burst) |
		DMA_CHAN_CFG_SRC_WIDTH(width) |
		DMA_CHAN_CFG_DST_BURST(burst) |
		DMA_CHAN_CFG_DST_WIDTH(width);

	sun6i_dma_lli_add(NULL, v_lli, p_lli, txd);

	sun6i_dma_dump_lli(vchan, v_lli);

	return vchan_tx_prep(&vchan->vc, &txd->vd, flags);

err_txd_free:
	kfree(txd);
	return NULL;
}

static struct dma_async_tx_descriptor *sun6i_dma_prep_slave_sg(
		struct dma_chan *chan, struct scatterlist *sgl,
		unsigned int sg_len, enum dma_transfer_direction dir,
		unsigned long flags, void *context)
{
	struct sun6i_dma_dev *sdev = to_sun6i_dma_dev(chan->device);
	struct sun6i_vchan *vchan = to_sun6i_vchan(chan);
	struct dma_slave_config *sconfig = &vchan->cfg;
	struct sun6i_dma_lli *v_lli, *prev = NULL;
	struct sun6i_desc *txd;
	struct scatterlist *sg;
	dma_addr_t p_lli;
	int i, ret;

	if (!sgl)
		return NULL;

	if (!is_slave_direction(dir)) {
		dev_err(chan2dev(chan), "Invalid DMA direction\n");
		return NULL;
	}

	txd = kzalloc(sizeof(*txd), GFP_NOWAIT);
	if (!txd)
		return NULL;

	for_each_sg(sgl, sg, sg_len, i) {
		v_lli = dma_pool_alloc(sdev->pool, GFP_NOWAIT, &p_lli);
		if (!v_lli)
			goto err_lli_free;

		if (dir == DMA_MEM_TO_DEV) {
			ret = sun6i_dma_cfg_lli(v_lli, sg_dma_address(sg),
						sconfig->dst_addr, sg_dma_len(sg),
						sconfig);
			if (ret)
				goto err_cur_lli_free;

			v_lli->cfg |= DMA_CHAN_CFG_DST_IO_MODE |
				DMA_CHAN_CFG_SRC_LINEAR_MODE |
				DMA_CHAN_CFG_SRC_DRQ(DRQ_SDRAM) |
				DMA_CHAN_CFG_DST_DRQ(vchan->port);

			dev_dbg(chan2dev(chan),
				"%s; chan: %d, dest: %pad, src: %pad, len: %u. flags: 0x%08lx\n",
				__func__, vchan->vc.chan.chan_id,
				&sconfig->dst_addr, &sg_dma_address(sg),
				sg_dma_len(sg), flags);

		} else {
			ret = sun6i_dma_cfg_lli(v_lli, sconfig->src_addr,
						sg_dma_address(sg), sg_dma_len(sg),
						sconfig);
			if (ret)
				goto err_cur_lli_free;

			v_lli->cfg |= DMA_CHAN_CFG_DST_LINEAR_MODE |
				DMA_CHAN_CFG_SRC_IO_MODE |
				DMA_CHAN_CFG_DST_DRQ(DRQ_SDRAM) |
				DMA_CHAN_CFG_SRC_DRQ(vchan->port);

			dev_dbg(chan2dev(chan),
				"%s; chan: %d, dest: %pad, src: %pad, len: %u. flags: 0x%08lx\n",
				__func__, vchan->vc.chan.chan_id,
				&sg_dma_address(sg), &sconfig->src_addr,
				sg_dma_len(sg), flags);
		}

		prev = sun6i_dma_lli_add(prev, v_lli, p_lli, txd);
	}

	dev_dbg(chan2dev(chan), "First: %pad\n", &txd->p_lli);
	for (prev = txd->v_lli; prev; prev = prev->v_lli_next)
		sun6i_dma_dump_lli(vchan, prev);

	return vchan_tx_prep(&vchan->vc, &txd->vd, flags);

err_cur_lli_free:
	dma_pool_free(sdev->pool, v_lli, p_lli);
err_lli_free:
	for (prev = txd->v_lli; prev; prev = prev->v_lli_next)
		dma_pool_free(sdev->pool, prev, virt_to_phys(prev));
	kfree(txd);
	return NULL;
}

static int sun6i_dma_control(struct dma_chan *chan, enum dma_ctrl_cmd cmd,
		       unsigned long arg)
{
	struct sun6i_dma_dev *sdev = to_sun6i_dma_dev(chan->device);
	struct sun6i_vchan *vchan = to_sun6i_vchan(chan);
	struct sun6i_pchan *pchan = vchan->phy;
	unsigned long flags;
	int ret = 0;

	switch (cmd) {
	case DMA_RESUME:
		dev_dbg(chan2dev(chan), "vchan %p: resume\n", &vchan->vc);

		spin_lock_irqsave(&vchan->vc.lock, flags);

		if (pchan) {
			writel(DMA_CHAN_PAUSE_RESUME,
			       pchan->base + DMA_CHAN_PAUSE);
		} else if (!list_empty(&vchan->vc.desc_issued)) {
			spin_lock(&sdev->lock);
			list_add_tail(&vchan->node, &sdev->pending);
			spin_unlock(&sdev->lock);
		}

		spin_unlock_irqrestore(&vchan->vc.lock, flags);
		break;

	case DMA_PAUSE:
		dev_dbg(chan2dev(chan), "vchan %p: pause\n", &vchan->vc);

		if (pchan) {
			writel(DMA_CHAN_PAUSE_PAUSE,
			       pchan->base + DMA_CHAN_PAUSE);
		} else {
			spin_lock(&sdev->lock);
			list_del_init(&vchan->node);
			spin_unlock(&sdev->lock);
		}
		break;

	case DMA_TERMINATE_ALL:
		ret = sun6i_dma_terminate_all(vchan);
		break;
	case DMA_SLAVE_CONFIG:
		memcpy(&vchan->cfg, (void *)arg, sizeof(struct dma_slave_config));
		break;
	default:
		ret = -ENXIO;
		break;
	}
	return ret;
}

static enum dma_status sun6i_dma_tx_status(struct dma_chan *chan,
					   dma_cookie_t cookie,
					   struct dma_tx_state *state)
{
	struct sun6i_vchan *vchan = to_sun6i_vchan(chan);
	struct sun6i_pchan *pchan = vchan->phy;
	struct sun6i_dma_lli *lli;
	struct virt_dma_desc *vd;
	struct sun6i_desc *txd;
	enum dma_status ret;
	unsigned long flags;
	size_t bytes = 0;

	ret = dma_cookie_status(chan, cookie, state);
	if (ret == DMA_COMPLETE)
		return ret;

	spin_lock_irqsave(&vchan->vc.lock, flags);

	vd = vchan_find_desc(&vchan->vc, cookie);
	txd = to_sun6i_desc(&vd->tx);

	if (vd) {
		for (lli = txd->v_lli; lli != NULL; lli = lli->v_lli_next)
			bytes += lli->len;
	} else if (!pchan || !pchan->desc) {
		bytes = 0;
	} else {
		bytes = readl(pchan->base + DMA_CHAN_CUR_CNT);
	}

	spin_unlock_irqrestore(&vchan->vc.lock, flags);

	dma_set_residue(state, bytes);

	return ret;
}

static void sun6i_dma_issue_pending(struct dma_chan *chan)
{
	struct sun6i_dma_dev *sdev = to_sun6i_dma_dev(chan->device);
	struct sun6i_vchan *vchan = to_sun6i_vchan(chan);
	unsigned long flags;

	spin_lock_irqsave(&vchan->vc.lock, flags);

	if (vchan_issue_pending(&vchan->vc)) {
		spin_lock(&sdev->lock);

		if (!vchan->phy && list_empty(&vchan->node)) {
			list_add_tail(&vchan->node, &sdev->pending);
			tasklet_schedule(&sdev->task);
			dev_dbg(chan2dev(chan), "vchan %p: issued\n",
				&vchan->vc);
		}

		spin_unlock(&sdev->lock);
	} else {
		dev_dbg(chan2dev(chan), "vchan %p: nothing to issue\n",
			&vchan->vc);
	}

	spin_unlock_irqrestore(&vchan->vc.lock, flags);
}

static int sun6i_dma_alloc_chan_resources(struct dma_chan *chan)
{
	return 0;
}

static void sun6i_dma_free_chan_resources(struct dma_chan *chan)
{
	struct sun6i_dma_dev *sdev = to_sun6i_dma_dev(chan->device);
	struct sun6i_vchan *vchan = to_sun6i_vchan(chan);
	unsigned long flags;

	spin_lock_irqsave(&sdev->lock, flags);
	list_del_init(&vchan->node);
	spin_unlock_irqrestore(&sdev->lock, flags);

	vchan_free_chan_resources(&vchan->vc);
}

static struct dma_chan *sun6i_dma_of_xlate(struct of_phandle_args *dma_spec,
					   struct of_dma *ofdma)
{
	struct sun6i_dma_dev *sdev = ofdma->of_dma_data;
	struct sun6i_vchan *vchan;
	struct dma_chan *chan;
	u8 port = dma_spec->args[0];

	if (port > sdev->cfg->nr_max_requests)
		return NULL;

	chan = dma_get_any_slave_channel(&sdev->slave);
	if (!chan)
		return NULL;

	vchan = to_sun6i_vchan(chan);
	vchan->port = port;

	return chan;
}

static inline void sun6i_kill_tasklet(struct sun6i_dma_dev *sdev)
{
	/* Disable all interrupts from DMA */
	writel(0, sdev->base + DMA_IRQ_EN(0));
	writel(0, sdev->base + DMA_IRQ_EN(1));

	/* Prevent spurious interrupts from scheduling the tasklet */
	atomic_inc(&sdev->tasklet_shutdown);

	/* Make sure we won't have any further interrupts */
	devm_free_irq(sdev->slave.dev, sdev->irq, sdev);

	/* Actually prevent the tasklet from being scheduled */
	tasklet_kill(&sdev->task);
}

static inline void sun6i_dma_free(struct sun6i_dma_dev *sdev)
{
	int i;

	for (i = 0; i < sdev->cfg->nr_max_vchans; i++) {
		struct sun6i_vchan *vchan = &sdev->vchans[i];

		list_del(&vchan->vc.chan.device_node);
		tasklet_kill(&vchan->vc.task);
	}
}

/*
 * For A31:
 *
 * There's 16 physical channels that can work in parallel.
 *
 * However we have 30 different endpoints for our requests.
 *
 * Since the channels are able to handle only an unidirectional
 * transfer, we need to allocate more virtual channels so that
 * everyone can grab one channel.
 *
 * Some devices can't work in both direction (mostly because it
 * wouldn't make sense), so we have a bit fewer virtual channels than
 * 2 channels per endpoints.
 */

static struct sun6i_dma_config sun6i_a31_dma_cfg = {
	.nr_max_channels = 16,
	.nr_max_requests = 30,
	.nr_max_vchans   = 53,
};

/*
 * The A23 only has 8 physical channels, a maximum DRQ port id of 24,
 * and a total of 37 usable source and destination endpoints.
 */

static struct sun6i_dma_config sun8i_a23_dma_cfg = {
	.nr_max_channels = 8,
	.nr_max_requests = 24,
	.nr_max_vchans   = 37,
};

static struct of_device_id sun6i_dma_match[] = {
	{ .compatible = "allwinner,sun6i-a31-dma", .data = &sun6i_a31_dma_cfg },
	{ .compatible = "allwinner,sun8i-a23-dma", .data = &sun8i_a23_dma_cfg },
	{ /* sentinel */ }
};

static int sun6i_dma_probe(struct platform_device *pdev)
{
	const struct of_device_id *device;
	struct sun6i_dma_dev *sdc;
	struct resource *res;
	int ret, i;

	sdc = devm_kzalloc(&pdev->dev, sizeof(*sdc), GFP_KERNEL);
	if (!sdc)
		return -ENOMEM;

	device = of_match_device(sun6i_dma_match, &pdev->dev);
	if (!device)
		return -ENODEV;
	sdc->cfg = device->data;

	res = platform_get_resource(pdev, IORESOURCE_MEM, 0);
	sdc->base = devm_ioremap_resource(&pdev->dev, res);
	if (IS_ERR(sdc->base))
		return PTR_ERR(sdc->base);

	sdc->irq = platform_get_irq(pdev, 0);
	if (sdc->irq < 0) {
		dev_err(&pdev->dev, "Cannot claim IRQ\n");
		return sdc->irq;
	}

	sdc->clk = devm_clk_get(&pdev->dev, NULL);
	if (IS_ERR(sdc->clk)) {
		dev_err(&pdev->dev, "No clock specified\n");
		return PTR_ERR(sdc->clk);
	}

	sdc->rstc = devm_reset_control_get(&pdev->dev, NULL);
	if (IS_ERR(sdc->rstc)) {
		dev_err(&pdev->dev, "No reset controller specified\n");
		return PTR_ERR(sdc->rstc);
	}

	sdc->pool = dmam_pool_create(dev_name(&pdev->dev), &pdev->dev,
				     sizeof(struct sun6i_dma_lli), 4, 0);
	if (!sdc->pool) {
		dev_err(&pdev->dev, "No memory for descriptors dma pool\n");
		return -ENOMEM;
	}

	platform_set_drvdata(pdev, sdc);
	INIT_LIST_HEAD(&sdc->pending);
	spin_lock_init(&sdc->lock);

	dma_cap_set(DMA_PRIVATE, sdc->slave.cap_mask);
	dma_cap_set(DMA_MEMCPY, sdc->slave.cap_mask);
	dma_cap_set(DMA_SLAVE, sdc->slave.cap_mask);

	INIT_LIST_HEAD(&sdc->slave.channels);
	sdc->slave.device_alloc_chan_resources	= sun6i_dma_alloc_chan_resources;
	sdc->slave.device_free_chan_resources	= sun6i_dma_free_chan_resources;
	sdc->slave.device_tx_status		= sun6i_dma_tx_status;
	sdc->slave.device_issue_pending		= sun6i_dma_issue_pending;
	sdc->slave.device_prep_slave_sg		= sun6i_dma_prep_slave_sg;
	sdc->slave.device_prep_dma_memcpy	= sun6i_dma_prep_dma_memcpy;
	sdc->slave.device_control		= sun6i_dma_control;
<<<<<<< HEAD
	sdc->slave.chancnt			= NR_MAX_VCHANS;
	sdc->slave.copy_align			= 4;
=======
>>>>>>> a9507ca3

	sdc->slave.dev = &pdev->dev;

	sdc->pchans = devm_kcalloc(&pdev->dev, sdc->cfg->nr_max_channels,
				   sizeof(struct sun6i_pchan), GFP_KERNEL);
	if (!sdc->pchans)
		return -ENOMEM;

	sdc->vchans = devm_kcalloc(&pdev->dev, sdc->cfg->nr_max_vchans,
				   sizeof(struct sun6i_vchan), GFP_KERNEL);
	if (!sdc->vchans)
		return -ENOMEM;

	tasklet_init(&sdc->task, sun6i_dma_tasklet, (unsigned long)sdc);

	for (i = 0; i < sdc->cfg->nr_max_channels; i++) {
		struct sun6i_pchan *pchan = &sdc->pchans[i];

		pchan->idx = i;
		pchan->base = sdc->base + 0x100 + i * 0x40;
	}

	for (i = 0; i < sdc->cfg->nr_max_vchans; i++) {
		struct sun6i_vchan *vchan = &sdc->vchans[i];

		INIT_LIST_HEAD(&vchan->node);
		vchan->vc.desc_free = sun6i_dma_free_desc;
		vchan_init(&vchan->vc, &sdc->slave);
	}

	ret = reset_control_deassert(sdc->rstc);
	if (ret) {
		dev_err(&pdev->dev, "Couldn't deassert the device from reset\n");
		goto err_chan_free;
	}

	ret = clk_prepare_enable(sdc->clk);
	if (ret) {
		dev_err(&pdev->dev, "Couldn't enable the clock\n");
		goto err_reset_assert;
	}

	ret = devm_request_irq(&pdev->dev, sdc->irq, sun6i_dma_interrupt, 0,
			       dev_name(&pdev->dev), sdc);
	if (ret) {
		dev_err(&pdev->dev, "Cannot request IRQ\n");
		goto err_clk_disable;
	}

	ret = dma_async_device_register(&sdc->slave);
	if (ret) {
		dev_warn(&pdev->dev, "Failed to register DMA engine device\n");
		goto err_irq_disable;
	}

	ret = of_dma_controller_register(pdev->dev.of_node, sun6i_dma_of_xlate,
					 sdc);
	if (ret) {
		dev_err(&pdev->dev, "of_dma_controller_register failed\n");
		goto err_dma_unregister;
	}

	/*
	 * sun8i variant requires us to toggle a dma gating register,
	 * as seen in Allwinner's SDK. This register is not documented
	 * in the A23 user manual.
	 */
	if (of_device_is_compatible(pdev->dev.of_node,
				    "allwinner,sun8i-a23-dma"))
		writel(SUN8I_DMA_GATE_ENABLE, sdc->base + SUN8I_DMA_GATE);

	return 0;

err_dma_unregister:
	dma_async_device_unregister(&sdc->slave);
err_irq_disable:
	sun6i_kill_tasklet(sdc);
err_clk_disable:
	clk_disable_unprepare(sdc->clk);
err_reset_assert:
	reset_control_assert(sdc->rstc);
err_chan_free:
	sun6i_dma_free(sdc);
	return ret;
}

static int sun6i_dma_remove(struct platform_device *pdev)
{
	struct sun6i_dma_dev *sdc = platform_get_drvdata(pdev);

	of_dma_controller_free(pdev->dev.of_node);
	dma_async_device_unregister(&sdc->slave);

	sun6i_kill_tasklet(sdc);

	clk_disable_unprepare(sdc->clk);
	reset_control_assert(sdc->rstc);

	sun6i_dma_free(sdc);

	return 0;
}

static struct platform_driver sun6i_dma_driver = {
	.probe		= sun6i_dma_probe,
	.remove		= sun6i_dma_remove,
	.driver = {
		.name		= "sun6i-dma",
		.of_match_table	= sun6i_dma_match,
	},
};
module_platform_driver(sun6i_dma_driver);

MODULE_DESCRIPTION("Allwinner A31 DMA Controller Driver");
MODULE_AUTHOR("Sugar <shuge@allwinnertech.com>");
MODULE_AUTHOR("Maxime Ripard <maxime.ripard@free-electrons.com>");
MODULE_LICENSE("GPL");<|MERGE_RESOLUTION|>--- conflicted
+++ resolved
@@ -961,11 +961,7 @@
 	sdc->slave.device_prep_slave_sg		= sun6i_dma_prep_slave_sg;
 	sdc->slave.device_prep_dma_memcpy	= sun6i_dma_prep_dma_memcpy;
 	sdc->slave.device_control		= sun6i_dma_control;
-<<<<<<< HEAD
-	sdc->slave.chancnt			= NR_MAX_VCHANS;
 	sdc->slave.copy_align			= 4;
-=======
->>>>>>> a9507ca3
 
 	sdc->slave.dev = &pdev->dev;
 
