// SPDX-License-Identifier: GPL-2.0-only
/*
 *  PCA953x 4/8/16/24/40 bit I/O ports
 *
 *  Copyright (C) 2005 Ben Gardner <bgardner@wabtec.com>
 *  Copyright (C) 2007 Marvell International Ltd.
 *
 *  Derived from drivers/i2c/chips/pca9539.c
 */

#include <linux/acpi.h>
#include <linux/gpio/driver.h>
#include <linux/gpio/consumer.h>
#include <linux/i2c.h>
#include <linux/init.h>
#include <linux/interrupt.h>
#include <linux/module.h>
#include <linux/of_platform.h>
#include <linux/platform_data/pca953x.h>
#include <linux/regmap.h>
#include <linux/regulator/consumer.h>
#include <linux/slab.h>

#include <asm/unaligned.h>

#define PCA953X_INPUT		0x00
#define PCA953X_OUTPUT		0x01
#define PCA953X_INVERT		0x02
#define PCA953X_DIRECTION	0x03

#define REG_ADDR_MASK		0x3f
#define REG_ADDR_EXT		0x40
#define REG_ADDR_AI		0x80

#define PCA957X_IN		0x00
#define PCA957X_INVRT		0x01
#define PCA957X_BKEN		0x02
#define PCA957X_PUPD		0x03
#define PCA957X_CFG		0x04
#define PCA957X_OUT		0x05
#define PCA957X_MSK		0x06
#define PCA957X_INTS		0x07

#define PCAL953X_OUT_STRENGTH	0x20
#define PCAL953X_IN_LATCH	0x22
#define PCAL953X_PULL_EN	0x23
#define PCAL953X_PULL_SEL	0x24
#define PCAL953X_INT_MASK	0x25
#define PCAL953X_INT_STAT	0x26
#define PCAL953X_OUT_CONF	0x27

#define PCAL6524_INT_EDGE	0x28
#define PCAL6524_INT_CLR	0x2a
#define PCAL6524_IN_STATUS	0x2b
#define PCAL6524_OUT_INDCONF	0x2c
#define PCAL6524_DEBOUNCE	0x2d

#define PCA_GPIO_MASK		0x00FF

#define PCAL_GPIO_MASK		0x1f
#define PCAL_PINCTRL_MASK	0x60

#define PCA_INT			0x0100
#define PCA_PCAL		0x0200
#define PCA_LATCH_INT		(PCA_PCAL | PCA_INT)
#define PCA953X_TYPE		0x1000
#define PCA957X_TYPE		0x2000
#define PCA_TYPE_MASK		0xF000

#define PCA_CHIP_TYPE(x)	((x) & PCA_TYPE_MASK)

static const struct i2c_device_id pca953x_id[] = {
	{ "pca6416", 16 | PCA953X_TYPE | PCA_INT, },
	{ "pca9505", 40 | PCA953X_TYPE | PCA_INT, },
	{ "pca9534", 8  | PCA953X_TYPE | PCA_INT, },
	{ "pca9535", 16 | PCA953X_TYPE | PCA_INT, },
	{ "pca9536", 4  | PCA953X_TYPE, },
	{ "pca9537", 4  | PCA953X_TYPE | PCA_INT, },
	{ "pca9538", 8  | PCA953X_TYPE | PCA_INT, },
	{ "pca9539", 16 | PCA953X_TYPE | PCA_INT, },
	{ "pca9554", 8  | PCA953X_TYPE | PCA_INT, },
	{ "pca9555", 16 | PCA953X_TYPE | PCA_INT, },
	{ "pca9556", 8  | PCA953X_TYPE, },
	{ "pca9557", 8  | PCA953X_TYPE, },
	{ "pca9574", 8  | PCA957X_TYPE | PCA_INT, },
	{ "pca9575", 16 | PCA957X_TYPE | PCA_INT, },
	{ "pca9698", 40 | PCA953X_TYPE, },

	{ "pcal6416", 16 | PCA953X_TYPE | PCA_LATCH_INT, },
	{ "pcal6524", 24 | PCA953X_TYPE | PCA_LATCH_INT, },
	{ "pcal9555a", 16 | PCA953X_TYPE | PCA_LATCH_INT, },

	{ "max7310", 8  | PCA953X_TYPE, },
	{ "max7312", 16 | PCA953X_TYPE | PCA_INT, },
	{ "max7313", 16 | PCA953X_TYPE | PCA_INT, },
	{ "max7315", 8  | PCA953X_TYPE | PCA_INT, },
	{ "max7318", 16 | PCA953X_TYPE | PCA_INT, },
	{ "pca6107", 8  | PCA953X_TYPE | PCA_INT, },
	{ "tca6408", 8  | PCA953X_TYPE | PCA_INT, },
	{ "tca6416", 16 | PCA953X_TYPE | PCA_INT, },
	{ "tca6424", 24 | PCA953X_TYPE | PCA_INT, },
	{ "tca9539", 16 | PCA953X_TYPE | PCA_INT, },
	{ "tca9554", 8  | PCA953X_TYPE | PCA_INT, },
	{ "xra1202", 8  | PCA953X_TYPE },
	{ }
};
MODULE_DEVICE_TABLE(i2c, pca953x_id);

static const struct acpi_device_id pca953x_acpi_ids[] = {
	{ "INT3491", 16 | PCA953X_TYPE | PCA_LATCH_INT, },
	{ }
};
MODULE_DEVICE_TABLE(acpi, pca953x_acpi_ids);

#define MAX_BANK 5
#define BANK_SZ 8

#define NBANK(chip) DIV_ROUND_UP(chip->gpio_chip.ngpio, BANK_SZ)

struct pca953x_reg_config {
	int direction;
	int output;
	int input;
	int invert;
};

static const struct pca953x_reg_config pca953x_regs = {
	.direction = PCA953X_DIRECTION,
	.output = PCA953X_OUTPUT,
	.input = PCA953X_INPUT,
	.invert = PCA953X_INVERT,
};

static const struct pca953x_reg_config pca957x_regs = {
	.direction = PCA957X_CFG,
	.output = PCA957X_OUT,
	.input = PCA957X_IN,
	.invert = PCA957X_INVRT,
};

struct pca953x_chip {
	unsigned gpio_start;
	struct mutex i2c_lock;
	struct regmap *regmap;

#ifdef CONFIG_GPIO_PCA953X_IRQ
	struct mutex irq_lock;
	u8 irq_mask[MAX_BANK];
	u8 irq_stat[MAX_BANK];
	u8 irq_trig_raise[MAX_BANK];
	u8 irq_trig_fall[MAX_BANK];
	struct irq_chip irq_chip;
#endif
	atomic_t wakeup_path;

	struct i2c_client *client;
	struct gpio_chip gpio_chip;
	const char *const *names;
	unsigned long driver_data;
	struct regulator *regulator;

	const struct pca953x_reg_config *regs;
};

static int pca953x_bank_shift(struct pca953x_chip *chip)
{
	return fls((chip->gpio_chip.ngpio - 1) / BANK_SZ);
}

#define PCA953x_BANK_INPUT	BIT(0)
#define PCA953x_BANK_OUTPUT	BIT(1)
#define PCA953x_BANK_POLARITY	BIT(2)
#define PCA953x_BANK_CONFIG	BIT(3)

#define PCA957x_BANK_INPUT	BIT(0)
#define PCA957x_BANK_POLARITY	BIT(1)
#define PCA957x_BANK_BUSHOLD	BIT(2)
#define PCA957x_BANK_CONFIG	BIT(4)
#define PCA957x_BANK_OUTPUT	BIT(5)

#define PCAL9xxx_BANK_IN_LATCH	BIT(8 + 2)
#define PCAL9xxx_BANK_PULL_EN	BIT(8 + 3)
#define PCAL9xxx_BANK_PULL_SEL	BIT(8 + 4)
#define PCAL9xxx_BANK_IRQ_MASK	BIT(8 + 5)
#define PCAL9xxx_BANK_IRQ_STAT	BIT(8 + 6)

/*
 * We care about the following registers:
 * - Standard set, below 0x40, each port can be replicated up to 8 times
 *   - PCA953x standard
 *     Input port			0x00 + 0 * bank_size	R
 *     Output port			0x00 + 1 * bank_size	RW
 *     Polarity Inversion port		0x00 + 2 * bank_size	RW
 *     Configuration port		0x00 + 3 * bank_size	RW
 *   - PCA957x with mixed up registers
 *     Input port			0x00 + 0 * bank_size	R
 *     Polarity Inversion port		0x00 + 1 * bank_size	RW
 *     Bus hold port			0x00 + 2 * bank_size	RW
 *     Configuration port		0x00 + 4 * bank_size	RW
 *     Output port			0x00 + 5 * bank_size	RW
 *
 * - Extended set, above 0x40, often chip specific.
 *   - PCAL6524/PCAL9555A with custom PCAL IRQ handling:
 *     Input latch register		0x40 + 2 * bank_size	RW
 *     Pull-up/pull-down enable reg	0x40 + 3 * bank_size    RW
 *     Pull-up/pull-down select reg	0x40 + 4 * bank_size    RW
 *     Interrupt mask register		0x40 + 5 * bank_size	RW
 *     Interrupt status register	0x40 + 6 * bank_size	R
 *
 * - Registers with bit 0x80 set, the AI bit
 *   The bit is cleared and the registers fall into one of the
 *   categories above.
 */

static bool pca953x_check_register(struct pca953x_chip *chip, unsigned int reg,
				   u32 checkbank)
{
	int bank_shift = pca953x_bank_shift(chip);
	int bank = (reg & REG_ADDR_MASK) >> bank_shift;
	int offset = reg & (BIT(bank_shift) - 1);

	/* Special PCAL extended register check. */
	if (reg & REG_ADDR_EXT) {
		if (!(chip->driver_data & PCA_PCAL))
			return false;
		bank += 8;
	}

	/* Register is not in the matching bank. */
	if (!(BIT(bank) & checkbank))
		return false;

	/* Register is not within allowed range of bank. */
	if (offset >= NBANK(chip))
		return false;

	return true;
}

static bool pca953x_readable_register(struct device *dev, unsigned int reg)
{
	struct pca953x_chip *chip = dev_get_drvdata(dev);
	u32 bank;

	if (PCA_CHIP_TYPE(chip->driver_data) == PCA953X_TYPE) {
		bank = PCA953x_BANK_INPUT | PCA953x_BANK_OUTPUT |
		       PCA953x_BANK_POLARITY | PCA953x_BANK_CONFIG;
	} else {
		bank = PCA957x_BANK_INPUT | PCA957x_BANK_OUTPUT |
		       PCA957x_BANK_POLARITY | PCA957x_BANK_CONFIG |
		       PCA957x_BANK_BUSHOLD;
	}

	if (chip->driver_data & PCA_PCAL) {
		bank |= PCAL9xxx_BANK_IN_LATCH | PCAL9xxx_BANK_PULL_EN |
			PCAL9xxx_BANK_PULL_SEL | PCAL9xxx_BANK_IRQ_MASK |
			PCAL9xxx_BANK_IRQ_STAT;
	}

	return pca953x_check_register(chip, reg, bank);
}

static bool pca953x_writeable_register(struct device *dev, unsigned int reg)
{
	struct pca953x_chip *chip = dev_get_drvdata(dev);
	u32 bank;

	if (PCA_CHIP_TYPE(chip->driver_data) == PCA953X_TYPE) {
		bank = PCA953x_BANK_OUTPUT | PCA953x_BANK_POLARITY |
			PCA953x_BANK_CONFIG;
	} else {
		bank = PCA957x_BANK_OUTPUT | PCA957x_BANK_POLARITY |
			PCA957x_BANK_CONFIG | PCA957x_BANK_BUSHOLD;
	}

	if (chip->driver_data & PCA_PCAL)
		bank |= PCAL9xxx_BANK_IN_LATCH | PCAL9xxx_BANK_PULL_EN |
			PCAL9xxx_BANK_PULL_SEL | PCAL9xxx_BANK_IRQ_MASK;

	return pca953x_check_register(chip, reg, bank);
}

static bool pca953x_volatile_register(struct device *dev, unsigned int reg)
{
	struct pca953x_chip *chip = dev_get_drvdata(dev);
	u32 bank;

	if (PCA_CHIP_TYPE(chip->driver_data) == PCA953X_TYPE)
		bank = PCA953x_BANK_INPUT;
	else
		bank = PCA957x_BANK_INPUT;

	if (chip->driver_data & PCA_PCAL)
		bank |= PCAL9xxx_BANK_IRQ_STAT;

	return pca953x_check_register(chip, reg, bank);
}

static const struct regmap_config pca953x_i2c_regmap = {
	.reg_bits = 8,
	.val_bits = 8,

	.readable_reg = pca953x_readable_register,
	.writeable_reg = pca953x_writeable_register,
	.volatile_reg = pca953x_volatile_register,

	.cache_type = REGCACHE_RBTREE,
<<<<<<< HEAD
	.max_register = 0x7f,
=======
	/* REVISIT: should be 0x7f but some 24 bit chips use REG_ADDR_AI */
	.max_register = 0xff,
>>>>>>> 0ecfebd2
};

static u8 pca953x_recalc_addr(struct pca953x_chip *chip, int reg, int off,
			      bool write, bool addrinc)
{
	int bank_shift = pca953x_bank_shift(chip);
	int addr = (reg & PCAL_GPIO_MASK) << bank_shift;
	int pinctrl = (reg & PCAL_PINCTRL_MASK) << 1;
	u8 regaddr = pinctrl | addr | (off / BANK_SZ);

	/* Single byte read doesn't need AI bit set. */
	if (!addrinc)
		return regaddr;

	/* Chips with 24 and more GPIOs always support Auto Increment */
	if (write && NBANK(chip) > 2)
		regaddr |= REG_ADDR_AI;

	/* PCA9575 needs address-increment on multi-byte writes */
	if (PCA_CHIP_TYPE(chip->driver_data) == PCA957X_TYPE)
		regaddr |= REG_ADDR_AI;

	return regaddr;
}

static int pca953x_write_regs(struct pca953x_chip *chip, int reg, u8 *val)
{
	u8 regaddr = pca953x_recalc_addr(chip, reg, 0, true, true);
	int ret;

	ret = regmap_bulk_write(chip->regmap, regaddr, val, NBANK(chip));
	if (ret < 0) {
		dev_err(&chip->client->dev, "failed writing register\n");
		return ret;
	}

	return 0;
}

static int pca953x_read_regs(struct pca953x_chip *chip, int reg, u8 *val)
{
	u8 regaddr = pca953x_recalc_addr(chip, reg, 0, false, true);
	int ret;

	ret = regmap_bulk_read(chip->regmap, regaddr, val, NBANK(chip));
	if (ret < 0) {
		dev_err(&chip->client->dev, "failed reading register\n");
		return ret;
	}

	return 0;
}

static int pca953x_gpio_direction_input(struct gpio_chip *gc, unsigned off)
{
	struct pca953x_chip *chip = gpiochip_get_data(gc);
	u8 dirreg = pca953x_recalc_addr(chip, chip->regs->direction, off,
					true, false);
	u8 bit = BIT(off % BANK_SZ);
	int ret;

	mutex_lock(&chip->i2c_lock);
	ret = regmap_write_bits(chip->regmap, dirreg, bit, bit);
	mutex_unlock(&chip->i2c_lock);
	return ret;
}

static int pca953x_gpio_direction_output(struct gpio_chip *gc,
		unsigned off, int val)
{
	struct pca953x_chip *chip = gpiochip_get_data(gc);
	u8 dirreg = pca953x_recalc_addr(chip, chip->regs->direction, off,
					true, false);
	u8 outreg = pca953x_recalc_addr(chip, chip->regs->output, off,
					true, false);
	u8 bit = BIT(off % BANK_SZ);
	int ret;

	mutex_lock(&chip->i2c_lock);
	/* set output level */
	ret = regmap_write_bits(chip->regmap, outreg, bit, val ? bit : 0);
	if (ret)
		goto exit;

	/* then direction */
	ret = regmap_write_bits(chip->regmap, dirreg, bit, 0);
exit:
	mutex_unlock(&chip->i2c_lock);
	return ret;
}

static int pca953x_gpio_get_value(struct gpio_chip *gc, unsigned off)
{
	struct pca953x_chip *chip = gpiochip_get_data(gc);
	u8 inreg = pca953x_recalc_addr(chip, chip->regs->input, off,
				       true, false);
	u8 bit = BIT(off % BANK_SZ);
	u32 reg_val;
	int ret;

	mutex_lock(&chip->i2c_lock);
	ret = regmap_read(chip->regmap, inreg, &reg_val);
	mutex_unlock(&chip->i2c_lock);
	if (ret < 0) {
		/* NOTE:  diagnostic already emitted; that's all we should
		 * do unless gpio_*_value_cansleep() calls become different
		 * from their nonsleeping siblings (and report faults).
		 */
		return 0;
	}

	return !!(reg_val & bit);
}

static void pca953x_gpio_set_value(struct gpio_chip *gc, unsigned off, int val)
{
	struct pca953x_chip *chip = gpiochip_get_data(gc);
	u8 outreg = pca953x_recalc_addr(chip, chip->regs->output, off,
					true, false);
	u8 bit = BIT(off % BANK_SZ);

	mutex_lock(&chip->i2c_lock);
	regmap_write_bits(chip->regmap, outreg, bit, val ? bit : 0);
	mutex_unlock(&chip->i2c_lock);
}

static int pca953x_gpio_get_direction(struct gpio_chip *gc, unsigned off)
{
	struct pca953x_chip *chip = gpiochip_get_data(gc);
	u8 dirreg = pca953x_recalc_addr(chip, chip->regs->direction, off,
					true, false);
	u8 bit = BIT(off % BANK_SZ);
	u32 reg_val;
	int ret;

	mutex_lock(&chip->i2c_lock);
	ret = regmap_read(chip->regmap, dirreg, &reg_val);
	mutex_unlock(&chip->i2c_lock);
	if (ret < 0)
		return ret;

	return !!(reg_val & bit);
}

static void pca953x_gpio_set_multiple(struct gpio_chip *gc,
				      unsigned long *mask, unsigned long *bits)
{
	struct pca953x_chip *chip = gpiochip_get_data(gc);
	unsigned int bank_mask, bank_val;
	int bank;
	u8 reg_val[MAX_BANK];
	int ret;

	mutex_lock(&chip->i2c_lock);
	ret = pca953x_read_regs(chip, chip->regs->output, reg_val);
	if (ret)
		goto exit;

	for (bank = 0; bank < NBANK(chip); bank++) {
		bank_mask = mask[bank / sizeof(*mask)] >>
			   ((bank % sizeof(*mask)) * 8);
		if (bank_mask) {
			bank_val = bits[bank / sizeof(*bits)] >>
				  ((bank % sizeof(*bits)) * 8);
			bank_val &= bank_mask;
			reg_val[bank] = (reg_val[bank] & ~bank_mask) | bank_val;
		}
	}

	pca953x_write_regs(chip, chip->regs->output, reg_val);
exit:
	mutex_unlock(&chip->i2c_lock);
}

static int pca953x_gpio_set_pull_up_down(struct pca953x_chip *chip,
					 unsigned int offset,
					 unsigned long config)
{
	u8 pull_en_reg = pca953x_recalc_addr(chip, PCAL953X_PULL_EN, offset,
					     true, false);
	u8 pull_sel_reg = pca953x_recalc_addr(chip, PCAL953X_PULL_SEL, offset,
					      true, false);
	u8 bit = BIT(offset % BANK_SZ);
	int ret;

	/*
	 * pull-up/pull-down configuration requires PCAL extended
	 * registers
	 */
	if (!(chip->driver_data & PCA_PCAL))
		return -ENOTSUPP;

	mutex_lock(&chip->i2c_lock);

	/* Disable pull-up/pull-down */
	ret = regmap_write_bits(chip->regmap, pull_en_reg, bit, 0);
<<<<<<< HEAD
	if (ret)
		goto exit;

	/* Configure pull-up/pull-down */
	if (config == PIN_CONFIG_BIAS_PULL_UP)
		ret = regmap_write_bits(chip->regmap, pull_sel_reg, bit, bit);
	else if (config == PIN_CONFIG_BIAS_PULL_DOWN)
		ret = regmap_write_bits(chip->regmap, pull_sel_reg, bit, 0);
	if (ret)
		goto exit;

=======
	if (ret)
		goto exit;

	/* Configure pull-up/pull-down */
	if (config == PIN_CONFIG_BIAS_PULL_UP)
		ret = regmap_write_bits(chip->regmap, pull_sel_reg, bit, bit);
	else if (config == PIN_CONFIG_BIAS_PULL_DOWN)
		ret = regmap_write_bits(chip->regmap, pull_sel_reg, bit, 0);
	if (ret)
		goto exit;

>>>>>>> 0ecfebd2
	/* Enable pull-up/pull-down */
	ret = regmap_write_bits(chip->regmap, pull_en_reg, bit, bit);

exit:
	mutex_unlock(&chip->i2c_lock);
	return ret;
}

static int pca953x_gpio_set_config(struct gpio_chip *gc, unsigned int offset,
				   unsigned long config)
{
	struct pca953x_chip *chip = gpiochip_get_data(gc);

	switch (config) {
	case PIN_CONFIG_BIAS_PULL_UP:
	case PIN_CONFIG_BIAS_PULL_DOWN:
		return pca953x_gpio_set_pull_up_down(chip, offset, config);
	default:
		return -ENOTSUPP;
	}
}

static void pca953x_setup_gpio(struct pca953x_chip *chip, int gpios)
{
	struct gpio_chip *gc;

	gc = &chip->gpio_chip;

	gc->direction_input  = pca953x_gpio_direction_input;
	gc->direction_output = pca953x_gpio_direction_output;
	gc->get = pca953x_gpio_get_value;
	gc->set = pca953x_gpio_set_value;
	gc->get_direction = pca953x_gpio_get_direction;
	gc->set_multiple = pca953x_gpio_set_multiple;
	gc->set_config = pca953x_gpio_set_config;
	gc->can_sleep = true;

	gc->base = chip->gpio_start;
	gc->ngpio = gpios;
	gc->label = dev_name(&chip->client->dev);
	gc->parent = &chip->client->dev;
	gc->owner = THIS_MODULE;
	gc->names = chip->names;
}

#ifdef CONFIG_GPIO_PCA953X_IRQ
static void pca953x_irq_mask(struct irq_data *d)
{
	struct gpio_chip *gc = irq_data_get_irq_chip_data(d);
	struct pca953x_chip *chip = gpiochip_get_data(gc);

	chip->irq_mask[d->hwirq / BANK_SZ] &= ~(1 << (d->hwirq % BANK_SZ));
}

static void pca953x_irq_unmask(struct irq_data *d)
{
	struct gpio_chip *gc = irq_data_get_irq_chip_data(d);
	struct pca953x_chip *chip = gpiochip_get_data(gc);

	chip->irq_mask[d->hwirq / BANK_SZ] |= 1 << (d->hwirq % BANK_SZ);
}

static int pca953x_irq_set_wake(struct irq_data *d, unsigned int on)
{
	struct gpio_chip *gc = irq_data_get_irq_chip_data(d);
	struct pca953x_chip *chip = gpiochip_get_data(gc);

<<<<<<< HEAD
=======
	if (on)
		atomic_inc(&chip->wakeup_path);
	else
		atomic_dec(&chip->wakeup_path);

>>>>>>> 0ecfebd2
	return irq_set_irq_wake(chip->client->irq, on);
}

static void pca953x_irq_bus_lock(struct irq_data *d)
{
	struct gpio_chip *gc = irq_data_get_irq_chip_data(d);
	struct pca953x_chip *chip = gpiochip_get_data(gc);

	mutex_lock(&chip->irq_lock);
}

static void pca953x_irq_bus_sync_unlock(struct irq_data *d)
{
	struct gpio_chip *gc = irq_data_get_irq_chip_data(d);
	struct pca953x_chip *chip = gpiochip_get_data(gc);
	u8 new_irqs;
	int level, i;
	u8 invert_irq_mask[MAX_BANK];
	int reg_direction[MAX_BANK];

	regmap_bulk_read(chip->regmap, chip->regs->direction, reg_direction,
			 NBANK(chip));

	if (chip->driver_data & PCA_PCAL) {
		/* Enable latch on interrupt-enabled inputs */
		pca953x_write_regs(chip, PCAL953X_IN_LATCH, chip->irq_mask);

		for (i = 0; i < NBANK(chip); i++)
			invert_irq_mask[i] = ~chip->irq_mask[i];

		/* Unmask enabled interrupts */
		pca953x_write_regs(chip, PCAL953X_INT_MASK, invert_irq_mask);
	}

	/* Look for any newly setup interrupt */
	for (i = 0; i < NBANK(chip); i++) {
		new_irqs = chip->irq_trig_fall[i] | chip->irq_trig_raise[i];
		new_irqs &= reg_direction[i];

		while (new_irqs) {
			level = __ffs(new_irqs);
			pca953x_gpio_direction_input(&chip->gpio_chip,
							level + (BANK_SZ * i));
			new_irqs &= ~(1 << level);
		}
	}

	mutex_unlock(&chip->irq_lock);
}

static int pca953x_irq_set_type(struct irq_data *d, unsigned int type)
{
	struct gpio_chip *gc = irq_data_get_irq_chip_data(d);
	struct pca953x_chip *chip = gpiochip_get_data(gc);
	int bank_nb = d->hwirq / BANK_SZ;
	u8 mask = 1 << (d->hwirq % BANK_SZ);

	if (!(type & IRQ_TYPE_EDGE_BOTH)) {
		dev_err(&chip->client->dev, "irq %d: unsupported type %d\n",
			d->irq, type);
		return -EINVAL;
	}

	if (type & IRQ_TYPE_EDGE_FALLING)
		chip->irq_trig_fall[bank_nb] |= mask;
	else
		chip->irq_trig_fall[bank_nb] &= ~mask;

	if (type & IRQ_TYPE_EDGE_RISING)
		chip->irq_trig_raise[bank_nb] |= mask;
	else
		chip->irq_trig_raise[bank_nb] &= ~mask;

	return 0;
}

static void pca953x_irq_shutdown(struct irq_data *d)
{
	struct gpio_chip *gc = irq_data_get_irq_chip_data(d);
	struct pca953x_chip *chip = gpiochip_get_data(gc);
	u8 mask = 1 << (d->hwirq % BANK_SZ);

	chip->irq_trig_raise[d->hwirq / BANK_SZ] &= ~mask;
	chip->irq_trig_fall[d->hwirq / BANK_SZ] &= ~mask;
}

static bool pca953x_irq_pending(struct pca953x_chip *chip, u8 *pending)
{
	u8 cur_stat[MAX_BANK];
	u8 old_stat[MAX_BANK];
	bool pending_seen = false;
	bool trigger_seen = false;
	u8 trigger[MAX_BANK];
	int reg_direction[MAX_BANK];
	int ret, i;

	if (chip->driver_data & PCA_PCAL) {
		/* Read the current interrupt status from the device */
		ret = pca953x_read_regs(chip, PCAL953X_INT_STAT, trigger);
		if (ret)
			return false;

		/* Check latched inputs and clear interrupt status */
		ret = pca953x_read_regs(chip, PCA953X_INPUT, cur_stat);
		if (ret)
			return false;

		for (i = 0; i < NBANK(chip); i++) {
			/* Apply filter for rising/falling edge selection */
			pending[i] = (~cur_stat[i] & chip->irq_trig_fall[i]) |
				(cur_stat[i] & chip->irq_trig_raise[i]);
			pending[i] &= trigger[i];
			if (pending[i])
				pending_seen = true;
		}

		return pending_seen;
	}

	ret = pca953x_read_regs(chip, chip->regs->input, cur_stat);
	if (ret)
		return false;

	/* Remove output pins from the equation */
	regmap_bulk_read(chip->regmap, chip->regs->direction, reg_direction,
			 NBANK(chip));
	for (i = 0; i < NBANK(chip); i++)
		cur_stat[i] &= reg_direction[i];

	memcpy(old_stat, chip->irq_stat, NBANK(chip));

	for (i = 0; i < NBANK(chip); i++) {
		trigger[i] = (cur_stat[i] ^ old_stat[i]) & chip->irq_mask[i];
		if (trigger[i])
			trigger_seen = true;
	}

	if (!trigger_seen)
		return false;

	memcpy(chip->irq_stat, cur_stat, NBANK(chip));

	for (i = 0; i < NBANK(chip); i++) {
		pending[i] = (old_stat[i] & chip->irq_trig_fall[i]) |
			(cur_stat[i] & chip->irq_trig_raise[i]);
		pending[i] &= trigger[i];
		if (pending[i])
			pending_seen = true;
	}

	return pending_seen;
}

static irqreturn_t pca953x_irq_handler(int irq, void *devid)
{
	struct pca953x_chip *chip = devid;
	u8 pending[MAX_BANK];
	u8 level;
	unsigned nhandled = 0;
	int i;

	if (!pca953x_irq_pending(chip, pending))
		return IRQ_NONE;

	for (i = 0; i < NBANK(chip); i++) {
		while (pending[i]) {
			level = __ffs(pending[i]);
			handle_nested_irq(irq_find_mapping(chip->gpio_chip.irq.domain,
							level + (BANK_SZ * i)));
			pending[i] &= ~(1 << level);
			nhandled++;
		}
	}

	return (nhandled > 0) ? IRQ_HANDLED : IRQ_NONE;
}

static int pca953x_irq_setup(struct pca953x_chip *chip,
			     int irq_base)
{
	struct i2c_client *client = chip->client;
	struct irq_chip *irq_chip = &chip->irq_chip;
	int reg_direction[MAX_BANK];
	int ret, i;

	if (!client->irq)
		return 0;

	if (irq_base == -1)
		return 0;

	if (!(chip->driver_data & PCA_INT))
		return 0;
<<<<<<< HEAD

	ret = pca953x_read_regs(chip, chip->regs->input, chip->irq_stat);
	if (ret)
		return ret;

	/*
	 * There is no way to know which GPIO line generated the
	 * interrupt.  We have to rely on the previous read for
	 * this purpose.
	 */
	regmap_bulk_read(chip->regmap, chip->regs->direction, reg_direction,
			 NBANK(chip));
	for (i = 0; i < NBANK(chip); i++)
		chip->irq_stat[i] &= reg_direction[i];
	mutex_init(&chip->irq_lock);

	ret = devm_request_threaded_irq(&client->dev, client->irq,
					NULL, pca953x_irq_handler,
					IRQF_TRIGGER_LOW | IRQF_ONESHOT |
					IRQF_SHARED,
					dev_name(&client->dev), chip);
	if (ret) {
		dev_err(&client->dev, "failed to request irq %d\n",
			client->irq);
		return ret;
	}

=======

	ret = pca953x_read_regs(chip, chip->regs->input, chip->irq_stat);
	if (ret)
		return ret;

	/*
	 * There is no way to know which GPIO line generated the
	 * interrupt.  We have to rely on the previous read for
	 * this purpose.
	 */
	regmap_bulk_read(chip->regmap, chip->regs->direction, reg_direction,
			 NBANK(chip));
	for (i = 0; i < NBANK(chip); i++)
		chip->irq_stat[i] &= reg_direction[i];
	mutex_init(&chip->irq_lock);

	ret = devm_request_threaded_irq(&client->dev, client->irq,
					NULL, pca953x_irq_handler,
					IRQF_TRIGGER_LOW | IRQF_ONESHOT |
					IRQF_SHARED,
					dev_name(&client->dev), chip);
	if (ret) {
		dev_err(&client->dev, "failed to request irq %d\n",
			client->irq);
		return ret;
	}

>>>>>>> 0ecfebd2
	irq_chip->name = dev_name(&chip->client->dev);
	irq_chip->irq_mask = pca953x_irq_mask;
	irq_chip->irq_unmask = pca953x_irq_unmask;
	irq_chip->irq_set_wake = pca953x_irq_set_wake;
	irq_chip->irq_bus_lock = pca953x_irq_bus_lock;
	irq_chip->irq_bus_sync_unlock = pca953x_irq_bus_sync_unlock;
	irq_chip->irq_set_type = pca953x_irq_set_type;
	irq_chip->irq_shutdown = pca953x_irq_shutdown;

	ret =  gpiochip_irqchip_add_nested(&chip->gpio_chip, irq_chip,
					   irq_base, handle_simple_irq,
					   IRQ_TYPE_NONE);
	if (ret) {
		dev_err(&client->dev,
			"could not connect irqchip to gpiochip\n");
		return ret;
	}

	gpiochip_set_nested_irqchip(&chip->gpio_chip, irq_chip, client->irq);

	return 0;
}

#else /* CONFIG_GPIO_PCA953X_IRQ */
static int pca953x_irq_setup(struct pca953x_chip *chip,
			     int irq_base)
{
	struct i2c_client *client = chip->client;

	if (client->irq && irq_base != -1 && (chip->driver_data & PCA_INT))
		dev_warn(&client->dev, "interrupt support not compiled in\n");

	return 0;
}
#endif

static int device_pca95xx_init(struct pca953x_chip *chip, u32 invert)
{
	int ret;
	u8 val[MAX_BANK];

	ret = regcache_sync_region(chip->regmap, chip->regs->output,
				   chip->regs->output + NBANK(chip));
	if (ret != 0)
		goto out;

	ret = regcache_sync_region(chip->regmap, chip->regs->direction,
				   chip->regs->direction + NBANK(chip));
	if (ret != 0)
		goto out;

	/* set platform specific polarity inversion */
	if (invert)
		memset(val, 0xFF, NBANK(chip));
	else
		memset(val, 0, NBANK(chip));

	ret = pca953x_write_regs(chip, chip->regs->invert, val);
out:
	return ret;
}

static int device_pca957x_init(struct pca953x_chip *chip, u32 invert)
{
	int ret;
	u8 val[MAX_BANK];

	ret = device_pca95xx_init(chip, invert);
	if (ret)
		goto out;

	/* To enable register 6, 7 to control pull up and pull down */
	memset(val, 0x02, NBANK(chip));
	ret = pca953x_write_regs(chip, PCA957X_BKEN, val);
	if (ret)
		goto out;

	return 0;
out:
	return ret;
}

static const struct of_device_id pca953x_dt_ids[];

static int pca953x_probe(struct i2c_client *client,
				   const struct i2c_device_id *i2c_id)
{
	struct pca953x_platform_data *pdata;
	struct pca953x_chip *chip;
	int irq_base = 0;
	int ret;
	u32 invert = 0;
	struct regulator *reg;

	chip = devm_kzalloc(&client->dev,
			sizeof(struct pca953x_chip), GFP_KERNEL);
	if (chip == NULL)
		return -ENOMEM;

	pdata = dev_get_platdata(&client->dev);
	if (pdata) {
		irq_base = pdata->irq_base;
		chip->gpio_start = pdata->gpio_base;
		invert = pdata->invert;
		chip->names = pdata->names;
	} else {
		struct gpio_desc *reset_gpio;

		chip->gpio_start = -1;
		irq_base = 0;

		/*
		 * See if we need to de-assert a reset pin.
		 *
		 * There is no known ACPI-enabled platforms that are
		 * using "reset" GPIO. Otherwise any of those platform
		 * must use _DSD method with corresponding property.
		 */
		reset_gpio = devm_gpiod_get_optional(&client->dev, "reset",
						     GPIOD_OUT_LOW);
		if (IS_ERR(reset_gpio))
			return PTR_ERR(reset_gpio);
	}

	chip->client = client;

	reg = devm_regulator_get(&client->dev, "vcc");
	if (IS_ERR(reg)) {
		ret = PTR_ERR(reg);
		if (ret != -EPROBE_DEFER)
			dev_err(&client->dev, "reg get err: %d\n", ret);
		return ret;
	}
	ret = regulator_enable(reg);
	if (ret) {
		dev_err(&client->dev, "reg en err: %d\n", ret);
		return ret;
	}
	chip->regulator = reg;

	if (i2c_id) {
		chip->driver_data = i2c_id->driver_data;
	} else {
		const struct acpi_device_id *acpi_id;
		struct device *dev = &client->dev;

		chip->driver_data = (uintptr_t)of_device_get_match_data(dev);
		if (!chip->driver_data) {
			acpi_id = acpi_match_device(pca953x_acpi_ids, dev);
			if (!acpi_id) {
				ret = -ENODEV;
				goto err_exit;
			}

			chip->driver_data = acpi_id->driver_data;
		}
	}

	i2c_set_clientdata(client, chip);

	chip->regmap = devm_regmap_init_i2c(client, &pca953x_i2c_regmap);
	if (IS_ERR(chip->regmap)) {
		ret = PTR_ERR(chip->regmap);
		goto err_exit;
	}

	regcache_mark_dirty(chip->regmap);

	mutex_init(&chip->i2c_lock);
	/*
	 * In case we have an i2c-mux controlled by a GPIO provided by an
	 * expander using the same driver higher on the device tree, read the
	 * i2c adapter nesting depth and use the retrieved value as lockdep
	 * subclass for chip->i2c_lock.
	 *
	 * REVISIT: This solution is not complete. It protects us from lockdep
	 * false positives when the expander controlling the i2c-mux is on
	 * a different level on the device tree, but not when it's on the same
	 * level on a different branch (in which case the subclass number
	 * would be the same).
	 *
	 * TODO: Once a correct solution is developed, a similar fix should be
	 * applied to all other i2c-controlled GPIO expanders (and potentially
	 * regmap-i2c).
	 */
	lockdep_set_subclass(&chip->i2c_lock,
			     i2c_adapter_depth(client->adapter));

	/* initialize cached registers from their original values.
	 * we can't share this chip with another i2c master.
	 */
	pca953x_setup_gpio(chip, chip->driver_data & PCA_GPIO_MASK);

	if (PCA_CHIP_TYPE(chip->driver_data) == PCA953X_TYPE) {
		chip->regs = &pca953x_regs;
		ret = device_pca95xx_init(chip, invert);
	} else {
		chip->regs = &pca957x_regs;
		ret = device_pca957x_init(chip, invert);
	}
	if (ret)
		goto err_exit;

	ret = devm_gpiochip_add_data(&client->dev, &chip->gpio_chip, chip);
	if (ret)
		goto err_exit;

	ret = pca953x_irq_setup(chip, irq_base);
	if (ret)
		goto err_exit;

	if (pdata && pdata->setup) {
		ret = pdata->setup(client, chip->gpio_chip.base,
				chip->gpio_chip.ngpio, pdata->context);
		if (ret < 0)
			dev_warn(&client->dev, "setup failed, %d\n", ret);
	}

	return 0;

err_exit:
	regulator_disable(chip->regulator);
	return ret;
}

static int pca953x_remove(struct i2c_client *client)
{
	struct pca953x_platform_data *pdata = dev_get_platdata(&client->dev);
	struct pca953x_chip *chip = i2c_get_clientdata(client);
	int ret;

	if (pdata && pdata->teardown) {
		ret = pdata->teardown(client, chip->gpio_chip.base,
				chip->gpio_chip.ngpio, pdata->context);
		if (ret < 0)
			dev_err(&client->dev, "%s failed, %d\n",
					"teardown", ret);
	} else {
		ret = 0;
	}

	regulator_disable(chip->regulator);

	return ret;
}

#ifdef CONFIG_PM_SLEEP
static int pca953x_regcache_sync(struct device *dev)
{
	struct pca953x_chip *chip = dev_get_drvdata(dev);
	int ret;

	/*
	 * The ordering between direction and output is important,
	 * sync these registers first and only then sync the rest.
	 */
	ret = regcache_sync_region(chip->regmap, chip->regs->direction,
				   chip->regs->direction + NBANK(chip));
	if (ret != 0) {
		dev_err(dev, "Failed to sync GPIO dir registers: %d\n", ret);
		return ret;
	}

	ret = regcache_sync_region(chip->regmap, chip->regs->output,
				   chip->regs->output + NBANK(chip));
	if (ret != 0) {
		dev_err(dev, "Failed to sync GPIO out registers: %d\n", ret);
		return ret;
	}

#ifdef CONFIG_GPIO_PCA953X_IRQ
	if (chip->driver_data & PCA_PCAL) {
		ret = regcache_sync_region(chip->regmap, PCAL953X_IN_LATCH,
					   PCAL953X_IN_LATCH + NBANK(chip));
		if (ret != 0) {
			dev_err(dev, "Failed to sync INT latch registers: %d\n",
				ret);
			return ret;
		}

		ret = regcache_sync_region(chip->regmap, PCAL953X_INT_MASK,
					   PCAL953X_INT_MASK + NBANK(chip));
		if (ret != 0) {
			dev_err(dev, "Failed to sync INT mask registers: %d\n",
				ret);
			return ret;
		}
	}
#endif

	return 0;
}

static int pca953x_suspend(struct device *dev)
{
	struct pca953x_chip *chip = dev_get_drvdata(dev);

	regcache_cache_only(chip->regmap, true);

<<<<<<< HEAD
	regulator_disable(chip->regulator);
=======
	if (atomic_read(&chip->wakeup_path))
		device_set_wakeup_path(dev);
	else
		regulator_disable(chip->regulator);
>>>>>>> 0ecfebd2

	return 0;
}

static int pca953x_resume(struct device *dev)
{
	struct pca953x_chip *chip = dev_get_drvdata(dev);
	int ret;

<<<<<<< HEAD
	ret = regulator_enable(chip->regulator);
	if (ret != 0) {
		dev_err(dev, "Failed to enable regulator: %d\n", ret);
		return 0;
=======
	if (!atomic_read(&chip->wakeup_path)) {
		ret = regulator_enable(chip->regulator);
		if (ret != 0) {
			dev_err(dev, "Failed to enable regulator: %d\n", ret);
			return 0;
		}
>>>>>>> 0ecfebd2
	}

	regcache_cache_only(chip->regmap, false);
	regcache_mark_dirty(chip->regmap);
	ret = pca953x_regcache_sync(dev);
	if (ret)
		return ret;

	ret = regcache_sync(chip->regmap);
	if (ret != 0) {
		dev_err(dev, "Failed to restore register map: %d\n", ret);
		return ret;
	}

	return 0;
}
#endif

/* convenience to stop overlong match-table lines */
#define OF_953X(__nrgpio, __int) (void *)(__nrgpio | PCA953X_TYPE | __int)
#define OF_957X(__nrgpio, __int) (void *)(__nrgpio | PCA957X_TYPE | __int)

static const struct of_device_id pca953x_dt_ids[] = {
	{ .compatible = "nxp,pca6416", .data = OF_953X(16, PCA_INT), },
	{ .compatible = "nxp,pca9505", .data = OF_953X(40, PCA_INT), },
	{ .compatible = "nxp,pca9534", .data = OF_953X( 8, PCA_INT), },
	{ .compatible = "nxp,pca9535", .data = OF_953X(16, PCA_INT), },
	{ .compatible = "nxp,pca9536", .data = OF_953X( 4, 0), },
	{ .compatible = "nxp,pca9537", .data = OF_953X( 4, PCA_INT), },
	{ .compatible = "nxp,pca9538", .data = OF_953X( 8, PCA_INT), },
	{ .compatible = "nxp,pca9539", .data = OF_953X(16, PCA_INT), },
	{ .compatible = "nxp,pca9554", .data = OF_953X( 8, PCA_INT), },
	{ .compatible = "nxp,pca9555", .data = OF_953X(16, PCA_INT), },
	{ .compatible = "nxp,pca9556", .data = OF_953X( 8, 0), },
	{ .compatible = "nxp,pca9557", .data = OF_953X( 8, 0), },
	{ .compatible = "nxp,pca9574", .data = OF_957X( 8, PCA_INT), },
	{ .compatible = "nxp,pca9575", .data = OF_957X(16, PCA_INT), },
	{ .compatible = "nxp,pca9698", .data = OF_953X(40, 0), },

	{ .compatible = "nxp,pcal6416", .data = OF_953X(16, PCA_LATCH_INT), },
	{ .compatible = "nxp,pcal6524", .data = OF_953X(24, PCA_LATCH_INT), },
	{ .compatible = "nxp,pcal9555a", .data = OF_953X(16, PCA_LATCH_INT), },

	{ .compatible = "maxim,max7310", .data = OF_953X( 8, 0), },
	{ .compatible = "maxim,max7312", .data = OF_953X(16, PCA_INT), },
	{ .compatible = "maxim,max7313", .data = OF_953X(16, PCA_INT), },
	{ .compatible = "maxim,max7315", .data = OF_953X( 8, PCA_INT), },
	{ .compatible = "maxim,max7318", .data = OF_953X(16, PCA_INT), },

	{ .compatible = "ti,pca6107", .data = OF_953X( 8, PCA_INT), },
	{ .compatible = "ti,pca9536", .data = OF_953X( 4, 0), },
	{ .compatible = "ti,tca6408", .data = OF_953X( 8, PCA_INT), },
	{ .compatible = "ti,tca6416", .data = OF_953X(16, PCA_INT), },
	{ .compatible = "ti,tca6424", .data = OF_953X(24, PCA_INT), },

	{ .compatible = "onnn,cat9554", .data = OF_953X( 8, PCA_INT), },
	{ .compatible = "onnn,pca9654", .data = OF_953X( 8, PCA_INT), },

	{ .compatible = "exar,xra1202", .data = OF_953X( 8, 0), },
	{ }
};

MODULE_DEVICE_TABLE(of, pca953x_dt_ids);

static SIMPLE_DEV_PM_OPS(pca953x_pm_ops, pca953x_suspend, pca953x_resume);

static struct i2c_driver pca953x_driver = {
	.driver = {
		.name	= "pca953x",
		.pm	= &pca953x_pm_ops,
		.of_match_table = pca953x_dt_ids,
		.acpi_match_table = ACPI_PTR(pca953x_acpi_ids),
	},
	.probe		= pca953x_probe,
	.remove		= pca953x_remove,
	.id_table	= pca953x_id,
};

static int __init pca953x_init(void)
{
	return i2c_add_driver(&pca953x_driver);
}
/* register after i2c postcore initcall and before
 * subsys initcalls that may rely on these GPIOs
 */
subsys_initcall(pca953x_init);

static void __exit pca953x_exit(void)
{
	i2c_del_driver(&pca953x_driver);
}
module_exit(pca953x_exit);

MODULE_AUTHOR("eric miao <eric.miao@marvell.com>");
MODULE_DESCRIPTION("GPIO expander driver for PCA953x");
MODULE_LICENSE("GPL");<|MERGE_RESOLUTION|>--- conflicted
+++ resolved
@@ -305,12 +305,8 @@
 	.volatile_reg = pca953x_volatile_register,
 
 	.cache_type = REGCACHE_RBTREE,
-<<<<<<< HEAD
-	.max_register = 0x7f,
-=======
 	/* REVISIT: should be 0x7f but some 24 bit chips use REG_ADDR_AI */
 	.max_register = 0xff,
->>>>>>> 0ecfebd2
 };
 
 static u8 pca953x_recalc_addr(struct pca953x_chip *chip, int reg, int off,
@@ -507,7 +503,6 @@
 
 	/* Disable pull-up/pull-down */
 	ret = regmap_write_bits(chip->regmap, pull_en_reg, bit, 0);
-<<<<<<< HEAD
 	if (ret)
 		goto exit;
 
@@ -519,19 +514,6 @@
 	if (ret)
 		goto exit;
 
-=======
-	if (ret)
-		goto exit;
-
-	/* Configure pull-up/pull-down */
-	if (config == PIN_CONFIG_BIAS_PULL_UP)
-		ret = regmap_write_bits(chip->regmap, pull_sel_reg, bit, bit);
-	else if (config == PIN_CONFIG_BIAS_PULL_DOWN)
-		ret = regmap_write_bits(chip->regmap, pull_sel_reg, bit, 0);
-	if (ret)
-		goto exit;
-
->>>>>>> 0ecfebd2
 	/* Enable pull-up/pull-down */
 	ret = regmap_write_bits(chip->regmap, pull_en_reg, bit, bit);
 
@@ -599,14 +581,11 @@
 	struct gpio_chip *gc = irq_data_get_irq_chip_data(d);
 	struct pca953x_chip *chip = gpiochip_get_data(gc);
 
-<<<<<<< HEAD
-=======
 	if (on)
 		atomic_inc(&chip->wakeup_path);
 	else
 		atomic_dec(&chip->wakeup_path);
 
->>>>>>> 0ecfebd2
 	return irq_set_irq_wake(chip->client->irq, on);
 }
 
@@ -800,7 +779,6 @@
 
 	if (!(chip->driver_data & PCA_INT))
 		return 0;
-<<<<<<< HEAD
 
 	ret = pca953x_read_regs(chip, chip->regs->input, chip->irq_stat);
 	if (ret)
@@ -828,35 +806,6 @@
 		return ret;
 	}
 
-=======
-
-	ret = pca953x_read_regs(chip, chip->regs->input, chip->irq_stat);
-	if (ret)
-		return ret;
-
-	/*
-	 * There is no way to know which GPIO line generated the
-	 * interrupt.  We have to rely on the previous read for
-	 * this purpose.
-	 */
-	regmap_bulk_read(chip->regmap, chip->regs->direction, reg_direction,
-			 NBANK(chip));
-	for (i = 0; i < NBANK(chip); i++)
-		chip->irq_stat[i] &= reg_direction[i];
-	mutex_init(&chip->irq_lock);
-
-	ret = devm_request_threaded_irq(&client->dev, client->irq,
-					NULL, pca953x_irq_handler,
-					IRQF_TRIGGER_LOW | IRQF_ONESHOT |
-					IRQF_SHARED,
-					dev_name(&client->dev), chip);
-	if (ret) {
-		dev_err(&client->dev, "failed to request irq %d\n",
-			client->irq);
-		return ret;
-	}
-
->>>>>>> 0ecfebd2
 	irq_chip->name = dev_name(&chip->client->dev);
 	irq_chip->irq_mask = pca953x_irq_mask;
 	irq_chip->irq_unmask = pca953x_irq_unmask;
@@ -1156,14 +1105,10 @@
 
 	regcache_cache_only(chip->regmap, true);
 
-<<<<<<< HEAD
-	regulator_disable(chip->regulator);
-=======
 	if (atomic_read(&chip->wakeup_path))
 		device_set_wakeup_path(dev);
 	else
 		regulator_disable(chip->regulator);
->>>>>>> 0ecfebd2
 
 	return 0;
 }
@@ -1173,19 +1118,12 @@
 	struct pca953x_chip *chip = dev_get_drvdata(dev);
 	int ret;
 
-<<<<<<< HEAD
-	ret = regulator_enable(chip->regulator);
-	if (ret != 0) {
-		dev_err(dev, "Failed to enable regulator: %d\n", ret);
-		return 0;
-=======
 	if (!atomic_read(&chip->wakeup_path)) {
 		ret = regulator_enable(chip->regulator);
 		if (ret != 0) {
 			dev_err(dev, "Failed to enable regulator: %d\n", ret);
 			return 0;
 		}
->>>>>>> 0ecfebd2
 	}
 
 	regcache_cache_only(chip->regmap, false);
