--- conflicted
+++ resolved
@@ -844,11 +844,7 @@
 };
 
 static const struct dpu_intf_cfg sc7180_intf[] = {
-<<<<<<< HEAD
-	INTF_BLK("intf_0", INTF_0, 0x6A000, INTF_DP, 0, 24, INTF_SC7180_MASK, MDP_SSPP_TOP0_INTR, 24, 25),
-=======
 	INTF_BLK("intf_0", INTF_0, 0x6A000, INTF_DP, MSM_DP_CONTROLLER_0, 24, INTF_SC7180_MASK, MDP_SSPP_TOP0_INTR, 24, 25),
->>>>>>> df0cc57e
 	INTF_BLK("intf_1", INTF_1, 0x6A800, INTF_DSI, 0, 24, INTF_SC7180_MASK, MDP_SSPP_TOP0_INTR, 26, 27),
 };
 
