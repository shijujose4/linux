--- conflicted
+++ resolved
@@ -159,22 +159,10 @@
 	if (retval < 0)
 		goto fail;
 
-<<<<<<< HEAD
-	hyst = retval * 1000 - val;
-	hyst = DIV_ROUND_CLOSEST(hyst, 1000);
-	if (hyst < 0 || hyst > 255) {
-		retval = -ERANGE;
-		goto fail;
-	}
-
-	retval = i2c_smbus_write_byte_data(client, 0x21, hyst);
-	if (retval == 0) {
-=======
 	hyst = limit * 1000 - val;
 	hyst = clamp_val(DIV_ROUND_CLOSEST(hyst, 1000), 0, 255);
 	retval = regmap_write(regmap, 0x21, hyst);
 	if (retval == 0)
->>>>>>> 1a5700bc
 		retval = count;
 fail:
 	mutex_unlock(&data->mutex);
