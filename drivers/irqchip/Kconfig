# SPDX-License-Identifier: GPL-2.0-only
menu "IRQ chip support"

config IRQCHIP
	def_bool y
	depends on (OF_IRQ || ACPI_GENERIC_GSI)

config ARM_GIC
	bool
	select IRQ_DOMAIN_HIERARCHY
	select GENERIC_IRQ_EFFECTIVE_AFF_MASK if SMP

config ARM_GIC_PM
	bool
	depends on PM
	select ARM_GIC

config ARM_GIC_MAX_NR
	int
	depends on ARM_GIC
	default 2 if ARCH_REALVIEW
	default 1

config ARM_GIC_V2M
	bool
	depends on PCI
	select ARM_GIC
	select PCI_MSI

config GIC_NON_BANKED
	bool

config ARM_GIC_V3
	bool
	select IRQ_DOMAIN_HIERARCHY
	select PARTITION_PERCPU
	select GENERIC_IRQ_EFFECTIVE_AFF_MASK if SMP

config ARM_GIC_V3_ITS
	bool
	select GENERIC_MSI_IRQ
	default ARM_GIC_V3

config ARM_GIC_V3_ITS_PCI
	bool
	depends on ARM_GIC_V3_ITS
	depends on PCI
	depends on PCI_MSI
	default ARM_GIC_V3_ITS

config ARM_GIC_V3_ITS_FSL_MC
	bool
	depends on ARM_GIC_V3_ITS
	depends on FSL_MC_BUS
	default ARM_GIC_V3_ITS

config ARM_NVIC
	bool
	select IRQ_DOMAIN_HIERARCHY
	select GENERIC_IRQ_CHIP

config ARM_VIC
	bool
	select IRQ_DOMAIN

config ARM_VIC_NR
	int
	default 4 if ARCH_S5PV210
	default 2
	depends on ARM_VIC
	help
	  The maximum number of VICs available in the system, for
	  power management.

config ARMADA_370_XP_IRQ
	bool
	select GENERIC_IRQ_CHIP
	select PCI_MSI if PCI
	select GENERIC_IRQ_EFFECTIVE_AFF_MASK if SMP

config ALPINE_MSI
	bool
	depends on PCI
	select PCI_MSI
	select GENERIC_IRQ_CHIP

config AL_FIC
	bool "Amazon's Annapurna Labs Fabric Interrupt Controller"
	depends on OF
	select GENERIC_IRQ_CHIP
	select IRQ_DOMAIN
	help
	  Support Amazon's Annapurna Labs Fabric Interrupt Controller.

config ATMEL_AIC_IRQ
	bool
	select GENERIC_IRQ_CHIP
	select IRQ_DOMAIN
	select SPARSE_IRQ

config ATMEL_AIC5_IRQ
	bool
	select GENERIC_IRQ_CHIP
	select IRQ_DOMAIN
	select SPARSE_IRQ

config I8259
	bool
	select IRQ_DOMAIN

config BCM6345_L1_IRQ
	bool
	select GENERIC_IRQ_CHIP
	select IRQ_DOMAIN
	select GENERIC_IRQ_EFFECTIVE_AFF_MASK if SMP

config BCM7038_L1_IRQ
	tristate "Broadcom STB 7038-style L1/L2 interrupt controller driver"
	depends on ARCH_BRCMSTB || BMIPS_GENERIC
	default ARCH_BRCMSTB || BMIPS_GENERIC
	select GENERIC_IRQ_CHIP
	select IRQ_DOMAIN
	select GENERIC_IRQ_EFFECTIVE_AFF_MASK if SMP

config BCM7120_L2_IRQ
	tristate "Broadcom STB 7120-style L2 interrupt controller driver"
	depends on ARCH_BRCMSTB || BMIPS_GENERIC
	default ARCH_BRCMSTB || BMIPS_GENERIC
	select GENERIC_IRQ_CHIP
	select IRQ_DOMAIN

config BRCMSTB_L2_IRQ
	tristate "Broadcom STB generic L2 interrupt controller driver"
	depends on ARCH_BCM2835 || ARCH_BRCMSTB || BMIPS_GENERIC
	default ARCH_BCM2835 || ARCH_BRCMSTB || BMIPS_GENERIC
	select GENERIC_IRQ_CHIP
	select IRQ_DOMAIN

config DAVINCI_AINTC
	bool
	select GENERIC_IRQ_CHIP
	select IRQ_DOMAIN

config DAVINCI_CP_INTC
	bool
	select GENERIC_IRQ_CHIP
	select IRQ_DOMAIN

config DW_APB_ICTL
	bool
	select GENERIC_IRQ_CHIP
	select IRQ_DOMAIN_HIERARCHY

config FARADAY_FTINTC010
	bool
	select IRQ_DOMAIN
	select SPARSE_IRQ

config HISILICON_IRQ_MBIGEN
	bool
	select ARM_GIC_V3
	select ARM_GIC_V3_ITS

config IMGPDC_IRQ
	bool
	select GENERIC_IRQ_CHIP
	select IRQ_DOMAIN

config IXP4XX_IRQ
	bool
	select IRQ_DOMAIN
	select SPARSE_IRQ

config MADERA_IRQ
	tristate

config IRQ_MIPS_CPU
	bool
	select GENERIC_IRQ_CHIP
	select GENERIC_IRQ_IPI if SMP && SYS_SUPPORTS_MULTITHREADING
	select IRQ_DOMAIN
	select GENERIC_IRQ_EFFECTIVE_AFF_MASK if SMP

config CLPS711X_IRQCHIP
	bool
	depends on ARCH_CLPS711X
	select IRQ_DOMAIN
	select SPARSE_IRQ
	default y

config OMPIC
	bool

config OR1K_PIC
	bool
	select IRQ_DOMAIN

config OMAP_IRQCHIP
	bool
	select GENERIC_IRQ_CHIP
	select IRQ_DOMAIN

config ORION_IRQCHIP
	bool
	select IRQ_DOMAIN

config PIC32_EVIC
	bool
	select GENERIC_IRQ_CHIP
	select IRQ_DOMAIN

config JCORE_AIC
	bool "J-Core integrated AIC" if COMPILE_TEST
	depends on OF
	select IRQ_DOMAIN
	help
	  Support for the J-Core integrated AIC.

config RDA_INTC
	bool
	select IRQ_DOMAIN

config RENESAS_INTC_IRQPIN
	bool "Renesas INTC External IRQ Pin Support" if COMPILE_TEST
	select IRQ_DOMAIN
	help
	  Enable support for the Renesas Interrupt Controller for external
	  interrupt pins, as found on SH/R-Mobile and R-Car Gen1 SoCs.

config RENESAS_IRQC
	bool "Renesas R-Mobile APE6, R-Car Gen{2,3} and RZ/G{1,2} IRQC support" if COMPILE_TEST
	select GENERIC_IRQ_CHIP
	select IRQ_DOMAIN
	help
	  Enable support for the Renesas Interrupt Controller for external
	  devices, as found on R-Mobile APE6, R-Car Gen{2,3} and RZ/G{1,2} SoCs.

config RENESAS_RZA1_IRQC
	bool "Renesas RZ/A1 IRQC support" if COMPILE_TEST
	select IRQ_DOMAIN_HIERARCHY
	help
	  Enable support for the Renesas RZ/A1 Interrupt Controller, to use up
	  to 8 external interrupts with configurable sense select.

config RENESAS_RZG2L_IRQC
	bool "Renesas RZ/G2L (and alike SoC) IRQC support" if COMPILE_TEST
	select GENERIC_IRQ_CHIP
	select IRQ_DOMAIN_HIERARCHY
	help
	  Enable support for the Renesas RZ/G2L (and alike SoC) Interrupt Controller
	  for external devices.

config SL28CPLD_INTC
	bool "Kontron sl28cpld IRQ controller"
	depends on MFD_SL28CPLD=y || COMPILE_TEST
	select REGMAP_IRQ
	help
	  Interrupt controller driver for the board management controller
	  found on the Kontron sl28 CPLD.

config ST_IRQCHIP
	bool
	select REGMAP
	select MFD_SYSCON
	help
	  Enables SysCfg Controlled IRQs on STi based platforms.

config SUN4I_INTC
	bool

config SUN6I_R_INTC
	bool
	select IRQ_DOMAIN_HIERARCHY
	select IRQ_FASTEOI_HIERARCHY_HANDLERS

config SUNXI_NMI_INTC
	bool
	select GENERIC_IRQ_CHIP

config TB10X_IRQC
	bool
	select IRQ_DOMAIN
	select GENERIC_IRQ_CHIP

config TS4800_IRQ
	tristate "TS-4800 IRQ controller"
	select IRQ_DOMAIN
	depends on HAS_IOMEM
	depends on SOC_IMX51 || COMPILE_TEST
	help
	  Support for the TS-4800 FPGA IRQ controller

config VERSATILE_FPGA_IRQ
	bool
	select IRQ_DOMAIN

config VERSATILE_FPGA_IRQ_NR
       int
       default 4
       depends on VERSATILE_FPGA_IRQ

config XTENSA_MX
	bool
	select IRQ_DOMAIN
	select GENERIC_IRQ_EFFECTIVE_AFF_MASK if SMP

config XILINX_INTC
	bool "Xilinx Interrupt Controller IP"
	depends on OF_ADDRESS
	select IRQ_DOMAIN
	help
	  Support for the Xilinx Interrupt Controller IP core.
	  This is used as a primary controller with MicroBlaze and can also
	  be used as a secondary chained controller on other platforms.

config IRQ_CROSSBAR
	bool
	help
	  Support for a CROSSBAR ip that precedes the main interrupt controller.
	  The primary irqchip invokes the crossbar's callback which inturn allocates
	  a free irq and configures the IP. Thus the peripheral interrupts are
	  routed to one of the free irqchip interrupt lines.

config KEYSTONE_IRQ
	tristate "Keystone 2 IRQ controller IP"
	depends on ARCH_KEYSTONE
	help
		Support for Texas Instruments Keystone 2 IRQ controller IP which
		is part of the Keystone 2 IPC mechanism

config MIPS_GIC
	bool
	select GENERIC_IRQ_IPI if SMP
	select IRQ_DOMAIN_HIERARCHY
	select MIPS_CM

config INGENIC_IRQ
	bool
	depends on MACH_INGENIC
	default y

config INGENIC_TCU_IRQ
	bool "Ingenic JZ47xx TCU interrupt controller"
	default MACH_INGENIC
	depends on MIPS || COMPILE_TEST
	select MFD_SYSCON
	select GENERIC_IRQ_CHIP
	help
	  Support for interrupts in the Timer/Counter Unit (TCU) of the Ingenic
	  JZ47xx SoCs.

	  If unsure, say N.

config IMX_GPCV2
	bool
	select IRQ_DOMAIN
	help
	  Enables the wakeup IRQs for IMX platforms with GPCv2 block

config IRQ_MXS
	def_bool y if MACH_ASM9260 || ARCH_MXS
	select IRQ_DOMAIN
	select STMP_DEVICE

config MSCC_OCELOT_IRQ
	bool
	select IRQ_DOMAIN
	select GENERIC_IRQ_CHIP

config MVEBU_GICP
	bool

config MVEBU_ICU
	bool

config MVEBU_ODMI
	bool
	select GENERIC_MSI_IRQ

config MVEBU_PIC
	bool

config MVEBU_SEI
        bool

config LS_EXTIRQ
	def_bool y if SOC_LS1021A || ARCH_LAYERSCAPE
	select MFD_SYSCON

config LS_SCFG_MSI
	def_bool y if SOC_LS1021A || ARCH_LAYERSCAPE
	depends on PCI && PCI_MSI

config PARTITION_PERCPU
	bool

config STM32_EXTI
	bool
	select IRQ_DOMAIN
	select GENERIC_IRQ_CHIP

config QCOM_IRQ_COMBINER
	bool "QCOM IRQ combiner support"
	depends on ARCH_QCOM && ACPI
	select IRQ_DOMAIN_HIERARCHY
	help
	  Say yes here to add support for the IRQ combiner devices embedded
	  in Qualcomm Technologies chips.

config IRQ_UNIPHIER_AIDET
	bool "UniPhier AIDET support" if COMPILE_TEST
	depends on ARCH_UNIPHIER || COMPILE_TEST
	default ARCH_UNIPHIER
	select IRQ_DOMAIN_HIERARCHY
	help
	  Support for the UniPhier AIDET (ARM Interrupt Detector).

config MESON_IRQ_GPIO
       tristate "Meson GPIO Interrupt Multiplexer"
       depends on ARCH_MESON || COMPILE_TEST
       default ARCH_MESON
       select IRQ_DOMAIN_HIERARCHY
       help
         Support Meson SoC Family GPIO Interrupt Multiplexer

config GOLDFISH_PIC
       bool "Goldfish programmable interrupt controller"
       depends on MIPS && (GOLDFISH || COMPILE_TEST)
       select GENERIC_IRQ_CHIP
       select IRQ_DOMAIN
       help
         Say yes here to enable Goldfish interrupt controller driver used
         for Goldfish based virtual platforms.

config QCOM_PDC
	tristate "QCOM PDC"
	depends on ARCH_QCOM
	select IRQ_DOMAIN_HIERARCHY
	help
	  Power Domain Controller driver to manage and configure wakeup
	  IRQs for Qualcomm Technologies Inc (QTI) mobile chips.

config QCOM_MPM
	tristate "QCOM MPM"
	depends on ARCH_QCOM
	depends on MAILBOX
	select IRQ_DOMAIN_HIERARCHY
	help
	  MSM Power Manager driver to manage and configure wakeup
	  IRQs for Qualcomm Technologies Inc (QTI) mobile chips.

config CSKY_MPINTC
	bool
	depends on CSKY
	help
	  Say yes here to enable C-SKY SMP interrupt controller driver used
	  for C-SKY SMP system.
	  In fact it's not mmio map in hardware and it uses ld/st to visit the
	  controller's register inside CPU.

config CSKY_APB_INTC
	bool "C-SKY APB Interrupt Controller"
	depends on CSKY
	help
	  Say yes here to enable C-SKY APB interrupt controller driver used
	  by C-SKY single core SOC system. It uses mmio map apb-bus to visit
	  the controller's register.

config IMX_IRQSTEER
	bool "i.MX IRQSTEER support"
	depends on ARCH_MXC || COMPILE_TEST
	default ARCH_MXC
	select IRQ_DOMAIN
	help
	  Support for the i.MX IRQSTEER interrupt multiplexer/remapper.

config IMX_INTMUX
	bool "i.MX INTMUX support" if COMPILE_TEST
	default y if ARCH_MXC
	select IRQ_DOMAIN
	help
	  Support for the i.MX INTMUX interrupt multiplexer.

config IMX_MU_MSI
	tristate "i.MX MU used as MSI controller"
	depends on OF && HAS_IOMEM
	depends on ARCH_MXC || COMPILE_TEST
	default m if ARCH_MXC
	select IRQ_DOMAIN
	select IRQ_DOMAIN_HIERARCHY
<<<<<<< HEAD
	select GENERIC_MSI_IRQ
=======
	select GENERIC_MSI_IRQ_DOMAIN
>>>>>>> 6e66e96e
	help
	  Provide a driver for the i.MX Messaging Unit block used as a
	  CPU-to-CPU MSI controller. This requires a specially crafted DT
	  to make use of this driver.

	  If unsure, say N

config LS1X_IRQ
	bool "Loongson-1 Interrupt Controller"
	depends on MACH_LOONGSON32
	default y
	select IRQ_DOMAIN
	select GENERIC_IRQ_CHIP
	help
	  Support for the Loongson-1 platform Interrupt Controller.

config TI_SCI_INTR_IRQCHIP
	bool
	depends on TI_SCI_PROTOCOL
	select IRQ_DOMAIN_HIERARCHY
	help
	  This enables the irqchip driver support for K3 Interrupt router
	  over TI System Control Interface available on some new TI's SoCs.
	  If you wish to use interrupt router irq resources managed by the
	  TI System Controller, say Y here. Otherwise, say N.

config TI_SCI_INTA_IRQCHIP
	bool
	depends on TI_SCI_PROTOCOL
	select IRQ_DOMAIN_HIERARCHY
	select TI_SCI_INTA_MSI_DOMAIN
	help
	  This enables the irqchip driver support for K3 Interrupt aggregator
	  over TI System Control Interface available on some new TI's SoCs.
	  If you wish to use interrupt aggregator irq resources managed by the
	  TI System Controller, say Y here. Otherwise, say N.

config TI_PRUSS_INTC
	tristate
	depends on TI_PRUSS
	default TI_PRUSS
	select IRQ_DOMAIN
	help
	  This enables support for the PRU-ICSS Local Interrupt Controller
	  present within a PRU-ICSS subsystem present on various TI SoCs.
	  The PRUSS INTC enables various interrupts to be routed to multiple
	  different processors within the SoC.

config RISCV_INTC
	bool
	depends on RISCV

config SIFIVE_PLIC
	bool
	depends on RISCV
	select IRQ_DOMAIN_HIERARCHY
	select GENERIC_IRQ_EFFECTIVE_AFF_MASK if SMP
<<<<<<< HEAD
	help
	   This enables support for the PLIC chip found in SiFive (and
	   potentially other) RISC-V systems.  The PLIC controls devices
	   interrupts and connects them to each core's local interrupt
	   controller.  Aside from timer and software interrupts, all other
	   interrupt sources are subordinate to the PLIC.

	   If you don't know what to do here, say Y.
=======
>>>>>>> 6e66e96e

config EXYNOS_IRQ_COMBINER
	bool "Samsung Exynos IRQ combiner support" if COMPILE_TEST
	depends on (ARCH_EXYNOS && ARM) || COMPILE_TEST
	help
	  Say yes here to add support for the IRQ combiner devices embedded
	  in Samsung Exynos chips.

config IRQ_LOONGARCH_CPU
	bool
	select GENERIC_IRQ_CHIP
	select IRQ_DOMAIN
	select GENERIC_IRQ_EFFECTIVE_AFF_MASK
<<<<<<< HEAD
	select LOONGSON_HTVEC
=======
>>>>>>> 6e66e96e
	select LOONGSON_LIOINTC
	select LOONGSON_EIOINTC
	select LOONGSON_PCH_PIC
	select LOONGSON_PCH_MSI
	select LOONGSON_PCH_LPC
	help
	  Support for the LoongArch CPU Interrupt Controller. For details of
	  irq chip hierarchy on LoongArch platforms please read the document
	  Documentation/loongarch/irq-chip-model.rst.

config LOONGSON_LIOINTC
	bool "Loongson Local I/O Interrupt Controller"
	depends on MACH_LOONGSON64
	default y
	select IRQ_DOMAIN
	select GENERIC_IRQ_CHIP
	help
	  Support for the Loongson Local I/O Interrupt Controller.

config LOONGSON_EIOINTC
	bool "Loongson Extend I/O Interrupt Controller"
	depends on LOONGARCH
	depends on MACH_LOONGSON64
	default MACH_LOONGSON64
	select IRQ_DOMAIN_HIERARCHY
	select GENERIC_IRQ_CHIP
	help
	  Support for the Loongson3 Extend I/O Interrupt Vector Controller.

config LOONGSON_HTPIC
	bool "Loongson3 HyperTransport PIC Controller"
	depends on MACH_LOONGSON64 && MIPS
	default y
	select IRQ_DOMAIN
	select GENERIC_IRQ_CHIP
	help
	  Support for the Loongson-3 HyperTransport PIC Controller.

config LOONGSON_HTVEC
	bool "Loongson HyperTransport Interrupt Vector Controller"
	depends on MACH_LOONGSON64
	default MACH_LOONGSON64
	select IRQ_DOMAIN_HIERARCHY
	help
	  Support for the Loongson HyperTransport Interrupt Vector Controller.

config LOONGSON_PCH_PIC
	bool "Loongson PCH PIC Controller"
	depends on MACH_LOONGSON64
	default MACH_LOONGSON64
	select IRQ_DOMAIN_HIERARCHY
	select IRQ_FASTEOI_HIERARCHY_HANDLERS
	help
	  Support for the Loongson PCH PIC Controller.

config LOONGSON_PCH_MSI
	bool "Loongson PCH MSI Controller"
	depends on MACH_LOONGSON64
	depends on PCI
	default MACH_LOONGSON64
	select IRQ_DOMAIN_HIERARCHY
	select PCI_MSI
	help
	  Support for the Loongson PCH MSI Controller.

config LOONGSON_PCH_LPC
	bool "Loongson PCH LPC Controller"
	depends on LOONGARCH
	depends on MACH_LOONGSON64
	default MACH_LOONGSON64
	select IRQ_DOMAIN_HIERARCHY
	help
	  Support for the Loongson PCH LPC Controller.

config MST_IRQ
	bool "MStar Interrupt Controller"
	depends on ARCH_MEDIATEK || ARCH_MSTARV7 || COMPILE_TEST
	default ARCH_MEDIATEK
	select IRQ_DOMAIN
	select IRQ_DOMAIN_HIERARCHY
	help
	  Support MStar Interrupt Controller.

config WPCM450_AIC
	bool "Nuvoton WPCM450 Advanced Interrupt Controller"
	depends on ARCH_WPCM450
	help
	  Support for the interrupt controller in the Nuvoton WPCM450 BMC SoC.

config IRQ_IDT3243X
	bool
	select GENERIC_IRQ_CHIP
	select IRQ_DOMAIN

config APPLE_AIC
	bool "Apple Interrupt Controller (AIC)"
	depends on ARM64
	depends on ARCH_APPLE || COMPILE_TEST
	help
	  Support for the Apple Interrupt Controller found on Apple Silicon SoCs,
	  such as the M1.

config MCHP_EIC
	bool "Microchip External Interrupt Controller"
	depends on ARCH_AT91 || COMPILE_TEST
	select IRQ_DOMAIN
	select IRQ_DOMAIN_HIERARCHY
	help
	  Support for Microchip External Interrupt Controller.

config SUNPLUS_SP7021_INTC
	bool "Sunplus SP7021 interrupt controller" if COMPILE_TEST
	default SOC_SP7021
	help
	  Support for the Sunplus SP7021 Interrupt Controller IP core.
	  SP7021 SoC has 2 Chips: C-Chip & P-Chip. This is used as a
	  chained controller, routing all interrupt source in P-Chip to
	  the primary controller on C-Chip.

endmenu<|MERGE_RESOLUTION|>--- conflicted
+++ resolved
@@ -488,11 +488,7 @@
 	default m if ARCH_MXC
 	select IRQ_DOMAIN
 	select IRQ_DOMAIN_HIERARCHY
-<<<<<<< HEAD
 	select GENERIC_MSI_IRQ
-=======
-	select GENERIC_MSI_IRQ_DOMAIN
->>>>>>> 6e66e96e
 	help
 	  Provide a driver for the i.MX Messaging Unit block used as a
 	  CPU-to-CPU MSI controller. This requires a specially crafted DT
@@ -550,17 +546,6 @@
 	depends on RISCV
 	select IRQ_DOMAIN_HIERARCHY
 	select GENERIC_IRQ_EFFECTIVE_AFF_MASK if SMP
-<<<<<<< HEAD
-	help
-	   This enables support for the PLIC chip found in SiFive (and
-	   potentially other) RISC-V systems.  The PLIC controls devices
-	   interrupts and connects them to each core's local interrupt
-	   controller.  Aside from timer and software interrupts, all other
-	   interrupt sources are subordinate to the PLIC.
-
-	   If you don't know what to do here, say Y.
-=======
->>>>>>> 6e66e96e
 
 config EXYNOS_IRQ_COMBINER
 	bool "Samsung Exynos IRQ combiner support" if COMPILE_TEST
@@ -574,10 +559,7 @@
 	select GENERIC_IRQ_CHIP
 	select IRQ_DOMAIN
 	select GENERIC_IRQ_EFFECTIVE_AFF_MASK
-<<<<<<< HEAD
 	select LOONGSON_HTVEC
-=======
->>>>>>> 6e66e96e
 	select LOONGSON_LIOINTC
 	select LOONGSON_EIOINTC
 	select LOONGSON_PCH_PIC
