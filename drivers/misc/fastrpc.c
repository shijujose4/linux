--- conflicted
+++ resolved
@@ -1326,16 +1326,6 @@
 
 	return 0;
 err_invoke:
-<<<<<<< HEAD
-	if (fl->cctx->vmcount) {
-		u64 src_perms = 0;
-		struct qcom_scm_vmperm dst_perms;
-		u32 i;
-
-		for (i = 0; i < fl->cctx->vmcount; i++)
-			src_perms |= BIT(fl->cctx->vmperms[i].vmid);
-
-=======
 	if (fl->cctx->vmcount && scm_done) {
 		u64 src_perms = 0;
 		struct qcom_scm_vmperm dst_perms;
@@ -1344,7 +1334,6 @@
 		for (i = 0; i < fl->cctx->vmcount; i++)
 			src_perms |= BIT(fl->cctx->vmperms[i].vmid);
 
->>>>>>> 0c383648
 		dst_perms.vmid = QCOM_SCM_VMID_HLOS;
 		dst_perms.perm = QCOM_SCM_PERM_RWX;
 		err = qcom_scm_assign_mem(fl->cctx->remote_heap->phys,
