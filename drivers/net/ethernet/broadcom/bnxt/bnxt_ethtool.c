/* Broadcom NetXtreme-C/E network driver.
 *
 * Copyright (c) 2014-2016 Broadcom Corporation
 * Copyright (c) 2016-2017 Broadcom Limited
 *
 * This program is free software; you can redistribute it and/or modify
 * it under the terms of the GNU General Public License as published by
 * the Free Software Foundation.
 */

#include <linux/bitops.h>
#include <linux/ctype.h>
#include <linux/stringify.h>
#include <linux/ethtool.h>
#include <linux/ethtool_netlink.h>
#include <linux/linkmode.h>
#include <linux/interrupt.h>
#include <linux/pci.h>
#include <linux/etherdevice.h>
#include <linux/crc32.h>
#include <linux/firmware.h>
#include <linux/utsname.h>
#include <linux/time.h>
#include <linux/ptp_clock_kernel.h>
#include <linux/net_tstamp.h>
#include <linux/timecounter.h>
#include <net/netlink.h>
#include "bnxt_hsi.h"
#include "bnxt.h"
#include "bnxt_hwrm.h"
#include "bnxt_ulp.h"
#include "bnxt_xdp.h"
#include "bnxt_ptp.h"
#include "bnxt_ethtool.h"
#include "bnxt_nvm_defs.h"	/* NVRAM content constant and structure defs */
#include "bnxt_fw_hdr.h"	/* Firmware hdr constant and structure defs */
#include "bnxt_coredump.h"

#define BNXT_NVM_ERR_MSG(dev, extack, msg)			\
	do {							\
		if (extack)					\
			NL_SET_ERR_MSG_MOD(extack, msg);	\
		netdev_err(dev, "%s\n", msg);			\
	} while (0)

static u32 bnxt_get_msglevel(struct net_device *dev)
{
	struct bnxt *bp = netdev_priv(dev);

	return bp->msg_enable;
}

static void bnxt_set_msglevel(struct net_device *dev, u32 value)
{
	struct bnxt *bp = netdev_priv(dev);

	bp->msg_enable = value;
}

static int bnxt_get_coalesce(struct net_device *dev,
			     struct ethtool_coalesce *coal,
			     struct kernel_ethtool_coalesce *kernel_coal,
			     struct netlink_ext_ack *extack)
{
	struct bnxt *bp = netdev_priv(dev);
	struct bnxt_coal *hw_coal;
	u16 mult;

	memset(coal, 0, sizeof(*coal));

	coal->use_adaptive_rx_coalesce = bp->flags & BNXT_FLAG_DIM;

	hw_coal = &bp->rx_coal;
	mult = hw_coal->bufs_per_record;
	coal->rx_coalesce_usecs = hw_coal->coal_ticks;
	coal->rx_max_coalesced_frames = hw_coal->coal_bufs / mult;
	coal->rx_coalesce_usecs_irq = hw_coal->coal_ticks_irq;
	coal->rx_max_coalesced_frames_irq = hw_coal->coal_bufs_irq / mult;
	if (hw_coal->flags &
	    RING_CMPL_RING_CFG_AGGINT_PARAMS_REQ_FLAGS_TIMER_RESET)
		kernel_coal->use_cqe_mode_rx = true;

	hw_coal = &bp->tx_coal;
	mult = hw_coal->bufs_per_record;
	coal->tx_coalesce_usecs = hw_coal->coal_ticks;
	coal->tx_max_coalesced_frames = hw_coal->coal_bufs / mult;
	coal->tx_coalesce_usecs_irq = hw_coal->coal_ticks_irq;
	coal->tx_max_coalesced_frames_irq = hw_coal->coal_bufs_irq / mult;
	if (hw_coal->flags &
	    RING_CMPL_RING_CFG_AGGINT_PARAMS_REQ_FLAGS_TIMER_RESET)
		kernel_coal->use_cqe_mode_tx = true;

	coal->stats_block_coalesce_usecs = bp->stats_coal_ticks;

	return 0;
}

static int bnxt_set_coalesce(struct net_device *dev,
			     struct ethtool_coalesce *coal,
			     struct kernel_ethtool_coalesce *kernel_coal,
			     struct netlink_ext_ack *extack)
{
	struct bnxt *bp = netdev_priv(dev);
	bool update_stats = false;
	struct bnxt_coal *hw_coal;
	int rc = 0;
	u16 mult;

	if (coal->use_adaptive_rx_coalesce) {
		bp->flags |= BNXT_FLAG_DIM;
	} else {
		if (bp->flags & BNXT_FLAG_DIM) {
			bp->flags &= ~(BNXT_FLAG_DIM);
			goto reset_coalesce;
		}
	}

	if ((kernel_coal->use_cqe_mode_rx || kernel_coal->use_cqe_mode_tx) &&
	    !(bp->coal_cap.cmpl_params &
	      RING_AGGINT_QCAPS_RESP_CMPL_PARAMS_TIMER_RESET))
		return -EOPNOTSUPP;

	hw_coal = &bp->rx_coal;
	mult = hw_coal->bufs_per_record;
	hw_coal->coal_ticks = coal->rx_coalesce_usecs;
	hw_coal->coal_bufs = coal->rx_max_coalesced_frames * mult;
	hw_coal->coal_ticks_irq = coal->rx_coalesce_usecs_irq;
	hw_coal->coal_bufs_irq = coal->rx_max_coalesced_frames_irq * mult;
	hw_coal->flags &=
		~RING_CMPL_RING_CFG_AGGINT_PARAMS_REQ_FLAGS_TIMER_RESET;
	if (kernel_coal->use_cqe_mode_rx)
		hw_coal->flags |=
			RING_CMPL_RING_CFG_AGGINT_PARAMS_REQ_FLAGS_TIMER_RESET;

	hw_coal = &bp->tx_coal;
	mult = hw_coal->bufs_per_record;
	hw_coal->coal_ticks = coal->tx_coalesce_usecs;
	hw_coal->coal_bufs = coal->tx_max_coalesced_frames * mult;
	hw_coal->coal_ticks_irq = coal->tx_coalesce_usecs_irq;
	hw_coal->coal_bufs_irq = coal->tx_max_coalesced_frames_irq * mult;
	hw_coal->flags &=
		~RING_CMPL_RING_CFG_AGGINT_PARAMS_REQ_FLAGS_TIMER_RESET;
	if (kernel_coal->use_cqe_mode_tx)
		hw_coal->flags |=
			RING_CMPL_RING_CFG_AGGINT_PARAMS_REQ_FLAGS_TIMER_RESET;

	if (bp->stats_coal_ticks != coal->stats_block_coalesce_usecs) {
		u32 stats_ticks = coal->stats_block_coalesce_usecs;

		/* Allow 0, which means disable. */
		if (stats_ticks)
			stats_ticks = clamp_t(u32, stats_ticks,
					      BNXT_MIN_STATS_COAL_TICKS,
					      BNXT_MAX_STATS_COAL_TICKS);
		stats_ticks = rounddown(stats_ticks, BNXT_MIN_STATS_COAL_TICKS);
		bp->stats_coal_ticks = stats_ticks;
		if (bp->stats_coal_ticks)
			bp->current_interval =
				bp->stats_coal_ticks * HZ / 1000000;
		else
			bp->current_interval = BNXT_TIMER_INTERVAL;
		update_stats = true;
	}

reset_coalesce:
	if (test_bit(BNXT_STATE_OPEN, &bp->state)) {
		if (update_stats) {
			bnxt_close_nic(bp, true, false);
			rc = bnxt_open_nic(bp, true, false);
		} else {
			rc = bnxt_hwrm_set_coal(bp);
		}
	}

	return rc;
}

static const char * const bnxt_ring_rx_stats_str[] = {
	"rx_ucast_packets",
	"rx_mcast_packets",
	"rx_bcast_packets",
	"rx_discards",
	"rx_errors",
	"rx_ucast_bytes",
	"rx_mcast_bytes",
	"rx_bcast_bytes",
};

static const char * const bnxt_ring_tx_stats_str[] = {
	"tx_ucast_packets",
	"tx_mcast_packets",
	"tx_bcast_packets",
	"tx_errors",
	"tx_discards",
	"tx_ucast_bytes",
	"tx_mcast_bytes",
	"tx_bcast_bytes",
};

static const char * const bnxt_ring_tpa_stats_str[] = {
	"tpa_packets",
	"tpa_bytes",
	"tpa_events",
	"tpa_aborts",
};

static const char * const bnxt_ring_tpa2_stats_str[] = {
	"rx_tpa_eligible_pkt",
	"rx_tpa_eligible_bytes",
	"rx_tpa_pkt",
	"rx_tpa_bytes",
	"rx_tpa_errors",
	"rx_tpa_events",
};

static const char * const bnxt_rx_sw_stats_str[] = {
	"rx_l4_csum_errors",
	"rx_resets",
	"rx_buf_errors",
};

static const char * const bnxt_cmn_sw_stats_str[] = {
	"missed_irqs",
};

#define BNXT_RX_STATS_ENTRY(counter)	\
	{ BNXT_RX_STATS_OFFSET(counter), __stringify(counter) }

#define BNXT_TX_STATS_ENTRY(counter)	\
	{ BNXT_TX_STATS_OFFSET(counter), __stringify(counter) }

#define BNXT_RX_STATS_EXT_ENTRY(counter)	\
	{ BNXT_RX_STATS_EXT_OFFSET(counter), __stringify(counter) }

#define BNXT_TX_STATS_EXT_ENTRY(counter)	\
	{ BNXT_TX_STATS_EXT_OFFSET(counter), __stringify(counter) }

#define BNXT_RX_STATS_EXT_PFC_ENTRY(n)				\
	BNXT_RX_STATS_EXT_ENTRY(pfc_pri##n##_rx_duration_us),	\
	BNXT_RX_STATS_EXT_ENTRY(pfc_pri##n##_rx_transitions)

#define BNXT_TX_STATS_EXT_PFC_ENTRY(n)				\
	BNXT_TX_STATS_EXT_ENTRY(pfc_pri##n##_tx_duration_us),	\
	BNXT_TX_STATS_EXT_ENTRY(pfc_pri##n##_tx_transitions)

#define BNXT_RX_STATS_EXT_PFC_ENTRIES				\
	BNXT_RX_STATS_EXT_PFC_ENTRY(0),				\
	BNXT_RX_STATS_EXT_PFC_ENTRY(1),				\
	BNXT_RX_STATS_EXT_PFC_ENTRY(2),				\
	BNXT_RX_STATS_EXT_PFC_ENTRY(3),				\
	BNXT_RX_STATS_EXT_PFC_ENTRY(4),				\
	BNXT_RX_STATS_EXT_PFC_ENTRY(5),				\
	BNXT_RX_STATS_EXT_PFC_ENTRY(6),				\
	BNXT_RX_STATS_EXT_PFC_ENTRY(7)

#define BNXT_TX_STATS_EXT_PFC_ENTRIES				\
	BNXT_TX_STATS_EXT_PFC_ENTRY(0),				\
	BNXT_TX_STATS_EXT_PFC_ENTRY(1),				\
	BNXT_TX_STATS_EXT_PFC_ENTRY(2),				\
	BNXT_TX_STATS_EXT_PFC_ENTRY(3),				\
	BNXT_TX_STATS_EXT_PFC_ENTRY(4),				\
	BNXT_TX_STATS_EXT_PFC_ENTRY(5),				\
	BNXT_TX_STATS_EXT_PFC_ENTRY(6),				\
	BNXT_TX_STATS_EXT_PFC_ENTRY(7)

#define BNXT_RX_STATS_EXT_COS_ENTRY(n)				\
	BNXT_RX_STATS_EXT_ENTRY(rx_bytes_cos##n),		\
	BNXT_RX_STATS_EXT_ENTRY(rx_packets_cos##n)

#define BNXT_TX_STATS_EXT_COS_ENTRY(n)				\
	BNXT_TX_STATS_EXT_ENTRY(tx_bytes_cos##n),		\
	BNXT_TX_STATS_EXT_ENTRY(tx_packets_cos##n)

#define BNXT_RX_STATS_EXT_COS_ENTRIES				\
	BNXT_RX_STATS_EXT_COS_ENTRY(0),				\
	BNXT_RX_STATS_EXT_COS_ENTRY(1),				\
	BNXT_RX_STATS_EXT_COS_ENTRY(2),				\
	BNXT_RX_STATS_EXT_COS_ENTRY(3),				\
	BNXT_RX_STATS_EXT_COS_ENTRY(4),				\
	BNXT_RX_STATS_EXT_COS_ENTRY(5),				\
	BNXT_RX_STATS_EXT_COS_ENTRY(6),				\
	BNXT_RX_STATS_EXT_COS_ENTRY(7)				\

#define BNXT_TX_STATS_EXT_COS_ENTRIES				\
	BNXT_TX_STATS_EXT_COS_ENTRY(0),				\
	BNXT_TX_STATS_EXT_COS_ENTRY(1),				\
	BNXT_TX_STATS_EXT_COS_ENTRY(2),				\
	BNXT_TX_STATS_EXT_COS_ENTRY(3),				\
	BNXT_TX_STATS_EXT_COS_ENTRY(4),				\
	BNXT_TX_STATS_EXT_COS_ENTRY(5),				\
	BNXT_TX_STATS_EXT_COS_ENTRY(6),				\
	BNXT_TX_STATS_EXT_COS_ENTRY(7)				\

#define BNXT_RX_STATS_EXT_DISCARD_COS_ENTRY(n)			\
	BNXT_RX_STATS_EXT_ENTRY(rx_discard_bytes_cos##n),	\
	BNXT_RX_STATS_EXT_ENTRY(rx_discard_packets_cos##n)

#define BNXT_RX_STATS_EXT_DISCARD_COS_ENTRIES				\
	BNXT_RX_STATS_EXT_DISCARD_COS_ENTRY(0),				\
	BNXT_RX_STATS_EXT_DISCARD_COS_ENTRY(1),				\
	BNXT_RX_STATS_EXT_DISCARD_COS_ENTRY(2),				\
	BNXT_RX_STATS_EXT_DISCARD_COS_ENTRY(3),				\
	BNXT_RX_STATS_EXT_DISCARD_COS_ENTRY(4),				\
	BNXT_RX_STATS_EXT_DISCARD_COS_ENTRY(5),				\
	BNXT_RX_STATS_EXT_DISCARD_COS_ENTRY(6),				\
	BNXT_RX_STATS_EXT_DISCARD_COS_ENTRY(7)

#define BNXT_RX_STATS_PRI_ENTRY(counter, n)		\
	{ BNXT_RX_STATS_EXT_OFFSET(counter##_cos0),	\
	  __stringify(counter##_pri##n) }

#define BNXT_TX_STATS_PRI_ENTRY(counter, n)		\
	{ BNXT_TX_STATS_EXT_OFFSET(counter##_cos0),	\
	  __stringify(counter##_pri##n) }

#define BNXT_RX_STATS_PRI_ENTRIES(counter)		\
	BNXT_RX_STATS_PRI_ENTRY(counter, 0),		\
	BNXT_RX_STATS_PRI_ENTRY(counter, 1),		\
	BNXT_RX_STATS_PRI_ENTRY(counter, 2),		\
	BNXT_RX_STATS_PRI_ENTRY(counter, 3),		\
	BNXT_RX_STATS_PRI_ENTRY(counter, 4),		\
	BNXT_RX_STATS_PRI_ENTRY(counter, 5),		\
	BNXT_RX_STATS_PRI_ENTRY(counter, 6),		\
	BNXT_RX_STATS_PRI_ENTRY(counter, 7)

#define BNXT_TX_STATS_PRI_ENTRIES(counter)		\
	BNXT_TX_STATS_PRI_ENTRY(counter, 0),		\
	BNXT_TX_STATS_PRI_ENTRY(counter, 1),		\
	BNXT_TX_STATS_PRI_ENTRY(counter, 2),		\
	BNXT_TX_STATS_PRI_ENTRY(counter, 3),		\
	BNXT_TX_STATS_PRI_ENTRY(counter, 4),		\
	BNXT_TX_STATS_PRI_ENTRY(counter, 5),		\
	BNXT_TX_STATS_PRI_ENTRY(counter, 6),		\
	BNXT_TX_STATS_PRI_ENTRY(counter, 7)

enum {
	RX_TOTAL_DISCARDS,
	TX_TOTAL_DISCARDS,
	RX_NETPOLL_DISCARDS,
};

static const char *const bnxt_ring_err_stats_arr[] = {
	"rx_total_l4_csum_errors",
	"rx_total_resets",
	"rx_total_buf_errors",
	"rx_total_oom_discards",
	"rx_total_netpoll_discards",
	"rx_total_ring_discards",
	"tx_total_resets",
	"tx_total_ring_discards",
	"total_missed_irqs",
};

#define NUM_RING_RX_SW_STATS		ARRAY_SIZE(bnxt_rx_sw_stats_str)
#define NUM_RING_CMN_SW_STATS		ARRAY_SIZE(bnxt_cmn_sw_stats_str)
#define NUM_RING_RX_HW_STATS		ARRAY_SIZE(bnxt_ring_rx_stats_str)
#define NUM_RING_TX_HW_STATS		ARRAY_SIZE(bnxt_ring_tx_stats_str)

static const struct {
	long offset;
	char string[ETH_GSTRING_LEN];
} bnxt_port_stats_arr[] = {
	BNXT_RX_STATS_ENTRY(rx_64b_frames),
	BNXT_RX_STATS_ENTRY(rx_65b_127b_frames),
	BNXT_RX_STATS_ENTRY(rx_128b_255b_frames),
	BNXT_RX_STATS_ENTRY(rx_256b_511b_frames),
	BNXT_RX_STATS_ENTRY(rx_512b_1023b_frames),
	BNXT_RX_STATS_ENTRY(rx_1024b_1518b_frames),
	BNXT_RX_STATS_ENTRY(rx_good_vlan_frames),
	BNXT_RX_STATS_ENTRY(rx_1519b_2047b_frames),
	BNXT_RX_STATS_ENTRY(rx_2048b_4095b_frames),
	BNXT_RX_STATS_ENTRY(rx_4096b_9216b_frames),
	BNXT_RX_STATS_ENTRY(rx_9217b_16383b_frames),
	BNXT_RX_STATS_ENTRY(rx_total_frames),
	BNXT_RX_STATS_ENTRY(rx_ucast_frames),
	BNXT_RX_STATS_ENTRY(rx_mcast_frames),
	BNXT_RX_STATS_ENTRY(rx_bcast_frames),
	BNXT_RX_STATS_ENTRY(rx_fcs_err_frames),
	BNXT_RX_STATS_ENTRY(rx_ctrl_frames),
	BNXT_RX_STATS_ENTRY(rx_pause_frames),
	BNXT_RX_STATS_ENTRY(rx_pfc_frames),
	BNXT_RX_STATS_ENTRY(rx_align_err_frames),
	BNXT_RX_STATS_ENTRY(rx_ovrsz_frames),
	BNXT_RX_STATS_ENTRY(rx_jbr_frames),
	BNXT_RX_STATS_ENTRY(rx_mtu_err_frames),
	BNXT_RX_STATS_ENTRY(rx_tagged_frames),
	BNXT_RX_STATS_ENTRY(rx_double_tagged_frames),
	BNXT_RX_STATS_ENTRY(rx_good_frames),
	BNXT_RX_STATS_ENTRY(rx_pfc_ena_frames_pri0),
	BNXT_RX_STATS_ENTRY(rx_pfc_ena_frames_pri1),
	BNXT_RX_STATS_ENTRY(rx_pfc_ena_frames_pri2),
	BNXT_RX_STATS_ENTRY(rx_pfc_ena_frames_pri3),
	BNXT_RX_STATS_ENTRY(rx_pfc_ena_frames_pri4),
	BNXT_RX_STATS_ENTRY(rx_pfc_ena_frames_pri5),
	BNXT_RX_STATS_ENTRY(rx_pfc_ena_frames_pri6),
	BNXT_RX_STATS_ENTRY(rx_pfc_ena_frames_pri7),
	BNXT_RX_STATS_ENTRY(rx_undrsz_frames),
	BNXT_RX_STATS_ENTRY(rx_eee_lpi_events),
	BNXT_RX_STATS_ENTRY(rx_eee_lpi_duration),
	BNXT_RX_STATS_ENTRY(rx_bytes),
	BNXT_RX_STATS_ENTRY(rx_runt_bytes),
	BNXT_RX_STATS_ENTRY(rx_runt_frames),
	BNXT_RX_STATS_ENTRY(rx_stat_discard),
	BNXT_RX_STATS_ENTRY(rx_stat_err),

	BNXT_TX_STATS_ENTRY(tx_64b_frames),
	BNXT_TX_STATS_ENTRY(tx_65b_127b_frames),
	BNXT_TX_STATS_ENTRY(tx_128b_255b_frames),
	BNXT_TX_STATS_ENTRY(tx_256b_511b_frames),
	BNXT_TX_STATS_ENTRY(tx_512b_1023b_frames),
	BNXT_TX_STATS_ENTRY(tx_1024b_1518b_frames),
	BNXT_TX_STATS_ENTRY(tx_good_vlan_frames),
	BNXT_TX_STATS_ENTRY(tx_1519b_2047b_frames),
	BNXT_TX_STATS_ENTRY(tx_2048b_4095b_frames),
	BNXT_TX_STATS_ENTRY(tx_4096b_9216b_frames),
	BNXT_TX_STATS_ENTRY(tx_9217b_16383b_frames),
	BNXT_TX_STATS_ENTRY(tx_good_frames),
	BNXT_TX_STATS_ENTRY(tx_total_frames),
	BNXT_TX_STATS_ENTRY(tx_ucast_frames),
	BNXT_TX_STATS_ENTRY(tx_mcast_frames),
	BNXT_TX_STATS_ENTRY(tx_bcast_frames),
	BNXT_TX_STATS_ENTRY(tx_pause_frames),
	BNXT_TX_STATS_ENTRY(tx_pfc_frames),
	BNXT_TX_STATS_ENTRY(tx_jabber_frames),
	BNXT_TX_STATS_ENTRY(tx_fcs_err_frames),
	BNXT_TX_STATS_ENTRY(tx_err),
	BNXT_TX_STATS_ENTRY(tx_fifo_underruns),
	BNXT_TX_STATS_ENTRY(tx_pfc_ena_frames_pri0),
	BNXT_TX_STATS_ENTRY(tx_pfc_ena_frames_pri1),
	BNXT_TX_STATS_ENTRY(tx_pfc_ena_frames_pri2),
	BNXT_TX_STATS_ENTRY(tx_pfc_ena_frames_pri3),
	BNXT_TX_STATS_ENTRY(tx_pfc_ena_frames_pri4),
	BNXT_TX_STATS_ENTRY(tx_pfc_ena_frames_pri5),
	BNXT_TX_STATS_ENTRY(tx_pfc_ena_frames_pri6),
	BNXT_TX_STATS_ENTRY(tx_pfc_ena_frames_pri7),
	BNXT_TX_STATS_ENTRY(tx_eee_lpi_events),
	BNXT_TX_STATS_ENTRY(tx_eee_lpi_duration),
	BNXT_TX_STATS_ENTRY(tx_total_collisions),
	BNXT_TX_STATS_ENTRY(tx_bytes),
	BNXT_TX_STATS_ENTRY(tx_xthol_frames),
	BNXT_TX_STATS_ENTRY(tx_stat_discard),
	BNXT_TX_STATS_ENTRY(tx_stat_error),
};

static const struct {
	long offset;
	char string[ETH_GSTRING_LEN];
} bnxt_port_stats_ext_arr[] = {
	BNXT_RX_STATS_EXT_ENTRY(link_down_events),
	BNXT_RX_STATS_EXT_ENTRY(continuous_pause_events),
	BNXT_RX_STATS_EXT_ENTRY(resume_pause_events),
	BNXT_RX_STATS_EXT_ENTRY(continuous_roce_pause_events),
	BNXT_RX_STATS_EXT_ENTRY(resume_roce_pause_events),
	BNXT_RX_STATS_EXT_COS_ENTRIES,
	BNXT_RX_STATS_EXT_PFC_ENTRIES,
	BNXT_RX_STATS_EXT_ENTRY(rx_bits),
	BNXT_RX_STATS_EXT_ENTRY(rx_buffer_passed_threshold),
	BNXT_RX_STATS_EXT_ENTRY(rx_pcs_symbol_err),
	BNXT_RX_STATS_EXT_ENTRY(rx_corrected_bits),
	BNXT_RX_STATS_EXT_DISCARD_COS_ENTRIES,
	BNXT_RX_STATS_EXT_ENTRY(rx_fec_corrected_blocks),
	BNXT_RX_STATS_EXT_ENTRY(rx_fec_uncorrectable_blocks),
	BNXT_RX_STATS_EXT_ENTRY(rx_filter_miss),
};

static const struct {
	long offset;
	char string[ETH_GSTRING_LEN];
} bnxt_tx_port_stats_ext_arr[] = {
	BNXT_TX_STATS_EXT_COS_ENTRIES,
	BNXT_TX_STATS_EXT_PFC_ENTRIES,
};

static const struct {
	long base_off;
	char string[ETH_GSTRING_LEN];
} bnxt_rx_bytes_pri_arr[] = {
	BNXT_RX_STATS_PRI_ENTRIES(rx_bytes),
};

static const struct {
	long base_off;
	char string[ETH_GSTRING_LEN];
} bnxt_rx_pkts_pri_arr[] = {
	BNXT_RX_STATS_PRI_ENTRIES(rx_packets),
};

static const struct {
	long base_off;
	char string[ETH_GSTRING_LEN];
} bnxt_tx_bytes_pri_arr[] = {
	BNXT_TX_STATS_PRI_ENTRIES(tx_bytes),
};

static const struct {
	long base_off;
	char string[ETH_GSTRING_LEN];
} bnxt_tx_pkts_pri_arr[] = {
	BNXT_TX_STATS_PRI_ENTRIES(tx_packets),
};

#define BNXT_NUM_RING_ERR_STATS	ARRAY_SIZE(bnxt_ring_err_stats_arr)
#define BNXT_NUM_PORT_STATS ARRAY_SIZE(bnxt_port_stats_arr)
#define BNXT_NUM_STATS_PRI			\
	(ARRAY_SIZE(bnxt_rx_bytes_pri_arr) +	\
	 ARRAY_SIZE(bnxt_rx_pkts_pri_arr) +	\
	 ARRAY_SIZE(bnxt_tx_bytes_pri_arr) +	\
	 ARRAY_SIZE(bnxt_tx_pkts_pri_arr))

static int bnxt_get_num_tpa_ring_stats(struct bnxt *bp)
{
	if (BNXT_SUPPORTS_TPA(bp)) {
		if (bp->max_tpa_v2) {
			if (BNXT_CHIP_P5(bp))
				return BNXT_NUM_TPA_RING_STATS_P5;
			return BNXT_NUM_TPA_RING_STATS_P7;
		}
		return BNXT_NUM_TPA_RING_STATS;
	}
	return 0;
}

static int bnxt_get_num_ring_stats(struct bnxt *bp)
{
	int rx, tx, cmn;

	rx = NUM_RING_RX_HW_STATS + NUM_RING_RX_SW_STATS +
	     bnxt_get_num_tpa_ring_stats(bp);
	tx = NUM_RING_TX_HW_STATS;
	cmn = NUM_RING_CMN_SW_STATS;
	return rx * bp->rx_nr_rings +
	       tx * (bp->tx_nr_rings_xdp + bp->tx_nr_rings_per_tc) +
	       cmn * bp->cp_nr_rings;
}

static int bnxt_get_num_stats(struct bnxt *bp)
{
	int num_stats = bnxt_get_num_ring_stats(bp);
	int len;

	num_stats += BNXT_NUM_RING_ERR_STATS;

	if (bp->flags & BNXT_FLAG_PORT_STATS)
		num_stats += BNXT_NUM_PORT_STATS;

	if (bp->flags & BNXT_FLAG_PORT_STATS_EXT) {
		len = min_t(int, bp->fw_rx_stats_ext_size,
			    ARRAY_SIZE(bnxt_port_stats_ext_arr));
		num_stats += len;
		len = min_t(int, bp->fw_tx_stats_ext_size,
			    ARRAY_SIZE(bnxt_tx_port_stats_ext_arr));
		num_stats += len;
		if (bp->pri2cos_valid)
			num_stats += BNXT_NUM_STATS_PRI;
	}

	return num_stats;
}

static int bnxt_get_sset_count(struct net_device *dev, int sset)
{
	struct bnxt *bp = netdev_priv(dev);

	switch (sset) {
	case ETH_SS_STATS:
		return bnxt_get_num_stats(bp);
	case ETH_SS_TEST:
		if (!bp->num_tests)
			return -EOPNOTSUPP;
		return bp->num_tests;
	default:
		return -EOPNOTSUPP;
	}
}

static bool is_rx_ring(struct bnxt *bp, int ring_num)
{
	return ring_num < bp->rx_nr_rings;
}

static bool is_tx_ring(struct bnxt *bp, int ring_num)
{
	int tx_base = 0;

	if (!(bp->flags & BNXT_FLAG_SHARED_RINGS))
		tx_base = bp->rx_nr_rings;

	if (ring_num >= tx_base && ring_num < (tx_base + bp->tx_nr_rings))
		return true;
	return false;
}

static void bnxt_get_ethtool_stats(struct net_device *dev,
				   struct ethtool_stats *stats, u64 *buf)
{
	struct bnxt_total_ring_err_stats ring_err_stats = {0};
	struct bnxt *bp = netdev_priv(dev);
	u64 *curr, *prev;
	u32 tpa_stats;
	u32 i, j = 0;

	if (!bp->bnapi) {
		j += bnxt_get_num_ring_stats(bp);
		goto skip_ring_stats;
	}

	tpa_stats = bnxt_get_num_tpa_ring_stats(bp);
	for (i = 0; i < bp->cp_nr_rings; i++) {
		struct bnxt_napi *bnapi = bp->bnapi[i];
		struct bnxt_cp_ring_info *cpr = &bnapi->cp_ring;
		u64 *sw_stats = cpr->stats.sw_stats;
		u64 *sw;
		int k;

		if (is_rx_ring(bp, i)) {
			for (k = 0; k < NUM_RING_RX_HW_STATS; j++, k++)
				buf[j] = sw_stats[k];
		}
		if (is_tx_ring(bp, i)) {
			k = NUM_RING_RX_HW_STATS;
			for (; k < NUM_RING_RX_HW_STATS + NUM_RING_TX_HW_STATS;
			       j++, k++)
				buf[j] = sw_stats[k];
		}
		if (!tpa_stats || !is_rx_ring(bp, i))
			goto skip_tpa_ring_stats;

		k = NUM_RING_RX_HW_STATS + NUM_RING_TX_HW_STATS;
		for (; k < NUM_RING_RX_HW_STATS + NUM_RING_TX_HW_STATS +
			   tpa_stats; j++, k++)
			buf[j] = sw_stats[k];

skip_tpa_ring_stats:
		sw = (u64 *)&cpr->sw_stats->rx;
		if (is_rx_ring(bp, i)) {
			for (k = 0; k < NUM_RING_RX_SW_STATS; j++, k++)
				buf[j] = sw[k];
		}

		sw = (u64 *)&cpr->sw_stats->cmn;
		for (k = 0; k < NUM_RING_CMN_SW_STATS; j++, k++)
			buf[j] = sw[k];
	}

	bnxt_get_ring_err_stats(bp, &ring_err_stats);

skip_ring_stats:
	curr = &ring_err_stats.rx_total_l4_csum_errors;
	prev = &bp->ring_err_stats_prev.rx_total_l4_csum_errors;
	for (i = 0; i < BNXT_NUM_RING_ERR_STATS; i++, j++, curr++, prev++)
		buf[j] = *curr + *prev;

	if (bp->flags & BNXT_FLAG_PORT_STATS) {
		u64 *port_stats = bp->port_stats.sw_stats;

		for (i = 0; i < BNXT_NUM_PORT_STATS; i++, j++)
			buf[j] = *(port_stats + bnxt_port_stats_arr[i].offset);
	}
	if (bp->flags & BNXT_FLAG_PORT_STATS_EXT) {
		u64 *rx_port_stats_ext = bp->rx_port_stats_ext.sw_stats;
		u64 *tx_port_stats_ext = bp->tx_port_stats_ext.sw_stats;
		u32 len;

		len = min_t(u32, bp->fw_rx_stats_ext_size,
			    ARRAY_SIZE(bnxt_port_stats_ext_arr));
		for (i = 0; i < len; i++, j++) {
			buf[j] = *(rx_port_stats_ext +
				   bnxt_port_stats_ext_arr[i].offset);
		}
		len = min_t(u32, bp->fw_tx_stats_ext_size,
			    ARRAY_SIZE(bnxt_tx_port_stats_ext_arr));
		for (i = 0; i < len; i++, j++) {
			buf[j] = *(tx_port_stats_ext +
				   bnxt_tx_port_stats_ext_arr[i].offset);
		}
		if (bp->pri2cos_valid) {
			for (i = 0; i < 8; i++, j++) {
				long n = bnxt_rx_bytes_pri_arr[i].base_off +
					 bp->pri2cos_idx[i];

				buf[j] = *(rx_port_stats_ext + n);
			}
			for (i = 0; i < 8; i++, j++) {
				long n = bnxt_rx_pkts_pri_arr[i].base_off +
					 bp->pri2cos_idx[i];

				buf[j] = *(rx_port_stats_ext + n);
			}
			for (i = 0; i < 8; i++, j++) {
				long n = bnxt_tx_bytes_pri_arr[i].base_off +
					 bp->pri2cos_idx[i];

				buf[j] = *(tx_port_stats_ext + n);
			}
			for (i = 0; i < 8; i++, j++) {
				long n = bnxt_tx_pkts_pri_arr[i].base_off +
					 bp->pri2cos_idx[i];

				buf[j] = *(tx_port_stats_ext + n);
			}
		}
	}
}

static void bnxt_get_strings(struct net_device *dev, u32 stringset, u8 *buf)
{
	struct bnxt *bp = netdev_priv(dev);
	static const char * const *str;
	u32 i, j, num_str;

	switch (stringset) {
	case ETH_SS_STATS:
		for (i = 0; i < bp->cp_nr_rings; i++) {
			if (is_rx_ring(bp, i)) {
				num_str = NUM_RING_RX_HW_STATS;
				for (j = 0; j < num_str; j++) {
					sprintf(buf, "[%d]: %s", i,
						bnxt_ring_rx_stats_str[j]);
					buf += ETH_GSTRING_LEN;
				}
			}
			if (is_tx_ring(bp, i)) {
				num_str = NUM_RING_TX_HW_STATS;
				for (j = 0; j < num_str; j++) {
					sprintf(buf, "[%d]: %s", i,
						bnxt_ring_tx_stats_str[j]);
					buf += ETH_GSTRING_LEN;
				}
			}
			num_str = bnxt_get_num_tpa_ring_stats(bp);
			if (!num_str || !is_rx_ring(bp, i))
				goto skip_tpa_stats;

			if (bp->max_tpa_v2)
				str = bnxt_ring_tpa2_stats_str;
			else
				str = bnxt_ring_tpa_stats_str;

			for (j = 0; j < num_str; j++) {
				sprintf(buf, "[%d]: %s", i, str[j]);
				buf += ETH_GSTRING_LEN;
			}
skip_tpa_stats:
			if (is_rx_ring(bp, i)) {
				num_str = NUM_RING_RX_SW_STATS;
				for (j = 0; j < num_str; j++) {
					sprintf(buf, "[%d]: %s", i,
						bnxt_rx_sw_stats_str[j]);
					buf += ETH_GSTRING_LEN;
				}
			}
			num_str = NUM_RING_CMN_SW_STATS;
			for (j = 0; j < num_str; j++) {
				sprintf(buf, "[%d]: %s", i,
					bnxt_cmn_sw_stats_str[j]);
				buf += ETH_GSTRING_LEN;
			}
		}
		for (i = 0; i < BNXT_NUM_RING_ERR_STATS; i++) {
			strscpy(buf, bnxt_ring_err_stats_arr[i], ETH_GSTRING_LEN);
			buf += ETH_GSTRING_LEN;
		}

		if (bp->flags & BNXT_FLAG_PORT_STATS) {
			for (i = 0; i < BNXT_NUM_PORT_STATS; i++) {
				strcpy(buf, bnxt_port_stats_arr[i].string);
				buf += ETH_GSTRING_LEN;
			}
		}
		if (bp->flags & BNXT_FLAG_PORT_STATS_EXT) {
			u32 len;

			len = min_t(u32, bp->fw_rx_stats_ext_size,
				    ARRAY_SIZE(bnxt_port_stats_ext_arr));
			for (i = 0; i < len; i++) {
				strcpy(buf, bnxt_port_stats_ext_arr[i].string);
				buf += ETH_GSTRING_LEN;
			}
			len = min_t(u32, bp->fw_tx_stats_ext_size,
				    ARRAY_SIZE(bnxt_tx_port_stats_ext_arr));
			for (i = 0; i < len; i++) {
				strcpy(buf,
				       bnxt_tx_port_stats_ext_arr[i].string);
				buf += ETH_GSTRING_LEN;
			}
			if (bp->pri2cos_valid) {
				for (i = 0; i < 8; i++) {
					strcpy(buf,
					       bnxt_rx_bytes_pri_arr[i].string);
					buf += ETH_GSTRING_LEN;
				}
				for (i = 0; i < 8; i++) {
					strcpy(buf,
					       bnxt_rx_pkts_pri_arr[i].string);
					buf += ETH_GSTRING_LEN;
				}
				for (i = 0; i < 8; i++) {
					strcpy(buf,
					       bnxt_tx_bytes_pri_arr[i].string);
					buf += ETH_GSTRING_LEN;
				}
				for (i = 0; i < 8; i++) {
					strcpy(buf,
					       bnxt_tx_pkts_pri_arr[i].string);
					buf += ETH_GSTRING_LEN;
				}
			}
		}
		break;
	case ETH_SS_TEST:
		if (bp->num_tests)
			memcpy(buf, bp->test_info->string,
			       bp->num_tests * ETH_GSTRING_LEN);
		break;
	default:
		netdev_err(bp->dev, "bnxt_get_strings invalid request %x\n",
			   stringset);
		break;
	}
}

static void bnxt_get_ringparam(struct net_device *dev,
			       struct ethtool_ringparam *ering,
			       struct kernel_ethtool_ringparam *kernel_ering,
			       struct netlink_ext_ack *extack)
{
	struct bnxt *bp = netdev_priv(dev);

	if (bp->flags & BNXT_FLAG_AGG_RINGS) {
		ering->rx_max_pending = BNXT_MAX_RX_DESC_CNT_JUM_ENA;
		ering->rx_jumbo_max_pending = BNXT_MAX_RX_JUM_DESC_CNT;
		kernel_ering->tcp_data_split = ETHTOOL_TCP_DATA_SPLIT_ENABLED;
	} else {
		ering->rx_max_pending = BNXT_MAX_RX_DESC_CNT;
		ering->rx_jumbo_max_pending = 0;
		kernel_ering->tcp_data_split = ETHTOOL_TCP_DATA_SPLIT_DISABLED;
	}
	ering->tx_max_pending = BNXT_MAX_TX_DESC_CNT;

	ering->rx_pending = bp->rx_ring_size;
	ering->rx_jumbo_pending = bp->rx_agg_ring_size;
	ering->tx_pending = bp->tx_ring_size;
}

static int bnxt_set_ringparam(struct net_device *dev,
			      struct ethtool_ringparam *ering,
			      struct kernel_ethtool_ringparam *kernel_ering,
			      struct netlink_ext_ack *extack)
{
	struct bnxt *bp = netdev_priv(dev);

	if ((ering->rx_pending > BNXT_MAX_RX_DESC_CNT) ||
	    (ering->tx_pending > BNXT_MAX_TX_DESC_CNT) ||
	    (ering->tx_pending < BNXT_MIN_TX_DESC_CNT))
		return -EINVAL;

	if (netif_running(dev))
		bnxt_close_nic(bp, false, false);

	bp->rx_ring_size = ering->rx_pending;
	bp->tx_ring_size = ering->tx_pending;
	bnxt_set_ring_params(bp);

	if (netif_running(dev))
		return bnxt_open_nic(bp, false, false);

	return 0;
}

static void bnxt_get_channels(struct net_device *dev,
			      struct ethtool_channels *channel)
{
	struct bnxt *bp = netdev_priv(dev);
	struct bnxt_hw_resc *hw_resc = &bp->hw_resc;
	int max_rx_rings, max_tx_rings, tcs;
	int max_tx_sch_inputs, tx_grps;

	/* Get the most up-to-date max_tx_sch_inputs. */
	if (netif_running(dev) && BNXT_NEW_RM(bp))
		bnxt_hwrm_func_resc_qcaps(bp, false);
	max_tx_sch_inputs = hw_resc->max_tx_sch_inputs;

	bnxt_get_max_rings(bp, &max_rx_rings, &max_tx_rings, true);
	if (max_tx_sch_inputs)
		max_tx_rings = min_t(int, max_tx_rings, max_tx_sch_inputs);

	tcs = bp->num_tc;
	tx_grps = max(tcs, 1);
	if (bp->tx_nr_rings_xdp)
		tx_grps++;
	max_tx_rings /= tx_grps;
	channel->max_combined = min_t(int, max_rx_rings, max_tx_rings);

	if (bnxt_get_max_rings(bp, &max_rx_rings, &max_tx_rings, false)) {
		max_rx_rings = 0;
		max_tx_rings = 0;
	}
	if (max_tx_sch_inputs)
		max_tx_rings = min_t(int, max_tx_rings, max_tx_sch_inputs);

	if (tcs > 1)
		max_tx_rings /= tcs;

	channel->max_rx = max_rx_rings;
	channel->max_tx = max_tx_rings;
	channel->max_other = 0;
	if (bp->flags & BNXT_FLAG_SHARED_RINGS) {
		channel->combined_count = bp->rx_nr_rings;
		if (BNXT_CHIP_TYPE_NITRO_A0(bp))
			channel->combined_count--;
	} else {
		if (!BNXT_CHIP_TYPE_NITRO_A0(bp)) {
			channel->rx_count = bp->rx_nr_rings;
			channel->tx_count = bp->tx_nr_rings_per_tc;
		}
	}
}

static int bnxt_set_channels(struct net_device *dev,
			     struct ethtool_channels *channel)
{
	struct bnxt *bp = netdev_priv(dev);
	int req_tx_rings, req_rx_rings, tcs;
	bool sh = false;
	int tx_xdp = 0;
	int rc = 0;
	int tx_cp;

	if (channel->other_count)
		return -EINVAL;

	if (!channel->combined_count &&
	    (!channel->rx_count || !channel->tx_count))
		return -EINVAL;

	if (channel->combined_count &&
	    (channel->rx_count || channel->tx_count))
		return -EINVAL;

	if (BNXT_CHIP_TYPE_NITRO_A0(bp) && (channel->rx_count ||
					    channel->tx_count))
		return -EINVAL;

	if (channel->combined_count)
		sh = true;

	tcs = bp->num_tc;

	req_tx_rings = sh ? channel->combined_count : channel->tx_count;
	req_rx_rings = sh ? channel->combined_count : channel->rx_count;
	if (bp->tx_nr_rings_xdp) {
		if (!sh) {
			netdev_err(dev, "Only combined mode supported when XDP is enabled.\n");
			return -EINVAL;
		}
		tx_xdp = req_rx_rings;
	}
	rc = bnxt_check_rings(bp, req_tx_rings, req_rx_rings, sh, tcs, tx_xdp);
	if (rc) {
		netdev_warn(dev, "Unable to allocate the requested rings\n");
		return rc;
	}

	if (bnxt_get_nr_rss_ctxs(bp, req_rx_rings) !=
	    bnxt_get_nr_rss_ctxs(bp, bp->rx_nr_rings) &&
	    netif_is_rxfh_configured(dev)) {
		netdev_warn(dev, "RSS table size change required, RSS table entries must be default to proceed\n");
		return -EINVAL;
	}

	bnxt_clear_usr_fltrs(bp, true);
	if (BNXT_SUPPORTS_MULTI_RSS_CTX(bp))
		bnxt_clear_rss_ctxs(bp);
	if (netif_running(dev)) {
		if (BNXT_PF(bp)) {
			/* TODO CHIMP_FW: Send message to all VF's
			 * before PF unload
			 */
		}
		bnxt_close_nic(bp, true, false);
	}

	if (sh) {
		bp->flags |= BNXT_FLAG_SHARED_RINGS;
		bp->rx_nr_rings = channel->combined_count;
		bp->tx_nr_rings_per_tc = channel->combined_count;
	} else {
		bp->flags &= ~BNXT_FLAG_SHARED_RINGS;
		bp->rx_nr_rings = channel->rx_count;
		bp->tx_nr_rings_per_tc = channel->tx_count;
	}
	bp->tx_nr_rings_xdp = tx_xdp;
	bp->tx_nr_rings = bp->tx_nr_rings_per_tc + tx_xdp;
	if (tcs > 1)
		bp->tx_nr_rings = bp->tx_nr_rings_per_tc * tcs + tx_xdp;

	tx_cp = bnxt_num_tx_to_cp(bp, bp->tx_nr_rings);
	bp->cp_nr_rings = sh ? max_t(int, tx_cp, bp->rx_nr_rings) :
			       tx_cp + bp->rx_nr_rings;

	/* After changing number of rx channels, update NTUPLE feature. */
	netdev_update_features(dev);
	if (netif_running(dev)) {
		rc = bnxt_open_nic(bp, true, false);
		if ((!rc) && BNXT_PF(bp)) {
			/* TODO CHIMP_FW: Send message to all VF's
			 * to renable
			 */
		}
	} else {
		rc = bnxt_reserve_rings(bp, true);
	}

	return rc;
}

static u32 bnxt_get_all_fltr_ids_rcu(struct bnxt *bp, struct hlist_head tbl[],
				     int tbl_size, u32 *ids, u32 start,
				     u32 id_cnt)
{
	int i, j = start;

	if (j >= id_cnt)
		return j;
	for (i = 0; i < tbl_size; i++) {
		struct hlist_head *head;
		struct bnxt_filter_base *fltr;

		head = &tbl[i];
		hlist_for_each_entry_rcu(fltr, head, hash) {
			if (!fltr->flags ||
			    test_bit(BNXT_FLTR_FW_DELETED, &fltr->state))
				continue;
			ids[j++] = fltr->sw_id;
			if (j == id_cnt)
				return j;
		}
	}
	return j;
}

static struct bnxt_filter_base *bnxt_get_one_fltr_rcu(struct bnxt *bp,
						      struct hlist_head tbl[],
						      int tbl_size, u32 id)
{
	int i;

	for (i = 0; i < tbl_size; i++) {
		struct hlist_head *head;
		struct bnxt_filter_base *fltr;

		head = &tbl[i];
		hlist_for_each_entry_rcu(fltr, head, hash) {
			if (fltr->flags && fltr->sw_id == id)
				return fltr;
		}
	}
	return NULL;
}

static int bnxt_grxclsrlall(struct bnxt *bp, struct ethtool_rxnfc *cmd,
			    u32 *rule_locs)
{
	u32 count;

	cmd->data = bp->ntp_fltr_count;
	rcu_read_lock();
	count = bnxt_get_all_fltr_ids_rcu(bp, bp->l2_fltr_hash_tbl,
					  BNXT_L2_FLTR_HASH_SIZE, rule_locs, 0,
					  cmd->rule_cnt);
	cmd->rule_cnt = bnxt_get_all_fltr_ids_rcu(bp, bp->ntp_fltr_hash_tbl,
						  BNXT_NTP_FLTR_HASH_SIZE,
						  rule_locs, count,
						  cmd->rule_cnt);
	rcu_read_unlock();

	return 0;
}

static int bnxt_grxclsrule(struct bnxt *bp, struct ethtool_rxnfc *cmd)
{
	struct ethtool_rx_flow_spec *fs =
		(struct ethtool_rx_flow_spec *)&cmd->fs;
	struct bnxt_filter_base *fltr_base;
	struct bnxt_ntuple_filter *fltr;
	struct bnxt_flow_masks *fmasks;
	struct flow_keys *fkeys;
	int rc = -EINVAL;

	if (fs->location >= bp->max_fltr)
		return rc;

	rcu_read_lock();
	fltr_base = bnxt_get_one_fltr_rcu(bp, bp->l2_fltr_hash_tbl,
					  BNXT_L2_FLTR_HASH_SIZE,
					  fs->location);
	if (fltr_base) {
		struct ethhdr *h_ether = &fs->h_u.ether_spec;
		struct ethhdr *m_ether = &fs->m_u.ether_spec;
		struct bnxt_l2_filter *l2_fltr;
		struct bnxt_l2_key *l2_key;

		l2_fltr = container_of(fltr_base, struct bnxt_l2_filter, base);
		l2_key = &l2_fltr->l2_key;
		fs->flow_type = ETHER_FLOW;
		ether_addr_copy(h_ether->h_dest, l2_key->dst_mac_addr);
		eth_broadcast_addr(m_ether->h_dest);
		if (l2_key->vlan) {
			struct ethtool_flow_ext *m_ext = &fs->m_ext;
			struct ethtool_flow_ext *h_ext = &fs->h_ext;

			fs->flow_type |= FLOW_EXT;
			m_ext->vlan_tci = htons(0xfff);
			h_ext->vlan_tci = htons(l2_key->vlan);
		}
		if (fltr_base->flags & BNXT_ACT_RING_DST)
			fs->ring_cookie = fltr_base->rxq;
		if (fltr_base->flags & BNXT_ACT_FUNC_DST)
			fs->ring_cookie = (u64)(fltr_base->vf_idx + 1) <<
					  ETHTOOL_RX_FLOW_SPEC_RING_VF_OFF;
		rcu_read_unlock();
		return 0;
	}
	fltr_base = bnxt_get_one_fltr_rcu(bp, bp->ntp_fltr_hash_tbl,
					  BNXT_NTP_FLTR_HASH_SIZE,
					  fs->location);
	if (!fltr_base) {
		rcu_read_unlock();
		return rc;
	}
	fltr = container_of(fltr_base, struct bnxt_ntuple_filter, base);

	fkeys = &fltr->fkeys;
	fmasks = &fltr->fmasks;
	if (fkeys->basic.n_proto == htons(ETH_P_IP)) {
		if (fkeys->basic.ip_proto == IPPROTO_ICMP ||
		    fkeys->basic.ip_proto == IPPROTO_RAW) {
			fs->flow_type = IP_USER_FLOW;
			fs->h_u.usr_ip4_spec.ip_ver = ETH_RX_NFC_IP4;
			if (fkeys->basic.ip_proto == IPPROTO_ICMP)
				fs->h_u.usr_ip4_spec.proto = IPPROTO_ICMP;
			else
				fs->h_u.usr_ip4_spec.proto = IPPROTO_RAW;
			fs->m_u.usr_ip4_spec.proto = BNXT_IP_PROTO_FULL_MASK;
		} else if (fkeys->basic.ip_proto == IPPROTO_TCP) {
			fs->flow_type = TCP_V4_FLOW;
		} else if (fkeys->basic.ip_proto == IPPROTO_UDP) {
			fs->flow_type = UDP_V4_FLOW;
		} else {
			goto fltr_err;
		}

		fs->h_u.tcp_ip4_spec.ip4src = fkeys->addrs.v4addrs.src;
		fs->m_u.tcp_ip4_spec.ip4src = fmasks->addrs.v4addrs.src;
		fs->h_u.tcp_ip4_spec.ip4dst = fkeys->addrs.v4addrs.dst;
		fs->m_u.tcp_ip4_spec.ip4dst = fmasks->addrs.v4addrs.dst;
		if (fs->flow_type == TCP_V4_FLOW ||
		    fs->flow_type == UDP_V4_FLOW) {
			fs->h_u.tcp_ip4_spec.psrc = fkeys->ports.src;
			fs->m_u.tcp_ip4_spec.psrc = fmasks->ports.src;
			fs->h_u.tcp_ip4_spec.pdst = fkeys->ports.dst;
			fs->m_u.tcp_ip4_spec.pdst = fmasks->ports.dst;
		}
	} else {
		if (fkeys->basic.ip_proto == IPPROTO_ICMPV6 ||
		    fkeys->basic.ip_proto == IPPROTO_RAW) {
			fs->flow_type = IPV6_USER_FLOW;
			if (fkeys->basic.ip_proto == IPPROTO_ICMPV6)
				fs->h_u.usr_ip6_spec.l4_proto = IPPROTO_ICMPV6;
			else
				fs->h_u.usr_ip6_spec.l4_proto = IPPROTO_RAW;
			fs->m_u.usr_ip6_spec.l4_proto = BNXT_IP_PROTO_FULL_MASK;
		} else if (fkeys->basic.ip_proto == IPPROTO_TCP) {
			fs->flow_type = TCP_V6_FLOW;
		} else if (fkeys->basic.ip_proto == IPPROTO_UDP) {
			fs->flow_type = UDP_V6_FLOW;
		} else {
			goto fltr_err;
		}

		*(struct in6_addr *)&fs->h_u.tcp_ip6_spec.ip6src[0] =
			fkeys->addrs.v6addrs.src;
		*(struct in6_addr *)&fs->m_u.tcp_ip6_spec.ip6src[0] =
			fmasks->addrs.v6addrs.src;
		*(struct in6_addr *)&fs->h_u.tcp_ip6_spec.ip6dst[0] =
			fkeys->addrs.v6addrs.dst;
		*(struct in6_addr *)&fs->m_u.tcp_ip6_spec.ip6dst[0] =
			fmasks->addrs.v6addrs.dst;
		if (fs->flow_type == TCP_V6_FLOW ||
		    fs->flow_type == UDP_V6_FLOW) {
			fs->h_u.tcp_ip6_spec.psrc = fkeys->ports.src;
			fs->m_u.tcp_ip6_spec.psrc = fmasks->ports.src;
			fs->h_u.tcp_ip6_spec.pdst = fkeys->ports.dst;
			fs->m_u.tcp_ip6_spec.pdst = fmasks->ports.dst;
		}
	}

	if (fltr->base.flags & BNXT_ACT_DROP)
		fs->ring_cookie = RX_CLS_FLOW_DISC;
	else
		fs->ring_cookie = fltr->base.rxq;
	rc = 0;

fltr_err:
	rcu_read_unlock();

	return rc;
}

static struct bnxt_rss_ctx *bnxt_get_rss_ctx_from_index(struct bnxt *bp,
							u32 index)
{
	struct ethtool_rxfh_context *ctx;

	ctx = xa_load(&bp->dev->ethtool->rss_ctx, index);
	if (!ctx)
		return NULL;
	return ethtool_rxfh_context_priv(ctx);
}

static int bnxt_alloc_vnic_rss_table(struct bnxt *bp,
				     struct bnxt_vnic_info *vnic)
{
	int size = L1_CACHE_ALIGN(BNXT_MAX_RSS_TABLE_SIZE_P5);

	vnic->rss_table_size = size + HW_HASH_KEY_SIZE;
	vnic->rss_table = dma_alloc_coherent(&bp->pdev->dev,
					     vnic->rss_table_size,
					     &vnic->rss_table_dma_addr,
					     GFP_KERNEL);
	if (!vnic->rss_table)
		return -ENOMEM;

	vnic->rss_hash_key = ((void *)vnic->rss_table) + size;
	vnic->rss_hash_key_dma_addr = vnic->rss_table_dma_addr + size;
	return 0;
}

static int bnxt_add_l2_cls_rule(struct bnxt *bp,
				struct ethtool_rx_flow_spec *fs)
{
	u32 ring = ethtool_get_flow_spec_ring(fs->ring_cookie);
	u8 vf = ethtool_get_flow_spec_ring_vf(fs->ring_cookie);
	struct ethhdr *h_ether = &fs->h_u.ether_spec;
	struct ethhdr *m_ether = &fs->m_u.ether_spec;
	struct bnxt_l2_filter *fltr;
	struct bnxt_l2_key key;
	u16 vnic_id;
	u8 flags;
	int rc;

	if (BNXT_CHIP_P5_PLUS(bp))
		return -EOPNOTSUPP;

	if (!is_broadcast_ether_addr(m_ether->h_dest))
		return -EINVAL;
	ether_addr_copy(key.dst_mac_addr, h_ether->h_dest);
	key.vlan = 0;
	if (fs->flow_type & FLOW_EXT) {
		struct ethtool_flow_ext *m_ext = &fs->m_ext;
		struct ethtool_flow_ext *h_ext = &fs->h_ext;

		if (m_ext->vlan_tci != htons(0xfff) || !h_ext->vlan_tci)
			return -EINVAL;
		key.vlan = ntohs(h_ext->vlan_tci);
	}

	if (vf) {
		flags = BNXT_ACT_FUNC_DST;
		vnic_id = 0xffff;
		vf--;
	} else {
		flags = BNXT_ACT_RING_DST;
		vnic_id = bp->vnic_info[ring + 1].fw_vnic_id;
	}
	fltr = bnxt_alloc_new_l2_filter(bp, &key, flags);
	if (IS_ERR(fltr))
		return PTR_ERR(fltr);

	fltr->base.fw_vnic_id = vnic_id;
	fltr->base.rxq = ring;
	fltr->base.vf_idx = vf;
	rc = bnxt_hwrm_l2_filter_alloc(bp, fltr);
	if (rc)
		bnxt_del_l2_filter(bp, fltr);
	else
		fs->location = fltr->base.sw_id;
	return rc;
}

static bool bnxt_verify_ntuple_ip4_flow(struct ethtool_usrip4_spec *ip_spec,
					struct ethtool_usrip4_spec *ip_mask)
{
	if (ip_mask->l4_4_bytes || ip_mask->tos ||
	    ip_spec->ip_ver != ETH_RX_NFC_IP4 ||
	    ip_mask->proto != BNXT_IP_PROTO_FULL_MASK ||
	    (ip_spec->proto != IPPROTO_RAW && ip_spec->proto != IPPROTO_ICMP))
		return false;
	return true;
}

static bool bnxt_verify_ntuple_ip6_flow(struct ethtool_usrip6_spec *ip_spec,
					struct ethtool_usrip6_spec *ip_mask)
{
	if (ip_mask->l4_4_bytes || ip_mask->tclass ||
	    ip_mask->l4_proto != BNXT_IP_PROTO_FULL_MASK ||
	    (ip_spec->l4_proto != IPPROTO_RAW &&
	     ip_spec->l4_proto != IPPROTO_ICMPV6))
		return false;
	return true;
}

static int bnxt_add_ntuple_cls_rule(struct bnxt *bp,
				    struct ethtool_rxnfc *cmd)
{
	struct ethtool_rx_flow_spec *fs = &cmd->fs;
	struct bnxt_ntuple_filter *new_fltr, *fltr;
	u32 flow_type = fs->flow_type & 0xff;
	struct bnxt_l2_filter *l2_fltr;
	struct bnxt_flow_masks *fmasks;
	struct flow_keys *fkeys;
	u32 idx, ring;
	int rc;
	u8 vf;

	if (!bp->vnic_info)
		return -EAGAIN;

	vf = ethtool_get_flow_spec_ring_vf(fs->ring_cookie);
	ring = ethtool_get_flow_spec_ring(fs->ring_cookie);
	if ((fs->flow_type & (FLOW_MAC_EXT | FLOW_EXT)) || vf)
		return -EOPNOTSUPP;

	if (flow_type == IP_USER_FLOW) {
		if (!bnxt_verify_ntuple_ip4_flow(&fs->h_u.usr_ip4_spec,
						 &fs->m_u.usr_ip4_spec))
			return -EOPNOTSUPP;
	}

	if (flow_type == IPV6_USER_FLOW) {
		if (!bnxt_verify_ntuple_ip6_flow(&fs->h_u.usr_ip6_spec,
						 &fs->m_u.usr_ip6_spec))
			return -EOPNOTSUPP;
	}

	new_fltr = kzalloc(sizeof(*new_fltr), GFP_KERNEL);
	if (!new_fltr)
		return -ENOMEM;

	l2_fltr = bp->vnic_info[BNXT_VNIC_DEFAULT].l2_filters[0];
	atomic_inc(&l2_fltr->refcnt);
	new_fltr->l2_fltr = l2_fltr;
	fmasks = &new_fltr->fmasks;
	fkeys = &new_fltr->fkeys;

	rc = -EOPNOTSUPP;
	switch (flow_type) {
	case IP_USER_FLOW: {
		struct ethtool_usrip4_spec *ip_spec = &fs->h_u.usr_ip4_spec;
		struct ethtool_usrip4_spec *ip_mask = &fs->m_u.usr_ip4_spec;

		fkeys->basic.ip_proto = ip_spec->proto;
		fkeys->basic.n_proto = htons(ETH_P_IP);
		fkeys->addrs.v4addrs.src = ip_spec->ip4src;
		fmasks->addrs.v4addrs.src = ip_mask->ip4src;
		fkeys->addrs.v4addrs.dst = ip_spec->ip4dst;
		fmasks->addrs.v4addrs.dst = ip_mask->ip4dst;
		break;
	}
	case TCP_V4_FLOW:
	case UDP_V4_FLOW: {
		struct ethtool_tcpip4_spec *ip_spec = &fs->h_u.tcp_ip4_spec;
		struct ethtool_tcpip4_spec *ip_mask = &fs->m_u.tcp_ip4_spec;

		fkeys->basic.ip_proto = IPPROTO_TCP;
		if (flow_type == UDP_V4_FLOW)
			fkeys->basic.ip_proto = IPPROTO_UDP;
		fkeys->basic.n_proto = htons(ETH_P_IP);
		fkeys->addrs.v4addrs.src = ip_spec->ip4src;
		fmasks->addrs.v4addrs.src = ip_mask->ip4src;
		fkeys->addrs.v4addrs.dst = ip_spec->ip4dst;
		fmasks->addrs.v4addrs.dst = ip_mask->ip4dst;
		fkeys->ports.src = ip_spec->psrc;
		fmasks->ports.src = ip_mask->psrc;
		fkeys->ports.dst = ip_spec->pdst;
		fmasks->ports.dst = ip_mask->pdst;
		break;
	}
	case IPV6_USER_FLOW: {
		struct ethtool_usrip6_spec *ip_spec = &fs->h_u.usr_ip6_spec;
		struct ethtool_usrip6_spec *ip_mask = &fs->m_u.usr_ip6_spec;

		fkeys->basic.ip_proto = ip_spec->l4_proto;
		fkeys->basic.n_proto = htons(ETH_P_IPV6);
		fkeys->addrs.v6addrs.src = *(struct in6_addr *)&ip_spec->ip6src;
		fmasks->addrs.v6addrs.src = *(struct in6_addr *)&ip_mask->ip6src;
		fkeys->addrs.v6addrs.dst = *(struct in6_addr *)&ip_spec->ip6dst;
		fmasks->addrs.v6addrs.dst = *(struct in6_addr *)&ip_mask->ip6dst;
		break;
	}
	case TCP_V6_FLOW:
	case UDP_V6_FLOW: {
		struct ethtool_tcpip6_spec *ip_spec = &fs->h_u.tcp_ip6_spec;
		struct ethtool_tcpip6_spec *ip_mask = &fs->m_u.tcp_ip6_spec;

		fkeys->basic.ip_proto = IPPROTO_TCP;
		if (flow_type == UDP_V6_FLOW)
			fkeys->basic.ip_proto = IPPROTO_UDP;
		fkeys->basic.n_proto = htons(ETH_P_IPV6);

		fkeys->addrs.v6addrs.src = *(struct in6_addr *)&ip_spec->ip6src;
		fmasks->addrs.v6addrs.src = *(struct in6_addr *)&ip_mask->ip6src;
		fkeys->addrs.v6addrs.dst = *(struct in6_addr *)&ip_spec->ip6dst;
		fmasks->addrs.v6addrs.dst = *(struct in6_addr *)&ip_mask->ip6dst;
		fkeys->ports.src = ip_spec->psrc;
		fmasks->ports.src = ip_mask->psrc;
		fkeys->ports.dst = ip_spec->pdst;
		fmasks->ports.dst = ip_mask->pdst;
		break;
	}
	default:
		rc = -EOPNOTSUPP;
		goto ntuple_err;
	}
	if (!memcmp(&BNXT_FLOW_MASK_NONE, fmasks, sizeof(*fmasks)))
		goto ntuple_err;

	idx = bnxt_get_ntp_filter_idx(bp, fkeys, NULL);
	rcu_read_lock();
	fltr = bnxt_lookup_ntp_filter_from_idx(bp, new_fltr, idx);
	if (fltr) {
		rcu_read_unlock();
		rc = -EEXIST;
		goto ntuple_err;
	}
	rcu_read_unlock();

	new_fltr->base.flags = BNXT_ACT_NO_AGING;
	if (fs->flow_type & FLOW_RSS) {
		struct bnxt_rss_ctx *rss_ctx;

		new_fltr->base.fw_vnic_id = 0;
		new_fltr->base.flags |= BNXT_ACT_RSS_CTX;
		rss_ctx = bnxt_get_rss_ctx_from_index(bp, cmd->rss_context);
		if (rss_ctx) {
			new_fltr->base.fw_vnic_id = rss_ctx->index;
		} else {
			rc = -EINVAL;
			goto ntuple_err;
		}
	}
	if (fs->ring_cookie == RX_CLS_FLOW_DISC)
		new_fltr->base.flags |= BNXT_ACT_DROP;
	else
		new_fltr->base.rxq = ring;
	__set_bit(BNXT_FLTR_VALID, &new_fltr->base.state);
	rc = bnxt_insert_ntp_filter(bp, new_fltr, idx);
	if (!rc) {
		rc = bnxt_hwrm_cfa_ntuple_filter_alloc(bp, new_fltr);
		if (rc) {
			bnxt_del_ntp_filter(bp, new_fltr);
			return rc;
		}
		fs->location = new_fltr->base.sw_id;
		return 0;
	}

ntuple_err:
	atomic_dec(&l2_fltr->refcnt);
	kfree(new_fltr);
	return rc;
}

static int bnxt_srxclsrlins(struct bnxt *bp, struct ethtool_rxnfc *cmd)
{
	struct ethtool_rx_flow_spec *fs = &cmd->fs;
	u32 ring, flow_type;
	int rc;
	u8 vf;

	if (!netif_running(bp->dev))
		return -EAGAIN;
	if (!(bp->flags & BNXT_FLAG_RFS))
		return -EPERM;
	if (fs->location != RX_CLS_LOC_ANY)
		return -EINVAL;

	flow_type = fs->flow_type;
	if ((flow_type == IP_USER_FLOW ||
	     flow_type == IPV6_USER_FLOW) &&
	    !(bp->fw_cap & BNXT_FW_CAP_CFA_NTUPLE_RX_EXT_IP_PROTO))
		return -EOPNOTSUPP;
	if (flow_type & FLOW_MAC_EXT)
		return -EINVAL;
	flow_type &= ~FLOW_EXT;

	if (fs->ring_cookie == RX_CLS_FLOW_DISC && flow_type != ETHER_FLOW)
		return bnxt_add_ntuple_cls_rule(bp, cmd);

	ring = ethtool_get_flow_spec_ring(fs->ring_cookie);
	vf = ethtool_get_flow_spec_ring_vf(fs->ring_cookie);
	if (BNXT_VF(bp) && vf)
		return -EINVAL;
	if (BNXT_PF(bp) && vf > bp->pf.active_vfs)
		return -EINVAL;
	if (!vf && ring >= bp->rx_nr_rings)
		return -EINVAL;

	if (flow_type == ETHER_FLOW)
		rc = bnxt_add_l2_cls_rule(bp, fs);
	else
		rc = bnxt_add_ntuple_cls_rule(bp, cmd);
	return rc;
}

static int bnxt_srxclsrldel(struct bnxt *bp, struct ethtool_rxnfc *cmd)
{
	struct ethtool_rx_flow_spec *fs = &cmd->fs;
	struct bnxt_filter_base *fltr_base;
	struct bnxt_ntuple_filter *fltr;
	u32 id = fs->location;

	rcu_read_lock();
	fltr_base = bnxt_get_one_fltr_rcu(bp, bp->l2_fltr_hash_tbl,
					  BNXT_L2_FLTR_HASH_SIZE, id);
	if (fltr_base) {
		struct bnxt_l2_filter *l2_fltr;

		l2_fltr = container_of(fltr_base, struct bnxt_l2_filter, base);
		rcu_read_unlock();
		bnxt_hwrm_l2_filter_free(bp, l2_fltr);
		bnxt_del_l2_filter(bp, l2_fltr);
		return 0;
	}
	fltr_base = bnxt_get_one_fltr_rcu(bp, bp->ntp_fltr_hash_tbl,
					  BNXT_NTP_FLTR_HASH_SIZE, id);
	if (!fltr_base) {
		rcu_read_unlock();
		return -ENOENT;
	}

	fltr = container_of(fltr_base, struct bnxt_ntuple_filter, base);
	if (!(fltr->base.flags & BNXT_ACT_NO_AGING)) {
		rcu_read_unlock();
		return -EINVAL;
	}
	rcu_read_unlock();
	bnxt_hwrm_cfa_ntuple_filter_free(bp, fltr);
	bnxt_del_ntp_filter(bp, fltr);
	return 0;
}

static u64 get_ethtool_ipv4_rss(struct bnxt *bp)
{
	if (bp->rss_hash_cfg & VNIC_RSS_CFG_REQ_HASH_TYPE_IPV4)
		return RXH_IP_SRC | RXH_IP_DST;
	return 0;
}

static u64 get_ethtool_ipv6_rss(struct bnxt *bp)
{
	if (bp->rss_hash_cfg & VNIC_RSS_CFG_REQ_HASH_TYPE_IPV6)
		return RXH_IP_SRC | RXH_IP_DST;
	return 0;
}

static int bnxt_grxfh(struct bnxt *bp, struct ethtool_rxnfc *cmd)
{
	cmd->data = 0;
	switch (cmd->flow_type) {
	case TCP_V4_FLOW:
		if (bp->rss_hash_cfg & VNIC_RSS_CFG_REQ_HASH_TYPE_TCP_IPV4)
			cmd->data |= RXH_IP_SRC | RXH_IP_DST |
				     RXH_L4_B_0_1 | RXH_L4_B_2_3;
		cmd->data |= get_ethtool_ipv4_rss(bp);
		break;
	case UDP_V4_FLOW:
		if (bp->rss_hash_cfg & VNIC_RSS_CFG_REQ_HASH_TYPE_UDP_IPV4)
			cmd->data |= RXH_IP_SRC | RXH_IP_DST |
				     RXH_L4_B_0_1 | RXH_L4_B_2_3;
		fallthrough;
	case AH_ESP_V4_FLOW:
		if (bp->rss_hash_cfg &
		    (VNIC_RSS_CFG_REQ_HASH_TYPE_AH_SPI_IPV4 |
		     VNIC_RSS_CFG_REQ_HASH_TYPE_ESP_SPI_IPV4))
			cmd->data |= RXH_IP_SRC | RXH_IP_DST |
				     RXH_L4_B_0_1 | RXH_L4_B_2_3;
		fallthrough;
	case SCTP_V4_FLOW:
	case AH_V4_FLOW:
	case ESP_V4_FLOW:
	case IPV4_FLOW:
		cmd->data |= get_ethtool_ipv4_rss(bp);
		break;

	case TCP_V6_FLOW:
		if (bp->rss_hash_cfg & VNIC_RSS_CFG_REQ_HASH_TYPE_TCP_IPV6)
			cmd->data |= RXH_IP_SRC | RXH_IP_DST |
				     RXH_L4_B_0_1 | RXH_L4_B_2_3;
		cmd->data |= get_ethtool_ipv6_rss(bp);
		break;
	case UDP_V6_FLOW:
		if (bp->rss_hash_cfg & VNIC_RSS_CFG_REQ_HASH_TYPE_UDP_IPV6)
			cmd->data |= RXH_IP_SRC | RXH_IP_DST |
				     RXH_L4_B_0_1 | RXH_L4_B_2_3;
		fallthrough;
	case AH_ESP_V6_FLOW:
		if (bp->rss_hash_cfg &
		    (VNIC_RSS_CFG_REQ_HASH_TYPE_AH_SPI_IPV6 |
		     VNIC_RSS_CFG_REQ_HASH_TYPE_ESP_SPI_IPV6))
			cmd->data |= RXH_IP_SRC | RXH_IP_DST |
				     RXH_L4_B_0_1 | RXH_L4_B_2_3;
		fallthrough;
	case SCTP_V6_FLOW:
	case AH_V6_FLOW:
	case ESP_V6_FLOW:
	case IPV6_FLOW:
		cmd->data |= get_ethtool_ipv6_rss(bp);
		break;
	}
	return 0;
}

#define RXH_4TUPLE (RXH_IP_SRC | RXH_IP_DST | RXH_L4_B_0_1 | RXH_L4_B_2_3)
#define RXH_2TUPLE (RXH_IP_SRC | RXH_IP_DST)

static int bnxt_srxfh(struct bnxt *bp, struct ethtool_rxnfc *cmd)
{
	u32 rss_hash_cfg = bp->rss_hash_cfg;
	int tuple, rc = 0;

	if (cmd->data == RXH_4TUPLE)
		tuple = 4;
	else if (cmd->data == RXH_2TUPLE)
		tuple = 2;
	else if (!cmd->data)
		tuple = 0;
	else
		return -EINVAL;

	if (cmd->flow_type == TCP_V4_FLOW) {
		rss_hash_cfg &= ~VNIC_RSS_CFG_REQ_HASH_TYPE_TCP_IPV4;
		if (tuple == 4)
			rss_hash_cfg |= VNIC_RSS_CFG_REQ_HASH_TYPE_TCP_IPV4;
	} else if (cmd->flow_type == UDP_V4_FLOW) {
		if (tuple == 4 && !(bp->rss_cap & BNXT_RSS_CAP_UDP_RSS_CAP))
			return -EINVAL;
		rss_hash_cfg &= ~VNIC_RSS_CFG_REQ_HASH_TYPE_UDP_IPV4;
		if (tuple == 4)
			rss_hash_cfg |= VNIC_RSS_CFG_REQ_HASH_TYPE_UDP_IPV4;
	} else if (cmd->flow_type == TCP_V6_FLOW) {
		rss_hash_cfg &= ~VNIC_RSS_CFG_REQ_HASH_TYPE_TCP_IPV6;
		if (tuple == 4)
			rss_hash_cfg |= VNIC_RSS_CFG_REQ_HASH_TYPE_TCP_IPV6;
	} else if (cmd->flow_type == UDP_V6_FLOW) {
		if (tuple == 4 && !(bp->rss_cap & BNXT_RSS_CAP_UDP_RSS_CAP))
			return -EINVAL;
		rss_hash_cfg &= ~VNIC_RSS_CFG_REQ_HASH_TYPE_UDP_IPV6;
		if (tuple == 4)
			rss_hash_cfg |= VNIC_RSS_CFG_REQ_HASH_TYPE_UDP_IPV6;
	} else if (cmd->flow_type == AH_ESP_V4_FLOW) {
		if (tuple == 4 && (!(bp->rss_cap & BNXT_RSS_CAP_AH_V4_RSS_CAP) ||
				   !(bp->rss_cap & BNXT_RSS_CAP_ESP_V4_RSS_CAP)))
			return -EINVAL;
		rss_hash_cfg &= ~(VNIC_RSS_CFG_REQ_HASH_TYPE_AH_SPI_IPV4 |
				  VNIC_RSS_CFG_REQ_HASH_TYPE_ESP_SPI_IPV4);
		if (tuple == 4)
			rss_hash_cfg |= VNIC_RSS_CFG_REQ_HASH_TYPE_AH_SPI_IPV4 |
					VNIC_RSS_CFG_REQ_HASH_TYPE_ESP_SPI_IPV4;
	} else if (cmd->flow_type == AH_ESP_V6_FLOW) {
		if (tuple == 4 && (!(bp->rss_cap & BNXT_RSS_CAP_AH_V6_RSS_CAP) ||
				   !(bp->rss_cap & BNXT_RSS_CAP_ESP_V6_RSS_CAP)))
			return -EINVAL;
		rss_hash_cfg &= ~(VNIC_RSS_CFG_REQ_HASH_TYPE_AH_SPI_IPV6 |
				  VNIC_RSS_CFG_REQ_HASH_TYPE_ESP_SPI_IPV6);
		if (tuple == 4)
			rss_hash_cfg |= VNIC_RSS_CFG_REQ_HASH_TYPE_AH_SPI_IPV6 |
					VNIC_RSS_CFG_REQ_HASH_TYPE_ESP_SPI_IPV6;
	} else if (tuple == 4) {
		return -EINVAL;
	}

	switch (cmd->flow_type) {
	case TCP_V4_FLOW:
	case UDP_V4_FLOW:
	case SCTP_V4_FLOW:
	case AH_ESP_V4_FLOW:
	case AH_V4_FLOW:
	case ESP_V4_FLOW:
	case IPV4_FLOW:
		if (tuple == 2)
			rss_hash_cfg |= VNIC_RSS_CFG_REQ_HASH_TYPE_IPV4;
		else if (!tuple)
			rss_hash_cfg &= ~VNIC_RSS_CFG_REQ_HASH_TYPE_IPV4;
		break;

	case TCP_V6_FLOW:
	case UDP_V6_FLOW:
	case SCTP_V6_FLOW:
	case AH_ESP_V6_FLOW:
	case AH_V6_FLOW:
	case ESP_V6_FLOW:
	case IPV6_FLOW:
		if (tuple == 2)
			rss_hash_cfg |= VNIC_RSS_CFG_REQ_HASH_TYPE_IPV6;
		else if (!tuple)
			rss_hash_cfg &= ~VNIC_RSS_CFG_REQ_HASH_TYPE_IPV6;
		break;
	}

	if (bp->rss_hash_cfg == rss_hash_cfg)
		return 0;

	if (bp->rss_cap & BNXT_RSS_CAP_RSS_HASH_TYPE_DELTA)
		bp->rss_hash_delta = bp->rss_hash_cfg ^ rss_hash_cfg;
	bp->rss_hash_cfg = rss_hash_cfg;
	if (netif_running(bp->dev)) {
		bnxt_close_nic(bp, false, false);
		rc = bnxt_open_nic(bp, false, false);
	}
	return rc;
}

static int bnxt_get_rxnfc(struct net_device *dev, struct ethtool_rxnfc *cmd,
			  u32 *rule_locs)
{
	struct bnxt *bp = netdev_priv(dev);
	int rc = 0;

	switch (cmd->cmd) {
	case ETHTOOL_GRXRINGS:
		cmd->data = bp->rx_nr_rings;
		break;

	case ETHTOOL_GRXCLSRLCNT:
		cmd->rule_cnt = bp->ntp_fltr_count;
		cmd->data = bp->max_fltr | RX_CLS_LOC_SPECIAL;
		break;

	case ETHTOOL_GRXCLSRLALL:
		rc = bnxt_grxclsrlall(bp, cmd, (u32 *)rule_locs);
		break;

	case ETHTOOL_GRXCLSRULE:
		rc = bnxt_grxclsrule(bp, cmd);
		break;

	case ETHTOOL_GRXFH:
		rc = bnxt_grxfh(bp, cmd);
		break;

	default:
		rc = -EOPNOTSUPP;
		break;
	}

	return rc;
}

static int bnxt_set_rxnfc(struct net_device *dev, struct ethtool_rxnfc *cmd)
{
	struct bnxt *bp = netdev_priv(dev);
	int rc;

	switch (cmd->cmd) {
	case ETHTOOL_SRXFH:
		rc = bnxt_srxfh(bp, cmd);
		break;

	case ETHTOOL_SRXCLSRLINS:
		rc = bnxt_srxclsrlins(bp, cmd);
		break;

	case ETHTOOL_SRXCLSRLDEL:
		rc = bnxt_srxclsrldel(bp, cmd);
		break;

	default:
		rc = -EOPNOTSUPP;
		break;
	}
	return rc;
}

u32 bnxt_get_rxfh_indir_size(struct net_device *dev)
{
	struct bnxt *bp = netdev_priv(dev);

	if (bp->flags & BNXT_FLAG_CHIP_P5_PLUS)
		return bnxt_get_nr_rss_ctxs(bp, bp->rx_nr_rings) *
		       BNXT_RSS_TABLE_ENTRIES_P5;
	return HW_HASH_INDEX_SIZE;
}

static u32 bnxt_get_rxfh_key_size(struct net_device *dev)
{
	return HW_HASH_KEY_SIZE;
}

static int bnxt_get_rxfh(struct net_device *dev,
			 struct ethtool_rxfh_param *rxfh)
{
	struct bnxt_rss_ctx *rss_ctx = NULL;
	struct bnxt *bp = netdev_priv(dev);
	u32 *indir_tbl = bp->rss_indir_tbl;
	struct bnxt_vnic_info *vnic;
	u32 i, tbl_size;

	rxfh->hfunc = ETH_RSS_HASH_TOP;

	if (!bp->vnic_info)
		return 0;

	vnic = &bp->vnic_info[BNXT_VNIC_DEFAULT];
	if (rxfh->rss_context) {
		struct ethtool_rxfh_context *ctx;

		ctx = xa_load(&bp->dev->ethtool->rss_ctx, rxfh->rss_context);
		if (!ctx)
			return -EINVAL;
		indir_tbl = ethtool_rxfh_context_indir(ctx);
		rss_ctx = ethtool_rxfh_context_priv(ctx);
		vnic = &rss_ctx->vnic;
	}

	if (rxfh->indir && indir_tbl) {
		tbl_size = bnxt_get_rxfh_indir_size(dev);
		for (i = 0; i < tbl_size; i++)
			rxfh->indir[i] = indir_tbl[i];
	}

	if (rxfh->key && vnic->rss_hash_key)
		memcpy(rxfh->key, vnic->rss_hash_key, HW_HASH_KEY_SIZE);

	return 0;
}

static void bnxt_modify_rss(struct bnxt *bp, struct ethtool_rxfh_context *ctx,
			    struct bnxt_rss_ctx *rss_ctx,
			    const struct ethtool_rxfh_param *rxfh)
{
	if (rxfh->key) {
		if (rss_ctx) {
			memcpy(rss_ctx->vnic.rss_hash_key, rxfh->key,
			       HW_HASH_KEY_SIZE);
		} else {
			memcpy(bp->rss_hash_key, rxfh->key, HW_HASH_KEY_SIZE);
			bp->rss_hash_key_updated = true;
		}
	}
	if (rxfh->indir) {
		u32 i, pad, tbl_size = bnxt_get_rxfh_indir_size(bp->dev);
		u32 *indir_tbl = bp->rss_indir_tbl;

		if (rss_ctx)
			indir_tbl = ethtool_rxfh_context_indir(ctx);
		for (i = 0; i < tbl_size; i++)
			indir_tbl[i] = rxfh->indir[i];
		pad = bp->rss_indir_tbl_entries - tbl_size;
		if (pad)
			memset(&indir_tbl[i], 0, pad * sizeof(*indir_tbl));
	}
}

static int bnxt_rxfh_context_check(struct bnxt *bp,
<<<<<<< HEAD
				   struct netlink_ext_ack *extack)
{
=======
				   const struct ethtool_rxfh_param *rxfh,
				   struct netlink_ext_ack *extack)
{
	if (rxfh->hfunc && rxfh->hfunc != ETH_RSS_HASH_TOP) {
		NL_SET_ERR_MSG_MOD(extack, "RSS hash function not supported");
		return -EOPNOTSUPP;
	}

>>>>>>> 9cacb32a
	if (!BNXT_SUPPORTS_MULTI_RSS_CTX(bp)) {
		NL_SET_ERR_MSG_MOD(extack, "RSS contexts not supported");
		return -EOPNOTSUPP;
	}

	if (!netif_running(bp->dev)) {
		NL_SET_ERR_MSG_MOD(extack, "Unable to set RSS contexts when interface is down");
		return -EAGAIN;
	}

	return 0;
}

static int bnxt_create_rxfh_context(struct net_device *dev,
				    struct ethtool_rxfh_context *ctx,
				    const struct ethtool_rxfh_param *rxfh,
				    struct netlink_ext_ack *extack)
{
	struct bnxt *bp = netdev_priv(dev);
	struct bnxt_rss_ctx *rss_ctx;
	struct bnxt_vnic_info *vnic;
	int rc;

<<<<<<< HEAD
	rc = bnxt_rxfh_context_check(bp, extack);
=======
	rc = bnxt_rxfh_context_check(bp, rxfh, extack);
>>>>>>> 9cacb32a
	if (rc)
		return rc;

	if (bp->num_rss_ctx >= BNXT_MAX_ETH_RSS_CTX) {
		NL_SET_ERR_MSG_FMT_MOD(extack, "Out of RSS contexts, maximum %u",
				       BNXT_MAX_ETH_RSS_CTX);
		return -EINVAL;
	}

	if (!bnxt_rfs_capable(bp, true)) {
		NL_SET_ERR_MSG_MOD(extack, "Out hardware resources");
		return -ENOMEM;
	}

	rss_ctx = ethtool_rxfh_context_priv(ctx);

	bp->num_rss_ctx++;

	vnic = &rss_ctx->vnic;
	vnic->rss_ctx = ctx;
	vnic->flags |= BNXT_VNIC_RSSCTX_FLAG;
	vnic->vnic_id = BNXT_VNIC_ID_INVALID;
	rc = bnxt_alloc_vnic_rss_table(bp, vnic);
	if (rc)
		goto out;

<<<<<<< HEAD
	bnxt_set_dflt_rss_indir_tbl(bp, ctx);
=======
	/* Populate defaults in the context */
	bnxt_set_dflt_rss_indir_tbl(bp, ctx);
	ctx->hfunc = ETH_RSS_HASH_TOP;
>>>>>>> 9cacb32a
	memcpy(vnic->rss_hash_key, bp->rss_hash_key, HW_HASH_KEY_SIZE);
	memcpy(ethtool_rxfh_context_key(ctx),
	       bp->rss_hash_key, HW_HASH_KEY_SIZE);

	rc = bnxt_hwrm_vnic_alloc(bp, vnic, 0, bp->rx_nr_rings);
	if (rc) {
		NL_SET_ERR_MSG_MOD(extack, "Unable to allocate VNIC");
		goto out;
	}

	rc = bnxt_hwrm_vnic_set_tpa(bp, vnic, bp->flags & BNXT_FLAG_TPA);
	if (rc) {
		NL_SET_ERR_MSG_MOD(extack, "Unable to setup TPA");
		goto out;
	}
	bnxt_modify_rss(bp, ctx, rss_ctx, rxfh);

	rc = __bnxt_setup_vnic_p5(bp, vnic);
	if (rc) {
		NL_SET_ERR_MSG_MOD(extack, "Unable to setup TPA");
		goto out;
	}

	rss_ctx->index = rxfh->rss_context;
	return 0;
out:
	bnxt_del_one_rss_ctx(bp, rss_ctx, true);
	return rc;
}

static int bnxt_modify_rxfh_context(struct net_device *dev,
				    struct ethtool_rxfh_context *ctx,
				    const struct ethtool_rxfh_param *rxfh,
				    struct netlink_ext_ack *extack)
{
	struct bnxt *bp = netdev_priv(dev);
	struct bnxt_rss_ctx *rss_ctx;
	int rc;

<<<<<<< HEAD
	rc = bnxt_rxfh_context_check(bp, extack);
=======
	rc = bnxt_rxfh_context_check(bp, rxfh, extack);
>>>>>>> 9cacb32a
	if (rc)
		return rc;

	rss_ctx = ethtool_rxfh_context_priv(ctx);

	bnxt_modify_rss(bp, ctx, rss_ctx, rxfh);

	return bnxt_hwrm_vnic_rss_cfg_p5(bp, &rss_ctx->vnic);
}

static int bnxt_remove_rxfh_context(struct net_device *dev,
				    struct ethtool_rxfh_context *ctx,
				    u32 rss_context,
				    struct netlink_ext_ack *extack)
{
	struct bnxt *bp = netdev_priv(dev);
	struct bnxt_rss_ctx *rss_ctx;

	rss_ctx = ethtool_rxfh_context_priv(ctx);

	bnxt_del_one_rss_ctx(bp, rss_ctx, true);
	return 0;
}

static int bnxt_set_rxfh(struct net_device *dev,
			 struct ethtool_rxfh_param *rxfh,
			 struct netlink_ext_ack *extack)
{
	struct bnxt *bp = netdev_priv(dev);
	int rc = 0;

	if (rxfh->hfunc && rxfh->hfunc != ETH_RSS_HASH_TOP)
		return -EOPNOTSUPP;

	bnxt_modify_rss(bp, NULL, NULL, rxfh);

	bnxt_clear_usr_fltrs(bp, false);
	if (netif_running(bp->dev)) {
		bnxt_close_nic(bp, false, false);
		rc = bnxt_open_nic(bp, false, false);
	}
	return rc;
}

static void bnxt_get_drvinfo(struct net_device *dev,
			     struct ethtool_drvinfo *info)
{
	struct bnxt *bp = netdev_priv(dev);

	strscpy(info->driver, DRV_MODULE_NAME, sizeof(info->driver));
	strscpy(info->fw_version, bp->fw_ver_str, sizeof(info->fw_version));
	strscpy(info->bus_info, pci_name(bp->pdev), sizeof(info->bus_info));
	info->n_stats = bnxt_get_num_stats(bp);
	info->testinfo_len = bp->num_tests;
	/* TODO CHIMP_FW: eeprom dump details */
	info->eedump_len = 0;
	/* TODO CHIMP FW: reg dump details */
	info->regdump_len = 0;
}

static int bnxt_get_regs_len(struct net_device *dev)
{
	struct bnxt *bp = netdev_priv(dev);
	int reg_len;

	if (!BNXT_PF(bp))
		return -EOPNOTSUPP;

	reg_len = BNXT_PXP_REG_LEN;

	if (bp->fw_cap & BNXT_FW_CAP_PCIE_STATS_SUPPORTED)
		reg_len += sizeof(struct pcie_ctx_hw_stats);

	return reg_len;
}

static void bnxt_get_regs(struct net_device *dev, struct ethtool_regs *regs,
			  void *_p)
{
	struct pcie_ctx_hw_stats *hw_pcie_stats;
	struct hwrm_pcie_qstats_input *req;
	struct bnxt *bp = netdev_priv(dev);
	dma_addr_t hw_pcie_stats_addr;
	int rc;

	regs->version = 0;
	bnxt_dbg_hwrm_rd_reg(bp, 0, BNXT_PXP_REG_LEN / 4, _p);

	if (!(bp->fw_cap & BNXT_FW_CAP_PCIE_STATS_SUPPORTED))
		return;

	if (hwrm_req_init(bp, req, HWRM_PCIE_QSTATS))
		return;

	hw_pcie_stats = hwrm_req_dma_slice(bp, req, sizeof(*hw_pcie_stats),
					   &hw_pcie_stats_addr);
	if (!hw_pcie_stats) {
		hwrm_req_drop(bp, req);
		return;
	}

	regs->version = 1;
	hwrm_req_hold(bp, req); /* hold on to slice */
	req->pcie_stat_size = cpu_to_le16(sizeof(*hw_pcie_stats));
	req->pcie_stat_host_addr = cpu_to_le64(hw_pcie_stats_addr);
	rc = hwrm_req_send(bp, req);
	if (!rc) {
		__le64 *src = (__le64 *)hw_pcie_stats;
		u64 *dst = (u64 *)(_p + BNXT_PXP_REG_LEN);
		int i;

		for (i = 0; i < sizeof(*hw_pcie_stats) / sizeof(__le64); i++)
			dst[i] = le64_to_cpu(src[i]);
	}
	hwrm_req_drop(bp, req);
}

static void bnxt_get_wol(struct net_device *dev, struct ethtool_wolinfo *wol)
{
	struct bnxt *bp = netdev_priv(dev);

	wol->supported = 0;
	wol->wolopts = 0;
	memset(&wol->sopass, 0, sizeof(wol->sopass));
	if (bp->flags & BNXT_FLAG_WOL_CAP) {
		wol->supported = WAKE_MAGIC;
		if (bp->wol)
			wol->wolopts = WAKE_MAGIC;
	}
}

static int bnxt_set_wol(struct net_device *dev, struct ethtool_wolinfo *wol)
{
	struct bnxt *bp = netdev_priv(dev);

	if (wol->wolopts & ~WAKE_MAGIC)
		return -EINVAL;

	if (wol->wolopts & WAKE_MAGIC) {
		if (!(bp->flags & BNXT_FLAG_WOL_CAP))
			return -EINVAL;
		if (!bp->wol) {
			if (bnxt_hwrm_alloc_wol_fltr(bp))
				return -EBUSY;
			bp->wol = 1;
		}
	} else {
		if (bp->wol) {
			if (bnxt_hwrm_free_wol_fltr(bp))
				return -EBUSY;
			bp->wol = 0;
		}
	}
	return 0;
}

/* TODO: support 25GB, 40GB, 50GB with different cable type */
void _bnxt_fw_to_linkmode(unsigned long *mode, u16 fw_speeds)
{
	linkmode_zero(mode);

	if (fw_speeds & BNXT_LINK_SPEED_MSK_100MB)
		linkmode_set_bit(ETHTOOL_LINK_MODE_100baseT_Full_BIT, mode);
	if (fw_speeds & BNXT_LINK_SPEED_MSK_1GB)
		linkmode_set_bit(ETHTOOL_LINK_MODE_1000baseT_Full_BIT, mode);
	if (fw_speeds & BNXT_LINK_SPEED_MSK_2_5GB)
		linkmode_set_bit(ETHTOOL_LINK_MODE_2500baseX_Full_BIT, mode);
	if (fw_speeds & BNXT_LINK_SPEED_MSK_10GB)
		linkmode_set_bit(ETHTOOL_LINK_MODE_10000baseT_Full_BIT, mode);
	if (fw_speeds & BNXT_LINK_SPEED_MSK_40GB)
		linkmode_set_bit(ETHTOOL_LINK_MODE_40000baseCR4_Full_BIT, mode);
}

enum bnxt_media_type {
	BNXT_MEDIA_UNKNOWN = 0,
	BNXT_MEDIA_TP,
	BNXT_MEDIA_CR,
	BNXT_MEDIA_SR,
	BNXT_MEDIA_LR_ER_FR,
	BNXT_MEDIA_KR,
	BNXT_MEDIA_KX,
	BNXT_MEDIA_X,
	__BNXT_MEDIA_END,
};

static const enum bnxt_media_type bnxt_phy_types[] = {
	[PORT_PHY_QCFG_RESP_PHY_TYPE_BASECR] = BNXT_MEDIA_CR,
	[PORT_PHY_QCFG_RESP_PHY_TYPE_BASEKR4] =  BNXT_MEDIA_KR,
	[PORT_PHY_QCFG_RESP_PHY_TYPE_BASELR] = BNXT_MEDIA_LR_ER_FR,
	[PORT_PHY_QCFG_RESP_PHY_TYPE_BASESR] = BNXT_MEDIA_SR,
	[PORT_PHY_QCFG_RESP_PHY_TYPE_BASEKR2] = BNXT_MEDIA_KR,
	[PORT_PHY_QCFG_RESP_PHY_TYPE_BASEKX] = BNXT_MEDIA_KX,
	[PORT_PHY_QCFG_RESP_PHY_TYPE_BASEKR] = BNXT_MEDIA_KR,
	[PORT_PHY_QCFG_RESP_PHY_TYPE_BASET] = BNXT_MEDIA_TP,
	[PORT_PHY_QCFG_RESP_PHY_TYPE_BASETE] = BNXT_MEDIA_TP,
	[PORT_PHY_QCFG_RESP_PHY_TYPE_25G_BASECR_CA_L] = BNXT_MEDIA_CR,
	[PORT_PHY_QCFG_RESP_PHY_TYPE_25G_BASECR_CA_S] = BNXT_MEDIA_CR,
	[PORT_PHY_QCFG_RESP_PHY_TYPE_25G_BASECR_CA_N] = BNXT_MEDIA_CR,
	[PORT_PHY_QCFG_RESP_PHY_TYPE_25G_BASESR] = BNXT_MEDIA_SR,
	[PORT_PHY_QCFG_RESP_PHY_TYPE_100G_BASECR4] = BNXT_MEDIA_CR,
	[PORT_PHY_QCFG_RESP_PHY_TYPE_100G_BASESR4] = BNXT_MEDIA_SR,
	[PORT_PHY_QCFG_RESP_PHY_TYPE_100G_BASELR4] = BNXT_MEDIA_LR_ER_FR,
	[PORT_PHY_QCFG_RESP_PHY_TYPE_100G_BASEER4] = BNXT_MEDIA_LR_ER_FR,
	[PORT_PHY_QCFG_RESP_PHY_TYPE_100G_BASESR10] = BNXT_MEDIA_SR,
	[PORT_PHY_QCFG_RESP_PHY_TYPE_40G_BASECR4] = BNXT_MEDIA_CR,
	[PORT_PHY_QCFG_RESP_PHY_TYPE_40G_BASESR4] = BNXT_MEDIA_SR,
	[PORT_PHY_QCFG_RESP_PHY_TYPE_40G_BASELR4] = BNXT_MEDIA_LR_ER_FR,
	[PORT_PHY_QCFG_RESP_PHY_TYPE_40G_BASEER4] = BNXT_MEDIA_LR_ER_FR,
	[PORT_PHY_QCFG_RESP_PHY_TYPE_40G_ACTIVE_CABLE] = BNXT_MEDIA_SR,
	[PORT_PHY_QCFG_RESP_PHY_TYPE_1G_BASET] = BNXT_MEDIA_TP,
	[PORT_PHY_QCFG_RESP_PHY_TYPE_1G_BASESX] = BNXT_MEDIA_X,
	[PORT_PHY_QCFG_RESP_PHY_TYPE_1G_BASECX] = BNXT_MEDIA_X,
	[PORT_PHY_QCFG_RESP_PHY_TYPE_200G_BASECR4] = BNXT_MEDIA_CR,
	[PORT_PHY_QCFG_RESP_PHY_TYPE_200G_BASESR4] = BNXT_MEDIA_SR,
	[PORT_PHY_QCFG_RESP_PHY_TYPE_200G_BASELR4] = BNXT_MEDIA_LR_ER_FR,
	[PORT_PHY_QCFG_RESP_PHY_TYPE_200G_BASEER4] = BNXT_MEDIA_LR_ER_FR,
	[PORT_PHY_QCFG_RESP_PHY_TYPE_50G_BASECR] = BNXT_MEDIA_CR,
	[PORT_PHY_QCFG_RESP_PHY_TYPE_50G_BASESR] = BNXT_MEDIA_SR,
	[PORT_PHY_QCFG_RESP_PHY_TYPE_50G_BASELR] = BNXT_MEDIA_LR_ER_FR,
	[PORT_PHY_QCFG_RESP_PHY_TYPE_50G_BASEER] = BNXT_MEDIA_LR_ER_FR,
	[PORT_PHY_QCFG_RESP_PHY_TYPE_100G_BASECR2] = BNXT_MEDIA_CR,
	[PORT_PHY_QCFG_RESP_PHY_TYPE_100G_BASESR2] = BNXT_MEDIA_SR,
	[PORT_PHY_QCFG_RESP_PHY_TYPE_100G_BASELR2] = BNXT_MEDIA_LR_ER_FR,
	[PORT_PHY_QCFG_RESP_PHY_TYPE_100G_BASEER2] = BNXT_MEDIA_LR_ER_FR,
	[PORT_PHY_QCFG_RESP_PHY_TYPE_100G_BASECR] = BNXT_MEDIA_CR,
	[PORT_PHY_QCFG_RESP_PHY_TYPE_100G_BASESR] = BNXT_MEDIA_SR,
	[PORT_PHY_QCFG_RESP_PHY_TYPE_100G_BASELR] = BNXT_MEDIA_LR_ER_FR,
	[PORT_PHY_QCFG_RESP_PHY_TYPE_100G_BASEER] = BNXT_MEDIA_LR_ER_FR,
	[PORT_PHY_QCFG_RESP_PHY_TYPE_200G_BASECR2] = BNXT_MEDIA_CR,
	[PORT_PHY_QCFG_RESP_PHY_TYPE_200G_BASESR2] = BNXT_MEDIA_SR,
	[PORT_PHY_QCFG_RESP_PHY_TYPE_200G_BASELR2] = BNXT_MEDIA_LR_ER_FR,
	[PORT_PHY_QCFG_RESP_PHY_TYPE_200G_BASEER2] = BNXT_MEDIA_LR_ER_FR,
	[PORT_PHY_QCFG_RESP_PHY_TYPE_400G_BASECR8] = BNXT_MEDIA_CR,
	[PORT_PHY_QCFG_RESP_PHY_TYPE_400G_BASESR8] = BNXT_MEDIA_SR,
	[PORT_PHY_QCFG_RESP_PHY_TYPE_400G_BASELR8] = BNXT_MEDIA_LR_ER_FR,
	[PORT_PHY_QCFG_RESP_PHY_TYPE_400G_BASEER8] = BNXT_MEDIA_LR_ER_FR,
	[PORT_PHY_QCFG_RESP_PHY_TYPE_400G_BASECR4] = BNXT_MEDIA_CR,
	[PORT_PHY_QCFG_RESP_PHY_TYPE_400G_BASESR4] = BNXT_MEDIA_SR,
	[PORT_PHY_QCFG_RESP_PHY_TYPE_400G_BASELR4] = BNXT_MEDIA_LR_ER_FR,
	[PORT_PHY_QCFG_RESP_PHY_TYPE_400G_BASEER4] = BNXT_MEDIA_LR_ER_FR,
};

static enum bnxt_media_type
bnxt_get_media(struct bnxt_link_info *link_info)
{
	switch (link_info->media_type) {
	case PORT_PHY_QCFG_RESP_MEDIA_TYPE_TP:
		return BNXT_MEDIA_TP;
	case PORT_PHY_QCFG_RESP_MEDIA_TYPE_DAC:
		return BNXT_MEDIA_CR;
	default:
		if (link_info->phy_type < ARRAY_SIZE(bnxt_phy_types))
			return bnxt_phy_types[link_info->phy_type];
		return BNXT_MEDIA_UNKNOWN;
	}
}

enum bnxt_link_speed_indices {
	BNXT_LINK_SPEED_UNKNOWN = 0,
	BNXT_LINK_SPEED_100MB_IDX,
	BNXT_LINK_SPEED_1GB_IDX,
	BNXT_LINK_SPEED_10GB_IDX,
	BNXT_LINK_SPEED_25GB_IDX,
	BNXT_LINK_SPEED_40GB_IDX,
	BNXT_LINK_SPEED_50GB_IDX,
	BNXT_LINK_SPEED_100GB_IDX,
	BNXT_LINK_SPEED_200GB_IDX,
	BNXT_LINK_SPEED_400GB_IDX,
	__BNXT_LINK_SPEED_END
};

static enum bnxt_link_speed_indices bnxt_fw_speed_idx(u16 speed)
{
	switch (speed) {
	case BNXT_LINK_SPEED_100MB: return BNXT_LINK_SPEED_100MB_IDX;
	case BNXT_LINK_SPEED_1GB: return BNXT_LINK_SPEED_1GB_IDX;
	case BNXT_LINK_SPEED_10GB: return BNXT_LINK_SPEED_10GB_IDX;
	case BNXT_LINK_SPEED_25GB: return BNXT_LINK_SPEED_25GB_IDX;
	case BNXT_LINK_SPEED_40GB: return BNXT_LINK_SPEED_40GB_IDX;
	case BNXT_LINK_SPEED_50GB:
	case BNXT_LINK_SPEED_50GB_PAM4:
		return BNXT_LINK_SPEED_50GB_IDX;
	case BNXT_LINK_SPEED_100GB:
	case BNXT_LINK_SPEED_100GB_PAM4:
	case BNXT_LINK_SPEED_100GB_PAM4_112:
		return BNXT_LINK_SPEED_100GB_IDX;
	case BNXT_LINK_SPEED_200GB:
	case BNXT_LINK_SPEED_200GB_PAM4:
	case BNXT_LINK_SPEED_200GB_PAM4_112:
		return BNXT_LINK_SPEED_200GB_IDX;
	case BNXT_LINK_SPEED_400GB:
	case BNXT_LINK_SPEED_400GB_PAM4:
	case BNXT_LINK_SPEED_400GB_PAM4_112:
		return BNXT_LINK_SPEED_400GB_IDX;
	default: return BNXT_LINK_SPEED_UNKNOWN;
	}
}

static const enum ethtool_link_mode_bit_indices
bnxt_link_modes[__BNXT_LINK_SPEED_END][BNXT_SIG_MODE_MAX][__BNXT_MEDIA_END] = {
	[BNXT_LINK_SPEED_100MB_IDX] = {
		{
			[BNXT_MEDIA_TP] = ETHTOOL_LINK_MODE_100baseT_Full_BIT,
		},
	},
	[BNXT_LINK_SPEED_1GB_IDX] = {
		{
			[BNXT_MEDIA_TP] = ETHTOOL_LINK_MODE_1000baseT_Full_BIT,
			/* historically baseT, but DAC is more correctly baseX */
			[BNXT_MEDIA_CR] = ETHTOOL_LINK_MODE_1000baseX_Full_BIT,
			[BNXT_MEDIA_KX] = ETHTOOL_LINK_MODE_1000baseKX_Full_BIT,
			[BNXT_MEDIA_X] = ETHTOOL_LINK_MODE_1000baseX_Full_BIT,
			[BNXT_MEDIA_KR] = ETHTOOL_LINK_MODE_1000baseKX_Full_BIT,
		},
	},
	[BNXT_LINK_SPEED_10GB_IDX] = {
		{
			[BNXT_MEDIA_TP] = ETHTOOL_LINK_MODE_10000baseT_Full_BIT,
			[BNXT_MEDIA_CR] = ETHTOOL_LINK_MODE_10000baseCR_Full_BIT,
			[BNXT_MEDIA_SR] = ETHTOOL_LINK_MODE_10000baseSR_Full_BIT,
			[BNXT_MEDIA_LR_ER_FR] = ETHTOOL_LINK_MODE_10000baseLR_Full_BIT,
			[BNXT_MEDIA_KR] = ETHTOOL_LINK_MODE_10000baseKR_Full_BIT,
			[BNXT_MEDIA_KX] = ETHTOOL_LINK_MODE_10000baseKX4_Full_BIT,
		},
	},
	[BNXT_LINK_SPEED_25GB_IDX] = {
		{
			[BNXT_MEDIA_CR] = ETHTOOL_LINK_MODE_25000baseCR_Full_BIT,
			[BNXT_MEDIA_SR] = ETHTOOL_LINK_MODE_25000baseSR_Full_BIT,
			[BNXT_MEDIA_KR] = ETHTOOL_LINK_MODE_25000baseKR_Full_BIT,
		},
	},
	[BNXT_LINK_SPEED_40GB_IDX] = {
		{
			[BNXT_MEDIA_CR] = ETHTOOL_LINK_MODE_40000baseCR4_Full_BIT,
			[BNXT_MEDIA_SR] = ETHTOOL_LINK_MODE_40000baseSR4_Full_BIT,
			[BNXT_MEDIA_LR_ER_FR] = ETHTOOL_LINK_MODE_40000baseLR4_Full_BIT,
			[BNXT_MEDIA_KR] = ETHTOOL_LINK_MODE_40000baseKR4_Full_BIT,
		},
	},
	[BNXT_LINK_SPEED_50GB_IDX] = {
		[BNXT_SIG_MODE_NRZ] = {
			[BNXT_MEDIA_CR] = ETHTOOL_LINK_MODE_50000baseCR2_Full_BIT,
			[BNXT_MEDIA_SR] = ETHTOOL_LINK_MODE_50000baseSR2_Full_BIT,
			[BNXT_MEDIA_KR] = ETHTOOL_LINK_MODE_50000baseKR2_Full_BIT,
		},
		[BNXT_SIG_MODE_PAM4] = {
			[BNXT_MEDIA_CR] = ETHTOOL_LINK_MODE_50000baseCR_Full_BIT,
			[BNXT_MEDIA_SR] = ETHTOOL_LINK_MODE_50000baseSR_Full_BIT,
			[BNXT_MEDIA_LR_ER_FR] = ETHTOOL_LINK_MODE_50000baseLR_ER_FR_Full_BIT,
			[BNXT_MEDIA_KR] = ETHTOOL_LINK_MODE_50000baseKR_Full_BIT,
		},
	},
	[BNXT_LINK_SPEED_100GB_IDX] = {
		[BNXT_SIG_MODE_NRZ] = {
			[BNXT_MEDIA_CR] = ETHTOOL_LINK_MODE_100000baseCR4_Full_BIT,
			[BNXT_MEDIA_SR] = ETHTOOL_LINK_MODE_100000baseSR4_Full_BIT,
			[BNXT_MEDIA_LR_ER_FR] = ETHTOOL_LINK_MODE_100000baseLR4_ER4_Full_BIT,
			[BNXT_MEDIA_KR] = ETHTOOL_LINK_MODE_100000baseKR4_Full_BIT,
		},
		[BNXT_SIG_MODE_PAM4] = {
			[BNXT_MEDIA_CR] = ETHTOOL_LINK_MODE_100000baseCR2_Full_BIT,
			[BNXT_MEDIA_SR] = ETHTOOL_LINK_MODE_100000baseSR2_Full_BIT,
			[BNXT_MEDIA_LR_ER_FR] = ETHTOOL_LINK_MODE_100000baseLR2_ER2_FR2_Full_BIT,
			[BNXT_MEDIA_KR] = ETHTOOL_LINK_MODE_100000baseKR2_Full_BIT,
		},
		[BNXT_SIG_MODE_PAM4_112] = {
			[BNXT_MEDIA_CR] = ETHTOOL_LINK_MODE_100000baseCR_Full_BIT,
			[BNXT_MEDIA_SR] = ETHTOOL_LINK_MODE_100000baseSR_Full_BIT,
			[BNXT_MEDIA_KR] = ETHTOOL_LINK_MODE_100000baseKR_Full_BIT,
			[BNXT_MEDIA_LR_ER_FR] = ETHTOOL_LINK_MODE_100000baseLR_ER_FR_Full_BIT,
		},
	},
	[BNXT_LINK_SPEED_200GB_IDX] = {
		[BNXT_SIG_MODE_PAM4] = {
			[BNXT_MEDIA_CR] = ETHTOOL_LINK_MODE_200000baseCR4_Full_BIT,
			[BNXT_MEDIA_SR] = ETHTOOL_LINK_MODE_200000baseSR4_Full_BIT,
			[BNXT_MEDIA_LR_ER_FR] = ETHTOOL_LINK_MODE_200000baseLR4_ER4_FR4_Full_BIT,
			[BNXT_MEDIA_KR] = ETHTOOL_LINK_MODE_200000baseKR4_Full_BIT,
		},
		[BNXT_SIG_MODE_PAM4_112] = {
			[BNXT_MEDIA_CR] = ETHTOOL_LINK_MODE_200000baseCR2_Full_BIT,
			[BNXT_MEDIA_KR] = ETHTOOL_LINK_MODE_200000baseKR2_Full_BIT,
			[BNXT_MEDIA_SR] = ETHTOOL_LINK_MODE_200000baseSR2_Full_BIT,
			[BNXT_MEDIA_LR_ER_FR] = ETHTOOL_LINK_MODE_200000baseLR2_ER2_FR2_Full_BIT,
		},
	},
	[BNXT_LINK_SPEED_400GB_IDX] = {
		[BNXT_SIG_MODE_PAM4] = {
			[BNXT_MEDIA_CR] = ETHTOOL_LINK_MODE_400000baseCR8_Full_BIT,
			[BNXT_MEDIA_KR] = ETHTOOL_LINK_MODE_400000baseKR8_Full_BIT,
			[BNXT_MEDIA_SR] = ETHTOOL_LINK_MODE_400000baseSR8_Full_BIT,
			[BNXT_MEDIA_LR_ER_FR] = ETHTOOL_LINK_MODE_400000baseLR8_ER8_FR8_Full_BIT,
		},
		[BNXT_SIG_MODE_PAM4_112] = {
			[BNXT_MEDIA_CR] = ETHTOOL_LINK_MODE_400000baseCR4_Full_BIT,
			[BNXT_MEDIA_KR] = ETHTOOL_LINK_MODE_400000baseKR4_Full_BIT,
			[BNXT_MEDIA_SR] = ETHTOOL_LINK_MODE_400000baseSR4_Full_BIT,
			[BNXT_MEDIA_LR_ER_FR] = ETHTOOL_LINK_MODE_400000baseLR4_ER4_FR4_Full_BIT,
		},
	},
};

#define BNXT_LINK_MODE_UNKNOWN -1

static enum ethtool_link_mode_bit_indices
bnxt_get_link_mode(struct bnxt_link_info *link_info)
{
	enum ethtool_link_mode_bit_indices link_mode;
	enum bnxt_link_speed_indices speed;
	enum bnxt_media_type media;
	u8 sig_mode;

	if (link_info->phy_link_status != BNXT_LINK_LINK)
		return BNXT_LINK_MODE_UNKNOWN;

	media = bnxt_get_media(link_info);
	if (BNXT_AUTO_MODE(link_info->auto_mode)) {
		speed = bnxt_fw_speed_idx(link_info->link_speed);
		sig_mode = link_info->active_fec_sig_mode &
			PORT_PHY_QCFG_RESP_SIGNAL_MODE_MASK;
	} else {
		speed = bnxt_fw_speed_idx(link_info->req_link_speed);
		sig_mode = link_info->req_signal_mode;
	}
	if (sig_mode >= BNXT_SIG_MODE_MAX)
		return BNXT_LINK_MODE_UNKNOWN;

	/* Note ETHTOOL_LINK_MODE_10baseT_Half_BIT == 0 is a legal Linux
	 * link mode, but since no such devices exist, the zeroes in the
	 * map can be conveniently used to represent unknown link modes.
	 */
	link_mode = bnxt_link_modes[speed][sig_mode][media];
	if (!link_mode)
		return BNXT_LINK_MODE_UNKNOWN;

	switch (link_mode) {
	case ETHTOOL_LINK_MODE_100baseT_Full_BIT:
		if (~link_info->duplex & BNXT_LINK_DUPLEX_FULL)
			link_mode = ETHTOOL_LINK_MODE_100baseT_Half_BIT;
		break;
	case ETHTOOL_LINK_MODE_1000baseT_Full_BIT:
		if (~link_info->duplex & BNXT_LINK_DUPLEX_FULL)
			link_mode = ETHTOOL_LINK_MODE_1000baseT_Half_BIT;
		break;
	default:
		break;
	}

	return link_mode;
}

static void bnxt_get_ethtool_modes(struct bnxt_link_info *link_info,
				   struct ethtool_link_ksettings *lk_ksettings)
{
	struct bnxt *bp = container_of(link_info, struct bnxt, link_info);

	if (!(bp->phy_flags & BNXT_PHY_FL_NO_PAUSE)) {
		linkmode_set_bit(ETHTOOL_LINK_MODE_Pause_BIT,
				 lk_ksettings->link_modes.supported);
		linkmode_set_bit(ETHTOOL_LINK_MODE_Asym_Pause_BIT,
				 lk_ksettings->link_modes.supported);
	}

	if (link_info->support_auto_speeds || link_info->support_auto_speeds2 ||
	    link_info->support_pam4_auto_speeds)
		linkmode_set_bit(ETHTOOL_LINK_MODE_Autoneg_BIT,
				 lk_ksettings->link_modes.supported);

	if (~link_info->autoneg & BNXT_AUTONEG_FLOW_CTRL)
		return;

	if (link_info->auto_pause_setting & BNXT_LINK_PAUSE_RX)
		linkmode_set_bit(ETHTOOL_LINK_MODE_Pause_BIT,
				 lk_ksettings->link_modes.advertising);
	if (hweight8(link_info->auto_pause_setting & BNXT_LINK_PAUSE_BOTH) == 1)
		linkmode_set_bit(ETHTOOL_LINK_MODE_Asym_Pause_BIT,
				 lk_ksettings->link_modes.advertising);
	if (link_info->lp_pause & BNXT_LINK_PAUSE_RX)
		linkmode_set_bit(ETHTOOL_LINK_MODE_Pause_BIT,
				 lk_ksettings->link_modes.lp_advertising);
	if (hweight8(link_info->lp_pause & BNXT_LINK_PAUSE_BOTH) == 1)
		linkmode_set_bit(ETHTOOL_LINK_MODE_Asym_Pause_BIT,
				 lk_ksettings->link_modes.lp_advertising);
}

static const u16 bnxt_nrz_speed_masks[] = {
	[BNXT_LINK_SPEED_100MB_IDX] = BNXT_LINK_SPEED_MSK_100MB,
	[BNXT_LINK_SPEED_1GB_IDX] = BNXT_LINK_SPEED_MSK_1GB,
	[BNXT_LINK_SPEED_10GB_IDX] = BNXT_LINK_SPEED_MSK_10GB,
	[BNXT_LINK_SPEED_25GB_IDX] = BNXT_LINK_SPEED_MSK_25GB,
	[BNXT_LINK_SPEED_40GB_IDX] = BNXT_LINK_SPEED_MSK_40GB,
	[BNXT_LINK_SPEED_50GB_IDX] = BNXT_LINK_SPEED_MSK_50GB,
	[BNXT_LINK_SPEED_100GB_IDX] = BNXT_LINK_SPEED_MSK_100GB,
	[__BNXT_LINK_SPEED_END - 1] = 0 /* make any legal speed a valid index */
};

static const u16 bnxt_pam4_speed_masks[] = {
	[BNXT_LINK_SPEED_50GB_IDX] = BNXT_LINK_PAM4_SPEED_MSK_50GB,
	[BNXT_LINK_SPEED_100GB_IDX] = BNXT_LINK_PAM4_SPEED_MSK_100GB,
	[BNXT_LINK_SPEED_200GB_IDX] = BNXT_LINK_PAM4_SPEED_MSK_200GB,
	[__BNXT_LINK_SPEED_END - 1] = 0 /* make any legal speed a valid index */
};

static const u16 bnxt_nrz_speeds2_masks[] = {
	[BNXT_LINK_SPEED_1GB_IDX] = BNXT_LINK_SPEEDS2_MSK_1GB,
	[BNXT_LINK_SPEED_10GB_IDX] = BNXT_LINK_SPEEDS2_MSK_10GB,
	[BNXT_LINK_SPEED_25GB_IDX] = BNXT_LINK_SPEEDS2_MSK_25GB,
	[BNXT_LINK_SPEED_40GB_IDX] = BNXT_LINK_SPEEDS2_MSK_40GB,
	[BNXT_LINK_SPEED_50GB_IDX] = BNXT_LINK_SPEEDS2_MSK_50GB,
	[BNXT_LINK_SPEED_100GB_IDX] = BNXT_LINK_SPEEDS2_MSK_100GB,
	[__BNXT_LINK_SPEED_END - 1] = 0 /* make any legal speed a valid index */
};

static const u16 bnxt_pam4_speeds2_masks[] = {
	[BNXT_LINK_SPEED_50GB_IDX] = BNXT_LINK_SPEEDS2_MSK_50GB_PAM4,
	[BNXT_LINK_SPEED_100GB_IDX] = BNXT_LINK_SPEEDS2_MSK_100GB_PAM4,
	[BNXT_LINK_SPEED_200GB_IDX] = BNXT_LINK_SPEEDS2_MSK_200GB_PAM4,
	[BNXT_LINK_SPEED_400GB_IDX] = BNXT_LINK_SPEEDS2_MSK_400GB_PAM4,
};

static const u16 bnxt_pam4_112_speeds2_masks[] = {
	[BNXT_LINK_SPEED_100GB_IDX] = BNXT_LINK_SPEEDS2_MSK_100GB_PAM4_112,
	[BNXT_LINK_SPEED_200GB_IDX] = BNXT_LINK_SPEEDS2_MSK_200GB_PAM4_112,
	[BNXT_LINK_SPEED_400GB_IDX] = BNXT_LINK_SPEEDS2_MSK_400GB_PAM4_112,
};

static enum bnxt_link_speed_indices
bnxt_encoding_speed_idx(u8 sig_mode, u16 phy_flags, u16 speed_msk)
{
	const u16 *speeds;
	int idx, len;

	switch (sig_mode) {
	case BNXT_SIG_MODE_NRZ:
		if (phy_flags & BNXT_PHY_FL_SPEEDS2) {
			speeds = bnxt_nrz_speeds2_masks;
			len = ARRAY_SIZE(bnxt_nrz_speeds2_masks);
		} else {
			speeds = bnxt_nrz_speed_masks;
			len = ARRAY_SIZE(bnxt_nrz_speed_masks);
		}
		break;
	case BNXT_SIG_MODE_PAM4:
		if (phy_flags & BNXT_PHY_FL_SPEEDS2) {
			speeds = bnxt_pam4_speeds2_masks;
			len = ARRAY_SIZE(bnxt_pam4_speeds2_masks);
		} else {
			speeds = bnxt_pam4_speed_masks;
			len = ARRAY_SIZE(bnxt_pam4_speed_masks);
		}
		break;
	case BNXT_SIG_MODE_PAM4_112:
		speeds = bnxt_pam4_112_speeds2_masks;
		len = ARRAY_SIZE(bnxt_pam4_112_speeds2_masks);
		break;
	default:
		return BNXT_LINK_SPEED_UNKNOWN;
	}

	for (idx = 0; idx < len; idx++) {
		if (speeds[idx] == speed_msk)
			return idx;
	}

	return BNXT_LINK_SPEED_UNKNOWN;
}

#define BNXT_FW_SPEED_MSK_BITS 16

static void
__bnxt_get_ethtool_speeds(unsigned long fw_mask, enum bnxt_media_type media,
			  u8 sig_mode, u16 phy_flags, unsigned long *et_mask)
{
	enum ethtool_link_mode_bit_indices link_mode;
	enum bnxt_link_speed_indices speed;
	u8 bit;

	for_each_set_bit(bit, &fw_mask, BNXT_FW_SPEED_MSK_BITS) {
		speed = bnxt_encoding_speed_idx(sig_mode, phy_flags, 1 << bit);
		if (!speed)
			continue;

		link_mode = bnxt_link_modes[speed][sig_mode][media];
		if (!link_mode)
			continue;

		linkmode_set_bit(link_mode, et_mask);
	}
}

static void
bnxt_get_ethtool_speeds(unsigned long fw_mask, enum bnxt_media_type media,
			u8 sig_mode, u16 phy_flags, unsigned long *et_mask)
{
	if (media) {
		__bnxt_get_ethtool_speeds(fw_mask, media, sig_mode, phy_flags,
					  et_mask);
		return;
	}

	/* list speeds for all media if unknown */
	for (media = 1; media < __BNXT_MEDIA_END; media++)
		__bnxt_get_ethtool_speeds(fw_mask, media, sig_mode, phy_flags,
					  et_mask);
}

static void
bnxt_get_all_ethtool_support_speeds(struct bnxt_link_info *link_info,
				    enum bnxt_media_type media,
				    struct ethtool_link_ksettings *lk_ksettings)
{
	struct bnxt *bp = container_of(link_info, struct bnxt, link_info);
	u16 sp_nrz, sp_pam4, sp_pam4_112 = 0;
	u16 phy_flags = bp->phy_flags;

	if (phy_flags & BNXT_PHY_FL_SPEEDS2) {
		sp_nrz = link_info->support_speeds2;
		sp_pam4 = link_info->support_speeds2;
		sp_pam4_112 = link_info->support_speeds2;
	} else {
		sp_nrz = link_info->support_speeds;
		sp_pam4 = link_info->support_pam4_speeds;
	}
	bnxt_get_ethtool_speeds(sp_nrz, media, BNXT_SIG_MODE_NRZ, phy_flags,
				lk_ksettings->link_modes.supported);
	bnxt_get_ethtool_speeds(sp_pam4, media, BNXT_SIG_MODE_PAM4, phy_flags,
				lk_ksettings->link_modes.supported);
	bnxt_get_ethtool_speeds(sp_pam4_112, media, BNXT_SIG_MODE_PAM4_112,
				phy_flags, lk_ksettings->link_modes.supported);
}

static void
bnxt_get_all_ethtool_adv_speeds(struct bnxt_link_info *link_info,
				enum bnxt_media_type media,
				struct ethtool_link_ksettings *lk_ksettings)
{
	struct bnxt *bp = container_of(link_info, struct bnxt, link_info);
	u16 sp_nrz, sp_pam4, sp_pam4_112 = 0;
	u16 phy_flags = bp->phy_flags;

	sp_nrz = link_info->advertising;
	if (phy_flags & BNXT_PHY_FL_SPEEDS2) {
		sp_pam4 = link_info->advertising;
		sp_pam4_112 = link_info->advertising;
	} else {
		sp_pam4 = link_info->advertising_pam4;
	}
	bnxt_get_ethtool_speeds(sp_nrz, media, BNXT_SIG_MODE_NRZ, phy_flags,
				lk_ksettings->link_modes.advertising);
	bnxt_get_ethtool_speeds(sp_pam4, media, BNXT_SIG_MODE_PAM4, phy_flags,
				lk_ksettings->link_modes.advertising);
	bnxt_get_ethtool_speeds(sp_pam4_112, media, BNXT_SIG_MODE_PAM4_112,
				phy_flags, lk_ksettings->link_modes.advertising);
}

static void
bnxt_get_all_ethtool_lp_speeds(struct bnxt_link_info *link_info,
			       enum bnxt_media_type media,
			       struct ethtool_link_ksettings *lk_ksettings)
{
	struct bnxt *bp = container_of(link_info, struct bnxt, link_info);
	u16 phy_flags = bp->phy_flags;

	bnxt_get_ethtool_speeds(link_info->lp_auto_link_speeds, media,
				BNXT_SIG_MODE_NRZ, phy_flags,
				lk_ksettings->link_modes.lp_advertising);
	bnxt_get_ethtool_speeds(link_info->lp_auto_pam4_link_speeds, media,
				BNXT_SIG_MODE_PAM4, phy_flags,
				lk_ksettings->link_modes.lp_advertising);
}

static void bnxt_update_speed(u32 *delta, bool installed_media, u16 *speeds,
			      u16 speed_msk, const unsigned long *et_mask,
			      enum ethtool_link_mode_bit_indices mode)
{
	bool mode_desired = linkmode_test_bit(mode, et_mask);

	if (!mode)
		return;

	/* enabled speeds for installed media should override */
	if (installed_media && mode_desired) {
		*speeds |= speed_msk;
		*delta |= speed_msk;
		return;
	}

	/* many to one mapping, only allow one change per fw_speed bit */
	if (!(*delta & speed_msk) && (mode_desired == !(*speeds & speed_msk))) {
		*speeds ^= speed_msk;
		*delta |= speed_msk;
	}
}

static void bnxt_set_ethtool_speeds(struct bnxt_link_info *link_info,
				    const unsigned long *et_mask)
{
	struct bnxt *bp = container_of(link_info, struct bnxt, link_info);
	u16 const *sp_msks, *sp_pam4_msks, *sp_pam4_112_msks;
	enum bnxt_media_type media = bnxt_get_media(link_info);
	u16 *adv, *adv_pam4, *adv_pam4_112 = NULL;
	u32 delta_pam4_112 = 0;
	u32 delta_pam4 = 0;
	u32 delta_nrz = 0;
	int i, m;

	adv = &link_info->advertising;
	if (bp->phy_flags & BNXT_PHY_FL_SPEEDS2) {
		adv_pam4 = &link_info->advertising;
		adv_pam4_112 = &link_info->advertising;
		sp_msks = bnxt_nrz_speeds2_masks;
		sp_pam4_msks = bnxt_pam4_speeds2_masks;
		sp_pam4_112_msks = bnxt_pam4_112_speeds2_masks;
	} else {
		adv_pam4 = &link_info->advertising_pam4;
		sp_msks = bnxt_nrz_speed_masks;
		sp_pam4_msks = bnxt_pam4_speed_masks;
	}
	for (i = 1; i < __BNXT_LINK_SPEED_END; i++) {
		/* accept any legal media from user */
		for (m = 1; m < __BNXT_MEDIA_END; m++) {
			bnxt_update_speed(&delta_nrz, m == media,
					  adv, sp_msks[i], et_mask,
					  bnxt_link_modes[i][BNXT_SIG_MODE_NRZ][m]);
			bnxt_update_speed(&delta_pam4, m == media,
					  adv_pam4, sp_pam4_msks[i], et_mask,
					  bnxt_link_modes[i][BNXT_SIG_MODE_PAM4][m]);
			if (!adv_pam4_112)
				continue;

			bnxt_update_speed(&delta_pam4_112, m == media,
					  adv_pam4_112, sp_pam4_112_msks[i], et_mask,
					  bnxt_link_modes[i][BNXT_SIG_MODE_PAM4_112][m]);
		}
	}
}

static void bnxt_fw_to_ethtool_advertised_fec(struct bnxt_link_info *link_info,
				struct ethtool_link_ksettings *lk_ksettings)
{
	u16 fec_cfg = link_info->fec_cfg;

	if ((fec_cfg & BNXT_FEC_NONE) || !(fec_cfg & BNXT_FEC_AUTONEG)) {
		linkmode_set_bit(ETHTOOL_LINK_MODE_FEC_NONE_BIT,
				 lk_ksettings->link_modes.advertising);
		return;
	}
	if (fec_cfg & BNXT_FEC_ENC_BASE_R)
		linkmode_set_bit(ETHTOOL_LINK_MODE_FEC_BASER_BIT,
				 lk_ksettings->link_modes.advertising);
	if (fec_cfg & BNXT_FEC_ENC_RS)
		linkmode_set_bit(ETHTOOL_LINK_MODE_FEC_RS_BIT,
				 lk_ksettings->link_modes.advertising);
	if (fec_cfg & BNXT_FEC_ENC_LLRS)
		linkmode_set_bit(ETHTOOL_LINK_MODE_FEC_LLRS_BIT,
				 lk_ksettings->link_modes.advertising);
}

static void bnxt_fw_to_ethtool_support_fec(struct bnxt_link_info *link_info,
				struct ethtool_link_ksettings *lk_ksettings)
{
	u16 fec_cfg = link_info->fec_cfg;

	if (fec_cfg & BNXT_FEC_NONE) {
		linkmode_set_bit(ETHTOOL_LINK_MODE_FEC_NONE_BIT,
				 lk_ksettings->link_modes.supported);
		return;
	}
	if (fec_cfg & BNXT_FEC_ENC_BASE_R_CAP)
		linkmode_set_bit(ETHTOOL_LINK_MODE_FEC_BASER_BIT,
				 lk_ksettings->link_modes.supported);
	if (fec_cfg & BNXT_FEC_ENC_RS_CAP)
		linkmode_set_bit(ETHTOOL_LINK_MODE_FEC_RS_BIT,
				 lk_ksettings->link_modes.supported);
	if (fec_cfg & BNXT_FEC_ENC_LLRS_CAP)
		linkmode_set_bit(ETHTOOL_LINK_MODE_FEC_LLRS_BIT,
				 lk_ksettings->link_modes.supported);
}

u32 bnxt_fw_to_ethtool_speed(u16 fw_link_speed)
{
	switch (fw_link_speed) {
	case BNXT_LINK_SPEED_100MB:
		return SPEED_100;
	case BNXT_LINK_SPEED_1GB:
		return SPEED_1000;
	case BNXT_LINK_SPEED_2_5GB:
		return SPEED_2500;
	case BNXT_LINK_SPEED_10GB:
		return SPEED_10000;
	case BNXT_LINK_SPEED_20GB:
		return SPEED_20000;
	case BNXT_LINK_SPEED_25GB:
		return SPEED_25000;
	case BNXT_LINK_SPEED_40GB:
		return SPEED_40000;
	case BNXT_LINK_SPEED_50GB:
	case BNXT_LINK_SPEED_50GB_PAM4:
		return SPEED_50000;
	case BNXT_LINK_SPEED_100GB:
	case BNXT_LINK_SPEED_100GB_PAM4:
	case BNXT_LINK_SPEED_100GB_PAM4_112:
		return SPEED_100000;
	case BNXT_LINK_SPEED_200GB:
	case BNXT_LINK_SPEED_200GB_PAM4:
	case BNXT_LINK_SPEED_200GB_PAM4_112:
		return SPEED_200000;
	case BNXT_LINK_SPEED_400GB:
	case BNXT_LINK_SPEED_400GB_PAM4:
	case BNXT_LINK_SPEED_400GB_PAM4_112:
		return SPEED_400000;
	default:
		return SPEED_UNKNOWN;
	}
}

static void bnxt_get_default_speeds(struct ethtool_link_ksettings *lk_ksettings,
				    struct bnxt_link_info *link_info)
{
	struct ethtool_link_settings *base = &lk_ksettings->base;

	if (link_info->link_state == BNXT_LINK_STATE_UP) {
		base->speed = bnxt_fw_to_ethtool_speed(link_info->link_speed);
		base->duplex = DUPLEX_HALF;
		if (link_info->duplex & BNXT_LINK_DUPLEX_FULL)
			base->duplex = DUPLEX_FULL;
		lk_ksettings->lanes = link_info->active_lanes;
	} else if (!link_info->autoneg) {
		base->speed = bnxt_fw_to_ethtool_speed(link_info->req_link_speed);
		base->duplex = DUPLEX_HALF;
		if (link_info->req_duplex == BNXT_LINK_DUPLEX_FULL)
			base->duplex = DUPLEX_FULL;
	}
}

static int bnxt_get_link_ksettings(struct net_device *dev,
				   struct ethtool_link_ksettings *lk_ksettings)
{
	struct ethtool_link_settings *base = &lk_ksettings->base;
	enum ethtool_link_mode_bit_indices link_mode;
	struct bnxt *bp = netdev_priv(dev);
	struct bnxt_link_info *link_info;
	enum bnxt_media_type media;

	ethtool_link_ksettings_zero_link_mode(lk_ksettings, lp_advertising);
	ethtool_link_ksettings_zero_link_mode(lk_ksettings, advertising);
	ethtool_link_ksettings_zero_link_mode(lk_ksettings, supported);
	base->duplex = DUPLEX_UNKNOWN;
	base->speed = SPEED_UNKNOWN;
	link_info = &bp->link_info;

	mutex_lock(&bp->link_lock);
	bnxt_get_ethtool_modes(link_info, lk_ksettings);
	media = bnxt_get_media(link_info);
	bnxt_get_all_ethtool_support_speeds(link_info, media, lk_ksettings);
	bnxt_fw_to_ethtool_support_fec(link_info, lk_ksettings);
	link_mode = bnxt_get_link_mode(link_info);
	if (link_mode != BNXT_LINK_MODE_UNKNOWN)
		ethtool_params_from_link_mode(lk_ksettings, link_mode);
	else
		bnxt_get_default_speeds(lk_ksettings, link_info);

	if (link_info->autoneg) {
		bnxt_fw_to_ethtool_advertised_fec(link_info, lk_ksettings);
		linkmode_set_bit(ETHTOOL_LINK_MODE_Autoneg_BIT,
				 lk_ksettings->link_modes.advertising);
		base->autoneg = AUTONEG_ENABLE;
		bnxt_get_all_ethtool_adv_speeds(link_info, media, lk_ksettings);
		if (link_info->phy_link_status == BNXT_LINK_LINK)
			bnxt_get_all_ethtool_lp_speeds(link_info, media,
						       lk_ksettings);
	} else {
		base->autoneg = AUTONEG_DISABLE;
	}

	base->port = PORT_NONE;
	if (link_info->media_type == PORT_PHY_QCFG_RESP_MEDIA_TYPE_TP) {
		base->port = PORT_TP;
		linkmode_set_bit(ETHTOOL_LINK_MODE_TP_BIT,
				 lk_ksettings->link_modes.supported);
		linkmode_set_bit(ETHTOOL_LINK_MODE_TP_BIT,
				 lk_ksettings->link_modes.advertising);
	} else {
		linkmode_set_bit(ETHTOOL_LINK_MODE_FIBRE_BIT,
				 lk_ksettings->link_modes.supported);
		linkmode_set_bit(ETHTOOL_LINK_MODE_FIBRE_BIT,
				 lk_ksettings->link_modes.advertising);

		if (link_info->media_type == PORT_PHY_QCFG_RESP_MEDIA_TYPE_DAC)
			base->port = PORT_DA;
		else
			base->port = PORT_FIBRE;
	}
	base->phy_address = link_info->phy_addr;
	mutex_unlock(&bp->link_lock);

	return 0;
}

static int
bnxt_force_link_speed(struct net_device *dev, u32 ethtool_speed, u32 lanes)
{
	struct bnxt *bp = netdev_priv(dev);
	struct bnxt_link_info *link_info = &bp->link_info;
	u16 support_pam4_spds = link_info->support_pam4_speeds;
	u16 support_spds2 = link_info->support_speeds2;
	u16 support_spds = link_info->support_speeds;
	u8 sig_mode = BNXT_SIG_MODE_NRZ;
	u32 lanes_needed = 1;
	u16 fw_speed = 0;

	switch (ethtool_speed) {
	case SPEED_100:
		if (support_spds & BNXT_LINK_SPEED_MSK_100MB)
			fw_speed = PORT_PHY_CFG_REQ_FORCE_LINK_SPEED_100MB;
		break;
	case SPEED_1000:
		if ((support_spds & BNXT_LINK_SPEED_MSK_1GB) ||
		    (support_spds2 & BNXT_LINK_SPEEDS2_MSK_1GB))
			fw_speed = PORT_PHY_CFG_REQ_FORCE_LINK_SPEED_1GB;
		break;
	case SPEED_2500:
		if (support_spds & BNXT_LINK_SPEED_MSK_2_5GB)
			fw_speed = PORT_PHY_CFG_REQ_FORCE_LINK_SPEED_2_5GB;
		break;
	case SPEED_10000:
		if ((support_spds & BNXT_LINK_SPEED_MSK_10GB) ||
		    (support_spds2 & BNXT_LINK_SPEEDS2_MSK_10GB))
			fw_speed = PORT_PHY_CFG_REQ_FORCE_LINK_SPEED_10GB;
		break;
	case SPEED_20000:
		if (support_spds & BNXT_LINK_SPEED_MSK_20GB) {
			fw_speed = PORT_PHY_CFG_REQ_FORCE_LINK_SPEED_20GB;
			lanes_needed = 2;
		}
		break;
	case SPEED_25000:
		if ((support_spds & BNXT_LINK_SPEED_MSK_25GB) ||
		    (support_spds2 & BNXT_LINK_SPEEDS2_MSK_25GB))
			fw_speed = PORT_PHY_CFG_REQ_FORCE_LINK_SPEED_25GB;
		break;
	case SPEED_40000:
		if ((support_spds & BNXT_LINK_SPEED_MSK_40GB) ||
		    (support_spds2 & BNXT_LINK_SPEEDS2_MSK_40GB)) {
			fw_speed = PORT_PHY_CFG_REQ_FORCE_LINK_SPEED_40GB;
			lanes_needed = 4;
		}
		break;
	case SPEED_50000:
		if (((support_spds & BNXT_LINK_SPEED_MSK_50GB) ||
		     (support_spds2 & BNXT_LINK_SPEEDS2_MSK_50GB)) &&
		    lanes != 1) {
			fw_speed = PORT_PHY_CFG_REQ_FORCE_LINK_SPEED_50GB;
			lanes_needed = 2;
		} else if (support_pam4_spds & BNXT_LINK_PAM4_SPEED_MSK_50GB) {
			fw_speed = PORT_PHY_CFG_REQ_FORCE_PAM4_LINK_SPEED_50GB;
			sig_mode = BNXT_SIG_MODE_PAM4;
		} else if (support_spds2 & BNXT_LINK_SPEEDS2_MSK_50GB_PAM4) {
			fw_speed = BNXT_LINK_SPEED_50GB_PAM4;
			sig_mode = BNXT_SIG_MODE_PAM4;
		}
		break;
	case SPEED_100000:
		if (((support_spds & BNXT_LINK_SPEED_MSK_100GB) ||
		     (support_spds2 & BNXT_LINK_SPEEDS2_MSK_100GB)) &&
		    lanes != 2 && lanes != 1) {
			fw_speed = PORT_PHY_CFG_REQ_FORCE_LINK_SPEED_100GB;
			lanes_needed = 4;
		} else if (support_pam4_spds & BNXT_LINK_PAM4_SPEED_MSK_100GB) {
			fw_speed = PORT_PHY_CFG_REQ_FORCE_PAM4_LINK_SPEED_100GB;
			sig_mode = BNXT_SIG_MODE_PAM4;
			lanes_needed = 2;
		} else if ((support_spds2 & BNXT_LINK_SPEEDS2_MSK_100GB_PAM4) &&
			   lanes != 1) {
			fw_speed = BNXT_LINK_SPEED_100GB_PAM4;
			sig_mode = BNXT_SIG_MODE_PAM4;
			lanes_needed = 2;
		} else if (support_spds2 & BNXT_LINK_SPEEDS2_MSK_100GB_PAM4_112) {
			fw_speed = BNXT_LINK_SPEED_100GB_PAM4_112;
			sig_mode = BNXT_SIG_MODE_PAM4_112;
		}
		break;
	case SPEED_200000:
		if (support_pam4_spds & BNXT_LINK_PAM4_SPEED_MSK_200GB) {
			fw_speed = PORT_PHY_CFG_REQ_FORCE_PAM4_LINK_SPEED_200GB;
			sig_mode = BNXT_SIG_MODE_PAM4;
			lanes_needed = 4;
		} else if ((support_spds2 & BNXT_LINK_SPEEDS2_MSK_200GB_PAM4) &&
			   lanes != 2) {
			fw_speed = BNXT_LINK_SPEED_200GB_PAM4;
			sig_mode = BNXT_SIG_MODE_PAM4;
			lanes_needed = 4;
		} else if (support_spds2 & BNXT_LINK_SPEEDS2_MSK_200GB_PAM4_112) {
			fw_speed = BNXT_LINK_SPEED_200GB_PAM4_112;
			sig_mode = BNXT_SIG_MODE_PAM4_112;
			lanes_needed = 2;
		}
		break;
	case SPEED_400000:
		if ((support_spds2 & BNXT_LINK_SPEEDS2_MSK_400GB_PAM4) &&
		    lanes != 4) {
			fw_speed = BNXT_LINK_SPEED_400GB_PAM4;
			sig_mode = BNXT_SIG_MODE_PAM4;
			lanes_needed = 8;
		} else if (support_spds2 & BNXT_LINK_SPEEDS2_MSK_400GB_PAM4_112) {
			fw_speed = BNXT_LINK_SPEED_400GB_PAM4_112;
			sig_mode = BNXT_SIG_MODE_PAM4_112;
			lanes_needed = 4;
		}
		break;
	}

	if (!fw_speed) {
		netdev_err(dev, "unsupported speed!\n");
		return -EINVAL;
	}

	if (lanes && lanes != lanes_needed) {
		netdev_err(dev, "unsupported number of lanes for speed\n");
		return -EINVAL;
	}

	if (link_info->req_link_speed == fw_speed &&
	    link_info->req_signal_mode == sig_mode &&
	    link_info->autoneg == 0)
		return -EALREADY;

	link_info->req_link_speed = fw_speed;
	link_info->req_signal_mode = sig_mode;
	link_info->req_duplex = BNXT_LINK_DUPLEX_FULL;
	link_info->autoneg = 0;
	link_info->advertising = 0;
	link_info->advertising_pam4 = 0;

	return 0;
}

u16 bnxt_get_fw_auto_link_speeds(const unsigned long *mode)
{
	u16 fw_speed_mask = 0;

	if (linkmode_test_bit(ETHTOOL_LINK_MODE_100baseT_Full_BIT, mode) ||
	    linkmode_test_bit(ETHTOOL_LINK_MODE_100baseT_Half_BIT, mode))
		fw_speed_mask |= BNXT_LINK_SPEED_MSK_100MB;

	if (linkmode_test_bit(ETHTOOL_LINK_MODE_1000baseT_Full_BIT, mode) ||
	    linkmode_test_bit(ETHTOOL_LINK_MODE_1000baseT_Half_BIT, mode))
		fw_speed_mask |= BNXT_LINK_SPEED_MSK_1GB;

	if (linkmode_test_bit(ETHTOOL_LINK_MODE_10000baseT_Full_BIT, mode))
		fw_speed_mask |= BNXT_LINK_SPEED_MSK_10GB;

	if (linkmode_test_bit(ETHTOOL_LINK_MODE_40000baseCR4_Full_BIT, mode))
		fw_speed_mask |= BNXT_LINK_SPEED_MSK_40GB;

	return fw_speed_mask;
}

static int bnxt_set_link_ksettings(struct net_device *dev,
			   const struct ethtool_link_ksettings *lk_ksettings)
{
	struct bnxt *bp = netdev_priv(dev);
	struct bnxt_link_info *link_info = &bp->link_info;
	const struct ethtool_link_settings *base = &lk_ksettings->base;
	bool set_pause = false;
	u32 speed, lanes = 0;
	int rc = 0;

	if (!BNXT_PHY_CFG_ABLE(bp))
		return -EOPNOTSUPP;

	mutex_lock(&bp->link_lock);
	if (base->autoneg == AUTONEG_ENABLE) {
		bnxt_set_ethtool_speeds(link_info,
					lk_ksettings->link_modes.advertising);
		link_info->autoneg |= BNXT_AUTONEG_SPEED;
		if (!link_info->advertising && !link_info->advertising_pam4) {
			link_info->advertising = link_info->support_auto_speeds;
			link_info->advertising_pam4 =
				link_info->support_pam4_auto_speeds;
		}
		/* any change to autoneg will cause link change, therefore the
		 * driver should put back the original pause setting in autoneg
		 */
		if (!(bp->phy_flags & BNXT_PHY_FL_NO_PAUSE))
			set_pause = true;
	} else {
		u8 phy_type = link_info->phy_type;

		if (phy_type == PORT_PHY_QCFG_RESP_PHY_TYPE_BASET  ||
		    phy_type == PORT_PHY_QCFG_RESP_PHY_TYPE_BASETE ||
		    link_info->media_type == PORT_PHY_QCFG_RESP_MEDIA_TYPE_TP) {
			netdev_err(dev, "10GBase-T devices must autoneg\n");
			rc = -EINVAL;
			goto set_setting_exit;
		}
		if (base->duplex == DUPLEX_HALF) {
			netdev_err(dev, "HALF DUPLEX is not supported!\n");
			rc = -EINVAL;
			goto set_setting_exit;
		}
		speed = base->speed;
		lanes = lk_ksettings->lanes;
		rc = bnxt_force_link_speed(dev, speed, lanes);
		if (rc) {
			if (rc == -EALREADY)
				rc = 0;
			goto set_setting_exit;
		}
	}

	if (netif_running(dev))
		rc = bnxt_hwrm_set_link_setting(bp, set_pause, false);

set_setting_exit:
	mutex_unlock(&bp->link_lock);
	return rc;
}

static int bnxt_get_fecparam(struct net_device *dev,
			     struct ethtool_fecparam *fec)
{
	struct bnxt *bp = netdev_priv(dev);
	struct bnxt_link_info *link_info;
	u8 active_fec;
	u16 fec_cfg;

	link_info = &bp->link_info;
	fec_cfg = link_info->fec_cfg;
	active_fec = link_info->active_fec_sig_mode &
		     PORT_PHY_QCFG_RESP_ACTIVE_FEC_MASK;
	if (fec_cfg & BNXT_FEC_NONE) {
		fec->fec = ETHTOOL_FEC_NONE;
		fec->active_fec = ETHTOOL_FEC_NONE;
		return 0;
	}
	if (fec_cfg & BNXT_FEC_AUTONEG)
		fec->fec |= ETHTOOL_FEC_AUTO;
	if (fec_cfg & BNXT_FEC_ENC_BASE_R)
		fec->fec |= ETHTOOL_FEC_BASER;
	if (fec_cfg & BNXT_FEC_ENC_RS)
		fec->fec |= ETHTOOL_FEC_RS;
	if (fec_cfg & BNXT_FEC_ENC_LLRS)
		fec->fec |= ETHTOOL_FEC_LLRS;

	switch (active_fec) {
	case PORT_PHY_QCFG_RESP_ACTIVE_FEC_FEC_CLAUSE74_ACTIVE:
		fec->active_fec |= ETHTOOL_FEC_BASER;
		break;
	case PORT_PHY_QCFG_RESP_ACTIVE_FEC_FEC_CLAUSE91_ACTIVE:
	case PORT_PHY_QCFG_RESP_ACTIVE_FEC_FEC_RS544_1XN_ACTIVE:
	case PORT_PHY_QCFG_RESP_ACTIVE_FEC_FEC_RS544_IEEE_ACTIVE:
		fec->active_fec |= ETHTOOL_FEC_RS;
		break;
	case PORT_PHY_QCFG_RESP_ACTIVE_FEC_FEC_RS272_1XN_ACTIVE:
	case PORT_PHY_QCFG_RESP_ACTIVE_FEC_FEC_RS272_IEEE_ACTIVE:
		fec->active_fec |= ETHTOOL_FEC_LLRS;
		break;
	case PORT_PHY_QCFG_RESP_ACTIVE_FEC_FEC_NONE_ACTIVE:
		fec->active_fec |= ETHTOOL_FEC_OFF;
		break;
	}
	return 0;
}

static void bnxt_get_fec_stats(struct net_device *dev,
			       struct ethtool_fec_stats *fec_stats)
{
	struct bnxt *bp = netdev_priv(dev);
	u64 *rx;

	if (BNXT_VF(bp) || !(bp->flags & BNXT_FLAG_PORT_STATS_EXT))
		return;

	rx = bp->rx_port_stats_ext.sw_stats;
	fec_stats->corrected_bits.total =
		*(rx + BNXT_RX_STATS_EXT_OFFSET(rx_corrected_bits));

	if (bp->fw_rx_stats_ext_size <= BNXT_RX_STATS_EXT_NUM_LEGACY)
		return;

	fec_stats->corrected_blocks.total =
		*(rx + BNXT_RX_STATS_EXT_OFFSET(rx_fec_corrected_blocks));
	fec_stats->uncorrectable_blocks.total =
		*(rx + BNXT_RX_STATS_EXT_OFFSET(rx_fec_uncorrectable_blocks));
}

static u32 bnxt_ethtool_forced_fec_to_fw(struct bnxt_link_info *link_info,
					 u32 fec)
{
	u32 fw_fec = PORT_PHY_CFG_REQ_FLAGS_FEC_AUTONEG_DISABLE;

	if (fec & ETHTOOL_FEC_BASER)
		fw_fec |= BNXT_FEC_BASE_R_ON(link_info);
	else if (fec & ETHTOOL_FEC_RS)
		fw_fec |= BNXT_FEC_RS_ON(link_info);
	else if (fec & ETHTOOL_FEC_LLRS)
		fw_fec |= BNXT_FEC_LLRS_ON;
	return fw_fec;
}

static int bnxt_set_fecparam(struct net_device *dev,
			     struct ethtool_fecparam *fecparam)
{
	struct hwrm_port_phy_cfg_input *req;
	struct bnxt *bp = netdev_priv(dev);
	struct bnxt_link_info *link_info;
	u32 new_cfg, fec = fecparam->fec;
	u16 fec_cfg;
	int rc;

	link_info = &bp->link_info;
	fec_cfg = link_info->fec_cfg;
	if (fec_cfg & BNXT_FEC_NONE)
		return -EOPNOTSUPP;

	if (fec & ETHTOOL_FEC_OFF) {
		new_cfg = PORT_PHY_CFG_REQ_FLAGS_FEC_AUTONEG_DISABLE |
			  BNXT_FEC_ALL_OFF(link_info);
		goto apply_fec;
	}
	if (((fec & ETHTOOL_FEC_AUTO) && !(fec_cfg & BNXT_FEC_AUTONEG_CAP)) ||
	    ((fec & ETHTOOL_FEC_RS) && !(fec_cfg & BNXT_FEC_ENC_RS_CAP)) ||
	    ((fec & ETHTOOL_FEC_LLRS) && !(fec_cfg & BNXT_FEC_ENC_LLRS_CAP)) ||
	    ((fec & ETHTOOL_FEC_BASER) && !(fec_cfg & BNXT_FEC_ENC_BASE_R_CAP)))
		return -EINVAL;

	if (fec & ETHTOOL_FEC_AUTO) {
		if (!link_info->autoneg)
			return -EINVAL;
		new_cfg = PORT_PHY_CFG_REQ_FLAGS_FEC_AUTONEG_ENABLE;
	} else {
		new_cfg = bnxt_ethtool_forced_fec_to_fw(link_info, fec);
	}

apply_fec:
	rc = hwrm_req_init(bp, req, HWRM_PORT_PHY_CFG);
	if (rc)
		return rc;
	req->flags = cpu_to_le32(new_cfg | PORT_PHY_CFG_REQ_FLAGS_RESET_PHY);
	rc = hwrm_req_send(bp, req);
	/* update current settings */
	if (!rc) {
		mutex_lock(&bp->link_lock);
		bnxt_update_link(bp, false);
		mutex_unlock(&bp->link_lock);
	}
	return rc;
}

static void bnxt_get_pauseparam(struct net_device *dev,
				struct ethtool_pauseparam *epause)
{
	struct bnxt *bp = netdev_priv(dev);
	struct bnxt_link_info *link_info = &bp->link_info;

	if (BNXT_VF(bp))
		return;
	epause->autoneg = !!(link_info->autoneg & BNXT_AUTONEG_FLOW_CTRL);
	epause->rx_pause = !!(link_info->req_flow_ctrl & BNXT_LINK_PAUSE_RX);
	epause->tx_pause = !!(link_info->req_flow_ctrl & BNXT_LINK_PAUSE_TX);
}

static void bnxt_get_pause_stats(struct net_device *dev,
				 struct ethtool_pause_stats *epstat)
{
	struct bnxt *bp = netdev_priv(dev);
	u64 *rx, *tx;

	if (BNXT_VF(bp) || !(bp->flags & BNXT_FLAG_PORT_STATS))
		return;

	rx = bp->port_stats.sw_stats;
	tx = bp->port_stats.sw_stats + BNXT_TX_PORT_STATS_BYTE_OFFSET / 8;

	epstat->rx_pause_frames = BNXT_GET_RX_PORT_STATS64(rx, rx_pause_frames);
	epstat->tx_pause_frames = BNXT_GET_TX_PORT_STATS64(tx, tx_pause_frames);
}

static int bnxt_set_pauseparam(struct net_device *dev,
			       struct ethtool_pauseparam *epause)
{
	int rc = 0;
	struct bnxt *bp = netdev_priv(dev);
	struct bnxt_link_info *link_info = &bp->link_info;

	if (!BNXT_PHY_CFG_ABLE(bp) || (bp->phy_flags & BNXT_PHY_FL_NO_PAUSE))
		return -EOPNOTSUPP;

	mutex_lock(&bp->link_lock);
	if (epause->autoneg) {
		if (!(link_info->autoneg & BNXT_AUTONEG_SPEED)) {
			rc = -EINVAL;
			goto pause_exit;
		}

		link_info->autoneg |= BNXT_AUTONEG_FLOW_CTRL;
		link_info->req_flow_ctrl = 0;
	} else {
		/* when transition from auto pause to force pause,
		 * force a link change
		 */
		if (link_info->autoneg & BNXT_AUTONEG_FLOW_CTRL)
			link_info->force_link_chng = true;
		link_info->autoneg &= ~BNXT_AUTONEG_FLOW_CTRL;
		link_info->req_flow_ctrl = 0;
	}
	if (epause->rx_pause)
		link_info->req_flow_ctrl |= BNXT_LINK_PAUSE_RX;

	if (epause->tx_pause)
		link_info->req_flow_ctrl |= BNXT_LINK_PAUSE_TX;

	if (netif_running(dev))
		rc = bnxt_hwrm_set_pause(bp);

pause_exit:
	mutex_unlock(&bp->link_lock);
	return rc;
}

static u32 bnxt_get_link(struct net_device *dev)
{
	struct bnxt *bp = netdev_priv(dev);

	/* TODO: handle MF, VF, driver close case */
	return BNXT_LINK_IS_UP(bp);
}

int bnxt_hwrm_nvm_get_dev_info(struct bnxt *bp,
			       struct hwrm_nvm_get_dev_info_output *nvm_dev_info)
{
	struct hwrm_nvm_get_dev_info_output *resp;
	struct hwrm_nvm_get_dev_info_input *req;
	int rc;

	if (BNXT_VF(bp))
		return -EOPNOTSUPP;

	rc = hwrm_req_init(bp, req, HWRM_NVM_GET_DEV_INFO);
	if (rc)
		return rc;

	resp = hwrm_req_hold(bp, req);
	rc = hwrm_req_send(bp, req);
	if (!rc)
		memcpy(nvm_dev_info, resp, sizeof(*resp));
	hwrm_req_drop(bp, req);
	return rc;
}

static void bnxt_print_admin_err(struct bnxt *bp)
{
	netdev_info(bp->dev, "PF does not have admin privileges to flash or reset the device\n");
}

int bnxt_find_nvram_item(struct net_device *dev, u16 type, u16 ordinal,
			 u16 ext, u16 *index, u32 *item_length,
			 u32 *data_length);

int bnxt_flash_nvram(struct net_device *dev, u16 dir_type,
		     u16 dir_ordinal, u16 dir_ext, u16 dir_attr,
		     u32 dir_item_len, const u8 *data,
		     size_t data_len)
{
	struct bnxt *bp = netdev_priv(dev);
	struct hwrm_nvm_write_input *req;
	int rc;

	rc = hwrm_req_init(bp, req, HWRM_NVM_WRITE);
	if (rc)
		return rc;

	if (data_len && data) {
		dma_addr_t dma_handle;
		u8 *kmem;

		kmem = hwrm_req_dma_slice(bp, req, data_len, &dma_handle);
		if (!kmem) {
			hwrm_req_drop(bp, req);
			return -ENOMEM;
		}

		req->dir_data_length = cpu_to_le32(data_len);

		memcpy(kmem, data, data_len);
		req->host_src_addr = cpu_to_le64(dma_handle);
	}

	hwrm_req_timeout(bp, req, bp->hwrm_cmd_max_timeout);
	req->dir_type = cpu_to_le16(dir_type);
	req->dir_ordinal = cpu_to_le16(dir_ordinal);
	req->dir_ext = cpu_to_le16(dir_ext);
	req->dir_attr = cpu_to_le16(dir_attr);
	req->dir_item_length = cpu_to_le32(dir_item_len);
	rc = hwrm_req_send(bp, req);

	if (rc == -EACCES)
		bnxt_print_admin_err(bp);
	return rc;
}

int bnxt_hwrm_firmware_reset(struct net_device *dev, u8 proc_type,
			     u8 self_reset, u8 flags)
{
	struct bnxt *bp = netdev_priv(dev);
	struct hwrm_fw_reset_input *req;
	int rc;

	if (!bnxt_hwrm_reset_permitted(bp)) {
		netdev_warn(bp->dev, "Reset denied by firmware, it may be inhibited by remote driver");
		return -EPERM;
	}

	rc = hwrm_req_init(bp, req, HWRM_FW_RESET);
	if (rc)
		return rc;

	req->embedded_proc_type = proc_type;
	req->selfrst_status = self_reset;
	req->flags = flags;

	if (proc_type == FW_RESET_REQ_EMBEDDED_PROC_TYPE_AP) {
		rc = hwrm_req_send_silent(bp, req);
	} else {
		rc = hwrm_req_send(bp, req);
		if (rc == -EACCES)
			bnxt_print_admin_err(bp);
	}
	return rc;
}

static int bnxt_firmware_reset(struct net_device *dev,
			       enum bnxt_nvm_directory_type dir_type)
{
	u8 self_reset = FW_RESET_REQ_SELFRST_STATUS_SELFRSTNONE;
	u8 proc_type, flags = 0;

	/* TODO: Address self-reset of APE/KONG/BONO/TANG or ungraceful reset */
	/*       (e.g. when firmware isn't already running) */
	switch (dir_type) {
	case BNX_DIR_TYPE_CHIMP_PATCH:
	case BNX_DIR_TYPE_BOOTCODE:
	case BNX_DIR_TYPE_BOOTCODE_2:
		proc_type = FW_RESET_REQ_EMBEDDED_PROC_TYPE_BOOT;
		/* Self-reset ChiMP upon next PCIe reset: */
		self_reset = FW_RESET_REQ_SELFRST_STATUS_SELFRSTPCIERST;
		break;
	case BNX_DIR_TYPE_APE_FW:
	case BNX_DIR_TYPE_APE_PATCH:
		proc_type = FW_RESET_REQ_EMBEDDED_PROC_TYPE_MGMT;
		/* Self-reset APE upon next PCIe reset: */
		self_reset = FW_RESET_REQ_SELFRST_STATUS_SELFRSTPCIERST;
		break;
	case BNX_DIR_TYPE_KONG_FW:
	case BNX_DIR_TYPE_KONG_PATCH:
		proc_type = FW_RESET_REQ_EMBEDDED_PROC_TYPE_NETCTRL;
		break;
	case BNX_DIR_TYPE_BONO_FW:
	case BNX_DIR_TYPE_BONO_PATCH:
		proc_type = FW_RESET_REQ_EMBEDDED_PROC_TYPE_ROCE;
		break;
	default:
		return -EINVAL;
	}

	return bnxt_hwrm_firmware_reset(dev, proc_type, self_reset, flags);
}

static int bnxt_firmware_reset_chip(struct net_device *dev)
{
	struct bnxt *bp = netdev_priv(dev);
	u8 flags = 0;

	if (bp->fw_cap & BNXT_FW_CAP_HOT_RESET)
		flags = FW_RESET_REQ_FLAGS_RESET_GRACEFUL;

	return bnxt_hwrm_firmware_reset(dev,
					FW_RESET_REQ_EMBEDDED_PROC_TYPE_CHIP,
					FW_RESET_REQ_SELFRST_STATUS_SELFRSTASAP,
					flags);
}

static int bnxt_firmware_reset_ap(struct net_device *dev)
{
	return bnxt_hwrm_firmware_reset(dev, FW_RESET_REQ_EMBEDDED_PROC_TYPE_AP,
					FW_RESET_REQ_SELFRST_STATUS_SELFRSTNONE,
					0);
}

static int bnxt_flash_firmware(struct net_device *dev,
			       u16 dir_type,
			       const u8 *fw_data,
			       size_t fw_size)
{
	int	rc = 0;
	u16	code_type;
	u32	stored_crc;
	u32	calculated_crc;
	struct bnxt_fw_header *header = (struct bnxt_fw_header *)fw_data;

	switch (dir_type) {
	case BNX_DIR_TYPE_BOOTCODE:
	case BNX_DIR_TYPE_BOOTCODE_2:
		code_type = CODE_BOOT;
		break;
	case BNX_DIR_TYPE_CHIMP_PATCH:
		code_type = CODE_CHIMP_PATCH;
		break;
	case BNX_DIR_TYPE_APE_FW:
		code_type = CODE_MCTP_PASSTHRU;
		break;
	case BNX_DIR_TYPE_APE_PATCH:
		code_type = CODE_APE_PATCH;
		break;
	case BNX_DIR_TYPE_KONG_FW:
		code_type = CODE_KONG_FW;
		break;
	case BNX_DIR_TYPE_KONG_PATCH:
		code_type = CODE_KONG_PATCH;
		break;
	case BNX_DIR_TYPE_BONO_FW:
		code_type = CODE_BONO_FW;
		break;
	case BNX_DIR_TYPE_BONO_PATCH:
		code_type = CODE_BONO_PATCH;
		break;
	default:
		netdev_err(dev, "Unsupported directory entry type: %u\n",
			   dir_type);
		return -EINVAL;
	}
	if (fw_size < sizeof(struct bnxt_fw_header)) {
		netdev_err(dev, "Invalid firmware file size: %u\n",
			   (unsigned int)fw_size);
		return -EINVAL;
	}
	if (header->signature != cpu_to_le32(BNXT_FIRMWARE_BIN_SIGNATURE)) {
		netdev_err(dev, "Invalid firmware signature: %08X\n",
			   le32_to_cpu(header->signature));
		return -EINVAL;
	}
	if (header->code_type != code_type) {
		netdev_err(dev, "Expected firmware type: %d, read: %d\n",
			   code_type, header->code_type);
		return -EINVAL;
	}
	if (header->device != DEVICE_CUMULUS_FAMILY) {
		netdev_err(dev, "Expected firmware device family %d, read: %d\n",
			   DEVICE_CUMULUS_FAMILY, header->device);
		return -EINVAL;
	}
	/* Confirm the CRC32 checksum of the file: */
	stored_crc = le32_to_cpu(*(__le32 *)(fw_data + fw_size -
					     sizeof(stored_crc)));
	calculated_crc = ~crc32(~0, fw_data, fw_size - sizeof(stored_crc));
	if (calculated_crc != stored_crc) {
		netdev_err(dev, "Firmware file CRC32 checksum (%08lX) does not match calculated checksum (%08lX)\n",
			   (unsigned long)stored_crc,
			   (unsigned long)calculated_crc);
		return -EINVAL;
	}
	rc = bnxt_flash_nvram(dev, dir_type, BNX_DIR_ORDINAL_FIRST,
			      0, 0, 0, fw_data, fw_size);
	if (rc == 0)	/* Firmware update successful */
		rc = bnxt_firmware_reset(dev, dir_type);

	return rc;
}

static int bnxt_flash_microcode(struct net_device *dev,
				u16 dir_type,
				const u8 *fw_data,
				size_t fw_size)
{
	struct bnxt_ucode_trailer *trailer;
	u32 calculated_crc;
	u32 stored_crc;
	int rc = 0;

	if (fw_size < sizeof(struct bnxt_ucode_trailer)) {
		netdev_err(dev, "Invalid microcode file size: %u\n",
			   (unsigned int)fw_size);
		return -EINVAL;
	}
	trailer = (struct bnxt_ucode_trailer *)(fw_data + (fw_size -
						sizeof(*trailer)));
	if (trailer->sig != cpu_to_le32(BNXT_UCODE_TRAILER_SIGNATURE)) {
		netdev_err(dev, "Invalid microcode trailer signature: %08X\n",
			   le32_to_cpu(trailer->sig));
		return -EINVAL;
	}
	if (le16_to_cpu(trailer->dir_type) != dir_type) {
		netdev_err(dev, "Expected microcode type: %d, read: %d\n",
			   dir_type, le16_to_cpu(trailer->dir_type));
		return -EINVAL;
	}
	if (le16_to_cpu(trailer->trailer_length) <
		sizeof(struct bnxt_ucode_trailer)) {
		netdev_err(dev, "Invalid microcode trailer length: %d\n",
			   le16_to_cpu(trailer->trailer_length));
		return -EINVAL;
	}

	/* Confirm the CRC32 checksum of the file: */
	stored_crc = le32_to_cpu(*(__le32 *)(fw_data + fw_size -
					     sizeof(stored_crc)));
	calculated_crc = ~crc32(~0, fw_data, fw_size - sizeof(stored_crc));
	if (calculated_crc != stored_crc) {
		netdev_err(dev,
			   "CRC32 (%08lX) does not match calculated: %08lX\n",
			   (unsigned long)stored_crc,
			   (unsigned long)calculated_crc);
		return -EINVAL;
	}
	rc = bnxt_flash_nvram(dev, dir_type, BNX_DIR_ORDINAL_FIRST,
			      0, 0, 0, fw_data, fw_size);

	return rc;
}

static bool bnxt_dir_type_is_ape_bin_format(u16 dir_type)
{
	switch (dir_type) {
	case BNX_DIR_TYPE_CHIMP_PATCH:
	case BNX_DIR_TYPE_BOOTCODE:
	case BNX_DIR_TYPE_BOOTCODE_2:
	case BNX_DIR_TYPE_APE_FW:
	case BNX_DIR_TYPE_APE_PATCH:
	case BNX_DIR_TYPE_KONG_FW:
	case BNX_DIR_TYPE_KONG_PATCH:
	case BNX_DIR_TYPE_BONO_FW:
	case BNX_DIR_TYPE_BONO_PATCH:
		return true;
	}

	return false;
}

static bool bnxt_dir_type_is_other_exec_format(u16 dir_type)
{
	switch (dir_type) {
	case BNX_DIR_TYPE_AVS:
	case BNX_DIR_TYPE_EXP_ROM_MBA:
	case BNX_DIR_TYPE_PCIE:
	case BNX_DIR_TYPE_TSCF_UCODE:
	case BNX_DIR_TYPE_EXT_PHY:
	case BNX_DIR_TYPE_CCM:
	case BNX_DIR_TYPE_ISCSI_BOOT:
	case BNX_DIR_TYPE_ISCSI_BOOT_IPV6:
	case BNX_DIR_TYPE_ISCSI_BOOT_IPV4N6:
		return true;
	}

	return false;
}

static bool bnxt_dir_type_is_executable(u16 dir_type)
{
	return bnxt_dir_type_is_ape_bin_format(dir_type) ||
		bnxt_dir_type_is_other_exec_format(dir_type);
}

static int bnxt_flash_firmware_from_file(struct net_device *dev,
					 u16 dir_type,
					 const char *filename)
{
	const struct firmware  *fw;
	int			rc;

	rc = request_firmware(&fw, filename, &dev->dev);
	if (rc != 0) {
		netdev_err(dev, "Error %d requesting firmware file: %s\n",
			   rc, filename);
		return rc;
	}
	if (bnxt_dir_type_is_ape_bin_format(dir_type))
		rc = bnxt_flash_firmware(dev, dir_type, fw->data, fw->size);
	else if (bnxt_dir_type_is_other_exec_format(dir_type))
		rc = bnxt_flash_microcode(dev, dir_type, fw->data, fw->size);
	else
		rc = bnxt_flash_nvram(dev, dir_type, BNX_DIR_ORDINAL_FIRST,
				      0, 0, 0, fw->data, fw->size);
	release_firmware(fw);
	return rc;
}

#define MSG_INTEGRITY_ERR "PKG install error : Data integrity on NVM"
#define MSG_INVALID_PKG "PKG install error : Invalid package"
#define MSG_AUTHENTICATION_ERR "PKG install error : Authentication error"
#define MSG_INVALID_DEV "PKG install error : Invalid device"
#define MSG_INTERNAL_ERR "PKG install error : Internal error"
#define MSG_NO_PKG_UPDATE_AREA_ERR "PKG update area not created in nvram"
#define MSG_NO_SPACE_ERR "PKG insufficient update area in nvram"
#define MSG_RESIZE_UPDATE_ERR "Resize UPDATE entry error"
#define MSG_ANTI_ROLLBACK_ERR "HWRM_NVM_INSTALL_UPDATE failure due to Anti-rollback detected"
#define MSG_GENERIC_FAILURE_ERR "HWRM_NVM_INSTALL_UPDATE failure"

static int nvm_update_err_to_stderr(struct net_device *dev, u8 result,
				    struct netlink_ext_ack *extack)
{
	switch (result) {
	case NVM_INSTALL_UPDATE_RESP_RESULT_INVALID_TYPE_PARAMETER:
	case NVM_INSTALL_UPDATE_RESP_RESULT_INVALID_INDEX_PARAMETER:
	case NVM_INSTALL_UPDATE_RESP_RESULT_INSTALL_DATA_ERROR:
	case NVM_INSTALL_UPDATE_RESP_RESULT_INSTALL_CHECKSUM_ERROR:
	case NVM_INSTALL_UPDATE_RESP_RESULT_ITEM_NOT_FOUND:
	case NVM_INSTALL_UPDATE_RESP_RESULT_ITEM_LOCKED:
		BNXT_NVM_ERR_MSG(dev, extack, MSG_INTEGRITY_ERR);
		return -EINVAL;
	case NVM_INSTALL_UPDATE_RESP_RESULT_INVALID_PREREQUISITE:
	case NVM_INSTALL_UPDATE_RESP_RESULT_INVALID_FILE_HEADER:
	case NVM_INSTALL_UPDATE_RESP_RESULT_INVALID_SIGNATURE:
	case NVM_INSTALL_UPDATE_RESP_RESULT_INVALID_PROP_STREAM:
	case NVM_INSTALL_UPDATE_RESP_RESULT_INVALID_PROP_LENGTH:
	case NVM_INSTALL_UPDATE_RESP_RESULT_INVALID_MANIFEST:
	case NVM_INSTALL_UPDATE_RESP_RESULT_INVALID_TRAILER:
	case NVM_INSTALL_UPDATE_RESP_RESULT_INVALID_CHECKSUM:
	case NVM_INSTALL_UPDATE_RESP_RESULT_INVALID_ITEM_CHECKSUM:
	case NVM_INSTALL_UPDATE_RESP_RESULT_INVALID_DATA_LENGTH:
	case NVM_INSTALL_UPDATE_RESP_RESULT_INVALID_DIRECTIVE:
	case NVM_INSTALL_UPDATE_RESP_RESULT_DUPLICATE_ITEM:
	case NVM_INSTALL_UPDATE_RESP_RESULT_ZERO_LENGTH_ITEM:
		BNXT_NVM_ERR_MSG(dev, extack, MSG_INVALID_PKG);
		return -ENOPKG;
	case NVM_INSTALL_UPDATE_RESP_RESULT_INSTALL_AUTHENTICATION_ERROR:
		BNXT_NVM_ERR_MSG(dev, extack, MSG_AUTHENTICATION_ERR);
		return -EPERM;
	case NVM_INSTALL_UPDATE_RESP_RESULT_UNSUPPORTED_CHIP_REV:
	case NVM_INSTALL_UPDATE_RESP_RESULT_UNSUPPORTED_DEVICE_ID:
	case NVM_INSTALL_UPDATE_RESP_RESULT_UNSUPPORTED_SUBSYS_VENDOR:
	case NVM_INSTALL_UPDATE_RESP_RESULT_UNSUPPORTED_SUBSYS_ID:
	case NVM_INSTALL_UPDATE_RESP_RESULT_UNSUPPORTED_PLATFORM:
		BNXT_NVM_ERR_MSG(dev, extack, MSG_INVALID_DEV);
		return -EOPNOTSUPP;
	default:
		BNXT_NVM_ERR_MSG(dev, extack, MSG_INTERNAL_ERR);
		return -EIO;
	}
}

#define BNXT_PKG_DMA_SIZE	0x40000
#define BNXT_NVM_MORE_FLAG	(cpu_to_le16(NVM_MODIFY_REQ_FLAGS_BATCH_MODE))
#define BNXT_NVM_LAST_FLAG	(cpu_to_le16(NVM_MODIFY_REQ_FLAGS_BATCH_LAST))

static int bnxt_resize_update_entry(struct net_device *dev, size_t fw_size,
				    struct netlink_ext_ack *extack)
{
	u32 item_len;
	int rc;

	rc = bnxt_find_nvram_item(dev, BNX_DIR_TYPE_UPDATE,
				  BNX_DIR_ORDINAL_FIRST, BNX_DIR_EXT_NONE, NULL,
				  &item_len, NULL);
	if (rc) {
		BNXT_NVM_ERR_MSG(dev, extack, MSG_NO_PKG_UPDATE_AREA_ERR);
		return rc;
	}

	if (fw_size > item_len) {
		rc = bnxt_flash_nvram(dev, BNX_DIR_TYPE_UPDATE,
				      BNX_DIR_ORDINAL_FIRST, 0, 1,
				      round_up(fw_size, 4096), NULL, 0);
		if (rc) {
			BNXT_NVM_ERR_MSG(dev, extack, MSG_RESIZE_UPDATE_ERR);
			return rc;
		}
	}
	return 0;
}

int bnxt_flash_package_from_fw_obj(struct net_device *dev, const struct firmware *fw,
				   u32 install_type, struct netlink_ext_ack *extack)
{
	struct hwrm_nvm_install_update_input *install;
	struct hwrm_nvm_install_update_output *resp;
	struct hwrm_nvm_modify_input *modify;
	struct bnxt *bp = netdev_priv(dev);
	bool defrag_attempted = false;
	dma_addr_t dma_handle;
	u8 *kmem = NULL;
	u32 modify_len;
	u32 item_len;
	u8 cmd_err;
	u16 index;
	int rc;

	/* resize before flashing larger image than available space */
	rc = bnxt_resize_update_entry(dev, fw->size, extack);
	if (rc)
		return rc;

	bnxt_hwrm_fw_set_time(bp);

	rc = hwrm_req_init(bp, modify, HWRM_NVM_MODIFY);
	if (rc)
		return rc;

	/* Try allocating a large DMA buffer first.  Older fw will
	 * cause excessive NVRAM erases when using small blocks.
	 */
	modify_len = roundup_pow_of_two(fw->size);
	modify_len = min_t(u32, modify_len, BNXT_PKG_DMA_SIZE);
	while (1) {
		kmem = hwrm_req_dma_slice(bp, modify, modify_len, &dma_handle);
		if (!kmem && modify_len > PAGE_SIZE)
			modify_len /= 2;
		else
			break;
	}
	if (!kmem) {
		hwrm_req_drop(bp, modify);
		return -ENOMEM;
	}

	rc = hwrm_req_init(bp, install, HWRM_NVM_INSTALL_UPDATE);
	if (rc) {
		hwrm_req_drop(bp, modify);
		return rc;
	}

	hwrm_req_timeout(bp, modify, bp->hwrm_cmd_max_timeout);
	hwrm_req_timeout(bp, install, bp->hwrm_cmd_max_timeout);

	hwrm_req_hold(bp, modify);
	modify->host_src_addr = cpu_to_le64(dma_handle);

	resp = hwrm_req_hold(bp, install);
	if ((install_type & 0xffff) == 0)
		install_type >>= 16;
	install->install_type = cpu_to_le32(install_type);

	do {
		u32 copied = 0, len = modify_len;

		rc = bnxt_find_nvram_item(dev, BNX_DIR_TYPE_UPDATE,
					  BNX_DIR_ORDINAL_FIRST,
					  BNX_DIR_EXT_NONE,
					  &index, &item_len, NULL);
		if (rc) {
			BNXT_NVM_ERR_MSG(dev, extack, MSG_NO_PKG_UPDATE_AREA_ERR);
			break;
		}
		if (fw->size > item_len) {
			BNXT_NVM_ERR_MSG(dev, extack, MSG_NO_SPACE_ERR);
			rc = -EFBIG;
			break;
		}

		modify->dir_idx = cpu_to_le16(index);

		if (fw->size > modify_len)
			modify->flags = BNXT_NVM_MORE_FLAG;
		while (copied < fw->size) {
			u32 balance = fw->size - copied;

			if (balance <= modify_len) {
				len = balance;
				if (copied)
					modify->flags |= BNXT_NVM_LAST_FLAG;
			}
			memcpy(kmem, fw->data + copied, len);
			modify->len = cpu_to_le32(len);
			modify->offset = cpu_to_le32(copied);
			rc = hwrm_req_send(bp, modify);
			if (rc)
				goto pkg_abort;
			copied += len;
		}

		rc = hwrm_req_send_silent(bp, install);
		if (!rc)
			break;

		if (defrag_attempted) {
			/* We have tried to defragment already in the previous
			 * iteration. Return with the result for INSTALL_UPDATE
			 */
			break;
		}

		cmd_err = ((struct hwrm_err_output *)resp)->cmd_err;

		switch (cmd_err) {
		case NVM_INSTALL_UPDATE_CMD_ERR_CODE_ANTI_ROLLBACK:
			BNXT_NVM_ERR_MSG(dev, extack, MSG_ANTI_ROLLBACK_ERR);
			rc = -EALREADY;
			break;
		case NVM_INSTALL_UPDATE_CMD_ERR_CODE_FRAG_ERR:
			install->flags =
				cpu_to_le16(NVM_INSTALL_UPDATE_REQ_FLAGS_ALLOWED_TO_DEFRAG);

			rc = hwrm_req_send_silent(bp, install);
			if (!rc)
				break;

			cmd_err = ((struct hwrm_err_output *)resp)->cmd_err;

			if (cmd_err == NVM_INSTALL_UPDATE_CMD_ERR_CODE_NO_SPACE) {
				/* FW has cleared NVM area, driver will create
				 * UPDATE directory and try the flash again
				 */
				defrag_attempted = true;
				install->flags = 0;
				rc = bnxt_flash_nvram(bp->dev,
						      BNX_DIR_TYPE_UPDATE,
						      BNX_DIR_ORDINAL_FIRST,
						      0, 0, item_len, NULL, 0);
				if (!rc)
					break;
			}
			fallthrough;
		default:
			BNXT_NVM_ERR_MSG(dev, extack, MSG_GENERIC_FAILURE_ERR);
		}
	} while (defrag_attempted && !rc);

pkg_abort:
	hwrm_req_drop(bp, modify);
	hwrm_req_drop(bp, install);

	if (resp->result) {
		netdev_err(dev, "PKG install error = %d, problem_item = %d\n",
			   (s8)resp->result, (int)resp->problem_item);
		rc = nvm_update_err_to_stderr(dev, resp->result, extack);
	}
	if (rc == -EACCES)
		bnxt_print_admin_err(bp);
	return rc;
}

static int bnxt_flash_package_from_file(struct net_device *dev, const char *filename,
					u32 install_type, struct netlink_ext_ack *extack)
{
	const struct firmware *fw;
	int rc;

	rc = request_firmware(&fw, filename, &dev->dev);
	if (rc != 0) {
		netdev_err(dev, "PKG error %d requesting file: %s\n",
			   rc, filename);
		return rc;
	}

	rc = bnxt_flash_package_from_fw_obj(dev, fw, install_type, extack);

	release_firmware(fw);

	return rc;
}

static int bnxt_flash_device(struct net_device *dev,
			     struct ethtool_flash *flash)
{
	if (!BNXT_PF((struct bnxt *)netdev_priv(dev))) {
		netdev_err(dev, "flashdev not supported from a virtual function\n");
		return -EINVAL;
	}

	if (flash->region == ETHTOOL_FLASH_ALL_REGIONS ||
	    flash->region > 0xffff)
		return bnxt_flash_package_from_file(dev, flash->data,
						    flash->region, NULL);

	return bnxt_flash_firmware_from_file(dev, flash->region, flash->data);
}

static int nvm_get_dir_info(struct net_device *dev, u32 *entries, u32 *length)
{
	struct hwrm_nvm_get_dir_info_output *output;
	struct hwrm_nvm_get_dir_info_input *req;
	struct bnxt *bp = netdev_priv(dev);
	int rc;

	rc = hwrm_req_init(bp, req, HWRM_NVM_GET_DIR_INFO);
	if (rc)
		return rc;

	output = hwrm_req_hold(bp, req);
	rc = hwrm_req_send(bp, req);
	if (!rc) {
		*entries = le32_to_cpu(output->entries);
		*length = le32_to_cpu(output->entry_length);
	}
	hwrm_req_drop(bp, req);
	return rc;
}

static int bnxt_get_eeprom_len(struct net_device *dev)
{
	struct bnxt *bp = netdev_priv(dev);

	if (BNXT_VF(bp))
		return 0;

	/* The -1 return value allows the entire 32-bit range of offsets to be
	 * passed via the ethtool command-line utility.
	 */
	return -1;
}

static int bnxt_get_nvram_directory(struct net_device *dev, u32 len, u8 *data)
{
	struct bnxt *bp = netdev_priv(dev);
	int rc;
	u32 dir_entries;
	u32 entry_length;
	u8 *buf;
	size_t buflen;
	dma_addr_t dma_handle;
	struct hwrm_nvm_get_dir_entries_input *req;

	rc = nvm_get_dir_info(dev, &dir_entries, &entry_length);
	if (rc != 0)
		return rc;

	if (!dir_entries || !entry_length)
		return -EIO;

	/* Insert 2 bytes of directory info (count and size of entries) */
	if (len < 2)
		return -EINVAL;

	*data++ = dir_entries;
	*data++ = entry_length;
	len -= 2;
	memset(data, 0xff, len);

	rc = hwrm_req_init(bp, req, HWRM_NVM_GET_DIR_ENTRIES);
	if (rc)
		return rc;

	buflen = mul_u32_u32(dir_entries, entry_length);
	buf = hwrm_req_dma_slice(bp, req, buflen, &dma_handle);
	if (!buf) {
		hwrm_req_drop(bp, req);
		return -ENOMEM;
	}
	req->host_dest_addr = cpu_to_le64(dma_handle);

	hwrm_req_hold(bp, req); /* hold the slice */
	rc = hwrm_req_send(bp, req);
	if (rc == 0)
		memcpy(data, buf, len > buflen ? buflen : len);
	hwrm_req_drop(bp, req);
	return rc;
}

int bnxt_get_nvram_item(struct net_device *dev, u32 index, u32 offset,
			u32 length, u8 *data)
{
	struct bnxt *bp = netdev_priv(dev);
	int rc;
	u8 *buf;
	dma_addr_t dma_handle;
	struct hwrm_nvm_read_input *req;

	if (!length)
		return -EINVAL;

	rc = hwrm_req_init(bp, req, HWRM_NVM_READ);
	if (rc)
		return rc;

	buf = hwrm_req_dma_slice(bp, req, length, &dma_handle);
	if (!buf) {
		hwrm_req_drop(bp, req);
		return -ENOMEM;
	}

	req->host_dest_addr = cpu_to_le64(dma_handle);
	req->dir_idx = cpu_to_le16(index);
	req->offset = cpu_to_le32(offset);
	req->len = cpu_to_le32(length);

	hwrm_req_hold(bp, req); /* hold the slice */
	rc = hwrm_req_send(bp, req);
	if (rc == 0)
		memcpy(data, buf, length);
	hwrm_req_drop(bp, req);
	return rc;
}

int bnxt_find_nvram_item(struct net_device *dev, u16 type, u16 ordinal,
			 u16 ext, u16 *index, u32 *item_length,
			 u32 *data_length)
{
	struct hwrm_nvm_find_dir_entry_output *output;
	struct hwrm_nvm_find_dir_entry_input *req;
	struct bnxt *bp = netdev_priv(dev);
	int rc;

	rc = hwrm_req_init(bp, req, HWRM_NVM_FIND_DIR_ENTRY);
	if (rc)
		return rc;

	req->enables = 0;
	req->dir_idx = 0;
	req->dir_type = cpu_to_le16(type);
	req->dir_ordinal = cpu_to_le16(ordinal);
	req->dir_ext = cpu_to_le16(ext);
	req->opt_ordinal = NVM_FIND_DIR_ENTRY_REQ_OPT_ORDINAL_EQ;
	output = hwrm_req_hold(bp, req);
	rc = hwrm_req_send_silent(bp, req);
	if (rc == 0) {
		if (index)
			*index = le16_to_cpu(output->dir_idx);
		if (item_length)
			*item_length = le32_to_cpu(output->dir_item_length);
		if (data_length)
			*data_length = le32_to_cpu(output->dir_data_length);
	}
	hwrm_req_drop(bp, req);
	return rc;
}

static char *bnxt_parse_pkglog(int desired_field, u8 *data, size_t datalen)
{
	char	*retval = NULL;
	char	*p;
	char	*value;
	int	field = 0;

	if (datalen < 1)
		return NULL;
	/* null-terminate the log data (removing last '\n'): */
	data[datalen - 1] = 0;
	for (p = data; *p != 0; p++) {
		field = 0;
		retval = NULL;
		while (*p != 0 && *p != '\n') {
			value = p;
			while (*p != 0 && *p != '\t' && *p != '\n')
				p++;
			if (field == desired_field)
				retval = value;
			if (*p != '\t')
				break;
			*p = 0;
			field++;
			p++;
		}
		if (*p == 0)
			break;
		*p = 0;
	}
	return retval;
}

int bnxt_get_pkginfo(struct net_device *dev, char *ver, int size)
{
	struct bnxt *bp = netdev_priv(dev);
	u16 index = 0;
	char *pkgver;
	u32 pkglen;
	u8 *pkgbuf;
	int rc;

	rc = bnxt_find_nvram_item(dev, BNX_DIR_TYPE_PKG_LOG,
				  BNX_DIR_ORDINAL_FIRST, BNX_DIR_EXT_NONE,
				  &index, NULL, &pkglen);
	if (rc)
		return rc;

	pkgbuf = kzalloc(pkglen, GFP_KERNEL);
	if (!pkgbuf) {
		dev_err(&bp->pdev->dev, "Unable to allocate memory for pkg version, length = %u\n",
			pkglen);
		return -ENOMEM;
	}

	rc = bnxt_get_nvram_item(dev, index, 0, pkglen, pkgbuf);
	if (rc)
		goto err;

	pkgver = bnxt_parse_pkglog(BNX_PKG_LOG_FIELD_IDX_PKG_VERSION, pkgbuf,
				   pkglen);
	if (pkgver && *pkgver != 0 && isdigit(*pkgver))
		strscpy(ver, pkgver, size);
	else
		rc = -ENOENT;

err:
	kfree(pkgbuf);

	return rc;
}

static void bnxt_get_pkgver(struct net_device *dev)
{
	struct bnxt *bp = netdev_priv(dev);
	char buf[FW_VER_STR_LEN];
	int len;

	if (!bnxt_get_pkginfo(dev, buf, sizeof(buf))) {
		len = strlen(bp->fw_ver_str);
		snprintf(bp->fw_ver_str + len, FW_VER_STR_LEN - len - 1,
			 "/pkg %s", buf);
	}
}

static int bnxt_get_eeprom(struct net_device *dev,
			   struct ethtool_eeprom *eeprom,
			   u8 *data)
{
	u32 index;
	u32 offset;

	if (eeprom->offset == 0) /* special offset value to get directory */
		return bnxt_get_nvram_directory(dev, eeprom->len, data);

	index = eeprom->offset >> 24;
	offset = eeprom->offset & 0xffffff;

	if (index == 0) {
		netdev_err(dev, "unsupported index value: %d\n", index);
		return -EINVAL;
	}

	return bnxt_get_nvram_item(dev, index - 1, offset, eeprom->len, data);
}

static int bnxt_erase_nvram_directory(struct net_device *dev, u8 index)
{
	struct hwrm_nvm_erase_dir_entry_input *req;
	struct bnxt *bp = netdev_priv(dev);
	int rc;

	rc = hwrm_req_init(bp, req, HWRM_NVM_ERASE_DIR_ENTRY);
	if (rc)
		return rc;

	req->dir_idx = cpu_to_le16(index);
	return hwrm_req_send(bp, req);
}

static int bnxt_set_eeprom(struct net_device *dev,
			   struct ethtool_eeprom *eeprom,
			   u8 *data)
{
	struct bnxt *bp = netdev_priv(dev);
	u8 index, dir_op;
	u16 type, ext, ordinal, attr;

	if (!BNXT_PF(bp)) {
		netdev_err(dev, "NVM write not supported from a virtual function\n");
		return -EINVAL;
	}

	type = eeprom->magic >> 16;

	if (type == 0xffff) { /* special value for directory operations */
		index = eeprom->magic & 0xff;
		dir_op = eeprom->magic >> 8;
		if (index == 0)
			return -EINVAL;
		switch (dir_op) {
		case 0x0e: /* erase */
			if (eeprom->offset != ~eeprom->magic)
				return -EINVAL;
			return bnxt_erase_nvram_directory(dev, index - 1);
		default:
			return -EINVAL;
		}
	}

	/* Create or re-write an NVM item: */
	if (bnxt_dir_type_is_executable(type))
		return -EOPNOTSUPP;
	ext = eeprom->magic & 0xffff;
	ordinal = eeprom->offset >> 16;
	attr = eeprom->offset & 0xffff;

	return bnxt_flash_nvram(dev, type, ordinal, ext, attr, 0, data,
				eeprom->len);
}

static int bnxt_set_eee(struct net_device *dev, struct ethtool_keee *edata)
{
	__ETHTOOL_DECLARE_LINK_MODE_MASK(advertising);
	__ETHTOOL_DECLARE_LINK_MODE_MASK(tmp);
	struct bnxt *bp = netdev_priv(dev);
	struct ethtool_keee *eee = &bp->eee;
	struct bnxt_link_info *link_info = &bp->link_info;
	int rc = 0;

	if (!BNXT_PHY_CFG_ABLE(bp))
		return -EOPNOTSUPP;

	if (!(bp->phy_flags & BNXT_PHY_FL_EEE_CAP))
		return -EOPNOTSUPP;

	mutex_lock(&bp->link_lock);
	_bnxt_fw_to_linkmode(advertising, link_info->advertising);
	if (!edata->eee_enabled)
		goto eee_ok;

	if (!(link_info->autoneg & BNXT_AUTONEG_SPEED)) {
		netdev_warn(dev, "EEE requires autoneg\n");
		rc = -EINVAL;
		goto eee_exit;
	}
	if (edata->tx_lpi_enabled) {
		if (bp->lpi_tmr_hi && (edata->tx_lpi_timer > bp->lpi_tmr_hi ||
				       edata->tx_lpi_timer < bp->lpi_tmr_lo)) {
			netdev_warn(dev, "Valid LPI timer range is %d and %d microsecs\n",
				    bp->lpi_tmr_lo, bp->lpi_tmr_hi);
			rc = -EINVAL;
			goto eee_exit;
		} else if (!bp->lpi_tmr_hi) {
			edata->tx_lpi_timer = eee->tx_lpi_timer;
		}
	}
	if (linkmode_empty(edata->advertised)) {
		linkmode_and(edata->advertised, advertising, eee->supported);
	} else if (linkmode_andnot(tmp, edata->advertised, advertising)) {
		netdev_warn(dev, "EEE advertised must be a subset of autoneg advertised speeds\n");
		rc = -EINVAL;
		goto eee_exit;
	}

	linkmode_copy(eee->advertised, edata->advertised);
	eee->tx_lpi_enabled = edata->tx_lpi_enabled;
	eee->tx_lpi_timer = edata->tx_lpi_timer;
eee_ok:
	eee->eee_enabled = edata->eee_enabled;

	if (netif_running(dev))
		rc = bnxt_hwrm_set_link_setting(bp, false, true);

eee_exit:
	mutex_unlock(&bp->link_lock);
	return rc;
}

static int bnxt_get_eee(struct net_device *dev, struct ethtool_keee *edata)
{
	struct bnxt *bp = netdev_priv(dev);

	if (!(bp->phy_flags & BNXT_PHY_FL_EEE_CAP))
		return -EOPNOTSUPP;

	*edata = bp->eee;
	if (!bp->eee.eee_enabled) {
		/* Preserve tx_lpi_timer so that the last value will be used
		 * by default when it is re-enabled.
		 */
		linkmode_zero(edata->advertised);
		edata->tx_lpi_enabled = 0;
	}

	if (!bp->eee.eee_active)
		linkmode_zero(edata->lp_advertised);

	return 0;
}

static int bnxt_read_sfp_module_eeprom_info(struct bnxt *bp, u16 i2c_addr,
					    u16 page_number, u8 bank,
					    u16 start_addr, u16 data_length,
					    u8 *buf)
{
	struct hwrm_port_phy_i2c_read_output *output;
	struct hwrm_port_phy_i2c_read_input *req;
	int rc, byte_offset = 0;

	rc = hwrm_req_init(bp, req, HWRM_PORT_PHY_I2C_READ);
	if (rc)
		return rc;

	output = hwrm_req_hold(bp, req);
	req->i2c_slave_addr = i2c_addr;
	req->page_number = cpu_to_le16(page_number);
	req->port_id = cpu_to_le16(bp->pf.port_id);
	do {
		u16 xfer_size;

		xfer_size = min_t(u16, data_length, BNXT_MAX_PHY_I2C_RESP_SIZE);
		data_length -= xfer_size;
		req->page_offset = cpu_to_le16(start_addr + byte_offset);
		req->data_length = xfer_size;
		req->enables =
			cpu_to_le32((start_addr + byte_offset ?
				     PORT_PHY_I2C_READ_REQ_ENABLES_PAGE_OFFSET :
				     0) |
				    (bank ?
				     PORT_PHY_I2C_READ_REQ_ENABLES_BANK_NUMBER :
				     0));
		rc = hwrm_req_send(bp, req);
		if (!rc)
			memcpy(buf + byte_offset, output->data, xfer_size);
		byte_offset += xfer_size;
	} while (!rc && data_length > 0);
	hwrm_req_drop(bp, req);

	return rc;
}

static int bnxt_get_module_info(struct net_device *dev,
				struct ethtool_modinfo *modinfo)
{
	u8 data[SFF_DIAG_SUPPORT_OFFSET + 1];
	struct bnxt *bp = netdev_priv(dev);
	int rc;

	/* No point in going further if phy status indicates
	 * module is not inserted or if it is powered down or
	 * if it is of type 10GBase-T
	 */
	if (bp->link_info.module_status >
		PORT_PHY_QCFG_RESP_MODULE_STATUS_WARNINGMSG)
		return -EOPNOTSUPP;

	/* This feature is not supported in older firmware versions */
	if (bp->hwrm_spec_code < 0x10202)
		return -EOPNOTSUPP;

	rc = bnxt_read_sfp_module_eeprom_info(bp, I2C_DEV_ADDR_A0, 0, 0, 0,
					      SFF_DIAG_SUPPORT_OFFSET + 1,
					      data);
	if (!rc) {
		u8 module_id = data[0];
		u8 diag_supported = data[SFF_DIAG_SUPPORT_OFFSET];

		switch (module_id) {
		case SFF_MODULE_ID_SFP:
			modinfo->type = ETH_MODULE_SFF_8472;
			modinfo->eeprom_len = ETH_MODULE_SFF_8472_LEN;
			if (!diag_supported)
				modinfo->eeprom_len = ETH_MODULE_SFF_8436_LEN;
			break;
		case SFF_MODULE_ID_QSFP:
		case SFF_MODULE_ID_QSFP_PLUS:
			modinfo->type = ETH_MODULE_SFF_8436;
			modinfo->eeprom_len = ETH_MODULE_SFF_8436_LEN;
			break;
		case SFF_MODULE_ID_QSFP28:
			modinfo->type = ETH_MODULE_SFF_8636;
			modinfo->eeprom_len = ETH_MODULE_SFF_8636_LEN;
			break;
		default:
			rc = -EOPNOTSUPP;
			break;
		}
	}
	return rc;
}

static int bnxt_get_module_eeprom(struct net_device *dev,
				  struct ethtool_eeprom *eeprom,
				  u8 *data)
{
	struct bnxt *bp = netdev_priv(dev);
	u16  start = eeprom->offset, length = eeprom->len;
	int rc = 0;

	memset(data, 0, eeprom->len);

	/* Read A0 portion of the EEPROM */
	if (start < ETH_MODULE_SFF_8436_LEN) {
		if (start + eeprom->len > ETH_MODULE_SFF_8436_LEN)
			length = ETH_MODULE_SFF_8436_LEN - start;
		rc = bnxt_read_sfp_module_eeprom_info(bp, I2C_DEV_ADDR_A0, 0, 0,
						      start, length, data);
		if (rc)
			return rc;
		start += length;
		data += length;
		length = eeprom->len - length;
	}

	/* Read A2 portion of the EEPROM */
	if (length) {
		start -= ETH_MODULE_SFF_8436_LEN;
		rc = bnxt_read_sfp_module_eeprom_info(bp, I2C_DEV_ADDR_A2, 0, 0,
						      start, length, data);
	}
	return rc;
}

static int bnxt_get_module_status(struct bnxt *bp, struct netlink_ext_ack *extack)
{
	if (bp->link_info.module_status <=
	    PORT_PHY_QCFG_RESP_MODULE_STATUS_WARNINGMSG)
		return 0;

	switch (bp->link_info.module_status) {
	case PORT_PHY_QCFG_RESP_MODULE_STATUS_PWRDOWN:
		NL_SET_ERR_MSG_MOD(extack, "Transceiver module is powering down");
		break;
	case PORT_PHY_QCFG_RESP_MODULE_STATUS_NOTINSERTED:
		NL_SET_ERR_MSG_MOD(extack, "Transceiver module not inserted");
		break;
	case PORT_PHY_QCFG_RESP_MODULE_STATUS_CURRENTFAULT:
		NL_SET_ERR_MSG_MOD(extack, "Transceiver module disabled due to current fault");
		break;
	default:
		NL_SET_ERR_MSG_MOD(extack, "Unknown error");
		break;
	}
	return -EINVAL;
}

static int bnxt_get_module_eeprom_by_page(struct net_device *dev,
					  const struct ethtool_module_eeprom *page_data,
					  struct netlink_ext_ack *extack)
{
	struct bnxt *bp = netdev_priv(dev);
	int rc;

	rc = bnxt_get_module_status(bp, extack);
	if (rc)
		return rc;

	if (bp->hwrm_spec_code < 0x10202) {
		NL_SET_ERR_MSG_MOD(extack, "Firmware version too old");
		return -EINVAL;
	}

	if (page_data->bank && !(bp->phy_flags & BNXT_PHY_FL_BANK_SEL)) {
		NL_SET_ERR_MSG_MOD(extack, "Firmware not capable for bank selection");
		return -EINVAL;
	}

	rc = bnxt_read_sfp_module_eeprom_info(bp, page_data->i2c_address << 1,
					      page_data->page, page_data->bank,
					      page_data->offset,
					      page_data->length,
					      page_data->data);
	if (rc) {
		NL_SET_ERR_MSG_MOD(extack, "Module`s eeprom read failed");
		return rc;
	}
	return page_data->length;
}

static int bnxt_nway_reset(struct net_device *dev)
{
	int rc = 0;

	struct bnxt *bp = netdev_priv(dev);
	struct bnxt_link_info *link_info = &bp->link_info;

	if (!BNXT_PHY_CFG_ABLE(bp))
		return -EOPNOTSUPP;

	if (!(link_info->autoneg & BNXT_AUTONEG_SPEED))
		return -EINVAL;

	if (netif_running(dev))
		rc = bnxt_hwrm_set_link_setting(bp, true, false);

	return rc;
}

static int bnxt_set_phys_id(struct net_device *dev,
			    enum ethtool_phys_id_state state)
{
	struct hwrm_port_led_cfg_input *req;
	struct bnxt *bp = netdev_priv(dev);
	struct bnxt_pf_info *pf = &bp->pf;
	struct bnxt_led_cfg *led_cfg;
	u8 led_state;
	__le16 duration;
	int rc, i;

	if (!bp->num_leds || BNXT_VF(bp))
		return -EOPNOTSUPP;

	if (state == ETHTOOL_ID_ACTIVE) {
		led_state = PORT_LED_CFG_REQ_LED0_STATE_BLINKALT;
		duration = cpu_to_le16(500);
	} else if (state == ETHTOOL_ID_INACTIVE) {
		led_state = PORT_LED_CFG_REQ_LED1_STATE_DEFAULT;
		duration = cpu_to_le16(0);
	} else {
		return -EINVAL;
	}
	rc = hwrm_req_init(bp, req, HWRM_PORT_LED_CFG);
	if (rc)
		return rc;

	req->port_id = cpu_to_le16(pf->port_id);
	req->num_leds = bp->num_leds;
	led_cfg = (struct bnxt_led_cfg *)&req->led0_id;
	for (i = 0; i < bp->num_leds; i++, led_cfg++) {
		req->enables |= BNXT_LED_DFLT_ENABLES(i);
		led_cfg->led_id = bp->leds[i].led_id;
		led_cfg->led_state = led_state;
		led_cfg->led_blink_on = duration;
		led_cfg->led_blink_off = duration;
		led_cfg->led_group_id = bp->leds[i].led_group_id;
	}
	return hwrm_req_send(bp, req);
}

static int bnxt_hwrm_selftest_irq(struct bnxt *bp, u16 cmpl_ring)
{
	struct hwrm_selftest_irq_input *req;
	int rc;

	rc = hwrm_req_init(bp, req, HWRM_SELFTEST_IRQ);
	if (rc)
		return rc;

	req->cmpl_ring = cpu_to_le16(cmpl_ring);
	return hwrm_req_send(bp, req);
}

static int bnxt_test_irq(struct bnxt *bp)
{
	int i;

	for (i = 0; i < bp->cp_nr_rings; i++) {
		u16 cmpl_ring = bp->grp_info[i].cp_fw_ring_id;
		int rc;

		rc = bnxt_hwrm_selftest_irq(bp, cmpl_ring);
		if (rc)
			return rc;
	}
	return 0;
}

static int bnxt_hwrm_mac_loopback(struct bnxt *bp, bool enable)
{
	struct hwrm_port_mac_cfg_input *req;
	int rc;

	rc = hwrm_req_init(bp, req, HWRM_PORT_MAC_CFG);
	if (rc)
		return rc;

	req->enables = cpu_to_le32(PORT_MAC_CFG_REQ_ENABLES_LPBK);
	if (enable)
		req->lpbk = PORT_MAC_CFG_REQ_LPBK_LOCAL;
	else
		req->lpbk = PORT_MAC_CFG_REQ_LPBK_NONE;
	return hwrm_req_send(bp, req);
}

static int bnxt_query_force_speeds(struct bnxt *bp, u16 *force_speeds)
{
	struct hwrm_port_phy_qcaps_output *resp;
	struct hwrm_port_phy_qcaps_input *req;
	int rc;

	rc = hwrm_req_init(bp, req, HWRM_PORT_PHY_QCAPS);
	if (rc)
		return rc;

	resp = hwrm_req_hold(bp, req);
	rc = hwrm_req_send(bp, req);
	if (!rc)
		*force_speeds = le16_to_cpu(resp->supported_speeds_force_mode);

	hwrm_req_drop(bp, req);
	return rc;
}

static int bnxt_disable_an_for_lpbk(struct bnxt *bp,
				    struct hwrm_port_phy_cfg_input *req)
{
	struct bnxt_link_info *link_info = &bp->link_info;
	u16 fw_advertising;
	u16 fw_speed;
	int rc;

	if (!link_info->autoneg ||
	    (bp->phy_flags & BNXT_PHY_FL_AN_PHY_LPBK))
		return 0;

	rc = bnxt_query_force_speeds(bp, &fw_advertising);
	if (rc)
		return rc;

	fw_speed = PORT_PHY_CFG_REQ_FORCE_LINK_SPEED_1GB;
	if (BNXT_LINK_IS_UP(bp))
		fw_speed = bp->link_info.link_speed;
	else if (fw_advertising & BNXT_LINK_SPEED_MSK_10GB)
		fw_speed = PORT_PHY_CFG_REQ_FORCE_LINK_SPEED_10GB;
	else if (fw_advertising & BNXT_LINK_SPEED_MSK_25GB)
		fw_speed = PORT_PHY_CFG_REQ_FORCE_LINK_SPEED_25GB;
	else if (fw_advertising & BNXT_LINK_SPEED_MSK_40GB)
		fw_speed = PORT_PHY_CFG_REQ_FORCE_LINK_SPEED_40GB;
	else if (fw_advertising & BNXT_LINK_SPEED_MSK_50GB)
		fw_speed = PORT_PHY_CFG_REQ_FORCE_LINK_SPEED_50GB;

	req->force_link_speed = cpu_to_le16(fw_speed);
	req->flags |= cpu_to_le32(PORT_PHY_CFG_REQ_FLAGS_FORCE |
				  PORT_PHY_CFG_REQ_FLAGS_RESET_PHY);
	rc = hwrm_req_send(bp, req);
	req->flags = 0;
	req->force_link_speed = cpu_to_le16(0);
	return rc;
}

static int bnxt_hwrm_phy_loopback(struct bnxt *bp, bool enable, bool ext)
{
	struct hwrm_port_phy_cfg_input *req;
	int rc;

	rc = hwrm_req_init(bp, req, HWRM_PORT_PHY_CFG);
	if (rc)
		return rc;

	/* prevent bnxt_disable_an_for_lpbk() from consuming the request */
	hwrm_req_hold(bp, req);

	if (enable) {
		bnxt_disable_an_for_lpbk(bp, req);
		if (ext)
			req->lpbk = PORT_PHY_CFG_REQ_LPBK_EXTERNAL;
		else
			req->lpbk = PORT_PHY_CFG_REQ_LPBK_LOCAL;
	} else {
		req->lpbk = PORT_PHY_CFG_REQ_LPBK_NONE;
	}
	req->enables = cpu_to_le32(PORT_PHY_CFG_REQ_ENABLES_LPBK);
	rc = hwrm_req_send(bp, req);
	hwrm_req_drop(bp, req);
	return rc;
}

static int bnxt_rx_loopback(struct bnxt *bp, struct bnxt_cp_ring_info *cpr,
			    u32 raw_cons, int pkt_size)
{
	struct bnxt_napi *bnapi = cpr->bnapi;
	struct bnxt_rx_ring_info *rxr;
	struct bnxt_sw_rx_bd *rx_buf;
	struct rx_cmp *rxcmp;
	u16 cp_cons, cons;
	u8 *data;
	u32 len;
	int i;

	rxr = bnapi->rx_ring;
	cp_cons = RING_CMP(raw_cons);
	rxcmp = (struct rx_cmp *)
		&cpr->cp_desc_ring[CP_RING(cp_cons)][CP_IDX(cp_cons)];
	cons = rxcmp->rx_cmp_opaque;
	rx_buf = &rxr->rx_buf_ring[cons];
	data = rx_buf->data_ptr;
	len = le32_to_cpu(rxcmp->rx_cmp_len_flags_type) >> RX_CMP_LEN_SHIFT;
	if (len != pkt_size)
		return -EIO;
	i = ETH_ALEN;
	if (!ether_addr_equal(data + i, bnapi->bp->dev->dev_addr))
		return -EIO;
	i += ETH_ALEN;
	for (  ; i < pkt_size; i++) {
		if (data[i] != (u8)(i & 0xff))
			return -EIO;
	}
	return 0;
}

static int bnxt_poll_loopback(struct bnxt *bp, struct bnxt_cp_ring_info *cpr,
			      int pkt_size)
{
	struct tx_cmp *txcmp;
	int rc = -EIO;
	u32 raw_cons;
	u32 cons;
	int i;

	raw_cons = cpr->cp_raw_cons;
	for (i = 0; i < 200; i++) {
		cons = RING_CMP(raw_cons);
		txcmp = &cpr->cp_desc_ring[CP_RING(cons)][CP_IDX(cons)];

		if (!TX_CMP_VALID(txcmp, raw_cons)) {
			udelay(5);
			continue;
		}

		/* The valid test of the entry must be done first before
		 * reading any further.
		 */
		dma_rmb();
		if (TX_CMP_TYPE(txcmp) == CMP_TYPE_RX_L2_CMP ||
		    TX_CMP_TYPE(txcmp) == CMP_TYPE_RX_L2_V3_CMP) {
			rc = bnxt_rx_loopback(bp, cpr, raw_cons, pkt_size);
			raw_cons = NEXT_RAW_CMP(raw_cons);
			raw_cons = NEXT_RAW_CMP(raw_cons);
			break;
		}
		raw_cons = NEXT_RAW_CMP(raw_cons);
	}
	cpr->cp_raw_cons = raw_cons;
	return rc;
}

static int bnxt_run_loopback(struct bnxt *bp)
{
	struct bnxt_tx_ring_info *txr = &bp->tx_ring[0];
	struct bnxt_rx_ring_info *rxr = &bp->rx_ring[0];
	struct bnxt_cp_ring_info *cpr;
	int pkt_size, i = 0;
	struct sk_buff *skb;
	dma_addr_t map;
	u8 *data;
	int rc;

	cpr = &rxr->bnapi->cp_ring;
	if (bp->flags & BNXT_FLAG_CHIP_P5_PLUS)
		cpr = rxr->rx_cpr;
	pkt_size = min(bp->dev->mtu + ETH_HLEN, bp->rx_copy_thresh);
	skb = netdev_alloc_skb(bp->dev, pkt_size);
	if (!skb)
		return -ENOMEM;
	data = skb_put(skb, pkt_size);
	ether_addr_copy(&data[i], bp->dev->dev_addr);
	i += ETH_ALEN;
	ether_addr_copy(&data[i], bp->dev->dev_addr);
	i += ETH_ALEN;
	for ( ; i < pkt_size; i++)
		data[i] = (u8)(i & 0xff);

	map = dma_map_single(&bp->pdev->dev, skb->data, pkt_size,
			     DMA_TO_DEVICE);
	if (dma_mapping_error(&bp->pdev->dev, map)) {
		dev_kfree_skb(skb);
		return -EIO;
	}
	bnxt_xmit_bd(bp, txr, map, pkt_size, NULL);

	/* Sync BD data before updating doorbell */
	wmb();

	bnxt_db_write(bp, &txr->tx_db, txr->tx_prod);
	rc = bnxt_poll_loopback(bp, cpr, pkt_size);

	dma_unmap_single(&bp->pdev->dev, map, pkt_size, DMA_TO_DEVICE);
	dev_kfree_skb(skb);
	return rc;
}

static int bnxt_run_fw_tests(struct bnxt *bp, u8 test_mask, u8 *test_results)
{
	struct hwrm_selftest_exec_output *resp;
	struct hwrm_selftest_exec_input *req;
	int rc;

	rc = hwrm_req_init(bp, req, HWRM_SELFTEST_EXEC);
	if (rc)
		return rc;

	hwrm_req_timeout(bp, req, bp->test_info->timeout);
	req->flags = test_mask;

	resp = hwrm_req_hold(bp, req);
	rc = hwrm_req_send(bp, req);
	*test_results = resp->test_success;
	hwrm_req_drop(bp, req);
	return rc;
}

#define BNXT_DRV_TESTS			4
#define BNXT_MACLPBK_TEST_IDX		(bp->num_tests - BNXT_DRV_TESTS)
#define BNXT_PHYLPBK_TEST_IDX		(BNXT_MACLPBK_TEST_IDX + 1)
#define BNXT_EXTLPBK_TEST_IDX		(BNXT_MACLPBK_TEST_IDX + 2)
#define BNXT_IRQ_TEST_IDX		(BNXT_MACLPBK_TEST_IDX + 3)

static void bnxt_self_test(struct net_device *dev, struct ethtool_test *etest,
			   u64 *buf)
{
	struct bnxt *bp = netdev_priv(dev);
	bool do_ext_lpbk = false;
	bool offline = false;
	u8 test_results = 0;
	u8 test_mask = 0;
	int rc = 0, i;

	if (!bp->num_tests || !BNXT_PF(bp))
		return;

	if (etest->flags & ETH_TEST_FL_OFFLINE &&
	    bnxt_ulp_registered(bp->edev)) {
		etest->flags |= ETH_TEST_FL_FAILED;
		netdev_warn(dev, "Offline tests cannot be run with RoCE driver loaded\n");
		return;
	}

	memset(buf, 0, sizeof(u64) * bp->num_tests);
	if (!netif_running(dev)) {
		etest->flags |= ETH_TEST_FL_FAILED;
		return;
	}

	if ((etest->flags & ETH_TEST_FL_EXTERNAL_LB) &&
	    (bp->phy_flags & BNXT_PHY_FL_EXT_LPBK))
		do_ext_lpbk = true;

	if (etest->flags & ETH_TEST_FL_OFFLINE) {
		if (bp->pf.active_vfs || !BNXT_SINGLE_PF(bp)) {
			etest->flags |= ETH_TEST_FL_FAILED;
			netdev_warn(dev, "Offline tests cannot be run with active VFs or on shared PF\n");
			return;
		}
		offline = true;
	}

	for (i = 0; i < bp->num_tests - BNXT_DRV_TESTS; i++) {
		u8 bit_val = 1 << i;

		if (!(bp->test_info->offline_mask & bit_val))
			test_mask |= bit_val;
		else if (offline)
			test_mask |= bit_val;
	}
	if (!offline) {
		bnxt_run_fw_tests(bp, test_mask, &test_results);
	} else {
		bnxt_close_nic(bp, true, false);
		bnxt_run_fw_tests(bp, test_mask, &test_results);

		buf[BNXT_MACLPBK_TEST_IDX] = 1;
		bnxt_hwrm_mac_loopback(bp, true);
		msleep(250);
		rc = bnxt_half_open_nic(bp);
		if (rc) {
			bnxt_hwrm_mac_loopback(bp, false);
			etest->flags |= ETH_TEST_FL_FAILED;
			return;
		}
		if (bnxt_run_loopback(bp))
			etest->flags |= ETH_TEST_FL_FAILED;
		else
			buf[BNXT_MACLPBK_TEST_IDX] = 0;

		bnxt_hwrm_mac_loopback(bp, false);
		bnxt_hwrm_phy_loopback(bp, true, false);
		msleep(1000);
		if (bnxt_run_loopback(bp)) {
			buf[BNXT_PHYLPBK_TEST_IDX] = 1;
			etest->flags |= ETH_TEST_FL_FAILED;
		}
		if (do_ext_lpbk) {
			etest->flags |= ETH_TEST_FL_EXTERNAL_LB_DONE;
			bnxt_hwrm_phy_loopback(bp, true, true);
			msleep(1000);
			if (bnxt_run_loopback(bp)) {
				buf[BNXT_EXTLPBK_TEST_IDX] = 1;
				etest->flags |= ETH_TEST_FL_FAILED;
			}
		}
		bnxt_hwrm_phy_loopback(bp, false, false);
		bnxt_half_close_nic(bp);
		rc = bnxt_open_nic(bp, true, true);
	}
	if (rc || bnxt_test_irq(bp)) {
		buf[BNXT_IRQ_TEST_IDX] = 1;
		etest->flags |= ETH_TEST_FL_FAILED;
	}
	for (i = 0; i < bp->num_tests - BNXT_DRV_TESTS; i++) {
		u8 bit_val = 1 << i;

		if ((test_mask & bit_val) && !(test_results & bit_val)) {
			buf[i] = 1;
			etest->flags |= ETH_TEST_FL_FAILED;
		}
	}
}

static int bnxt_reset(struct net_device *dev, u32 *flags)
{
	struct bnxt *bp = netdev_priv(dev);
	bool reload = false;
	u32 req = *flags;

	if (!req)
		return -EINVAL;

	if (!BNXT_PF(bp)) {
		netdev_err(dev, "Reset is not supported from a VF\n");
		return -EOPNOTSUPP;
	}

	if (pci_vfs_assigned(bp->pdev) &&
	    !(bp->fw_cap & BNXT_FW_CAP_HOT_RESET)) {
		netdev_err(dev,
			   "Reset not allowed when VFs are assigned to VMs\n");
		return -EBUSY;
	}

	if ((req & BNXT_FW_RESET_CHIP) == BNXT_FW_RESET_CHIP) {
		/* This feature is not supported in older firmware versions */
		if (bp->hwrm_spec_code >= 0x10803) {
			if (!bnxt_firmware_reset_chip(dev)) {
				netdev_info(dev, "Firmware reset request successful.\n");
				if (!(bp->fw_cap & BNXT_FW_CAP_HOT_RESET))
					reload = true;
				*flags &= ~BNXT_FW_RESET_CHIP;
			}
		} else if (req == BNXT_FW_RESET_CHIP) {
			return -EOPNOTSUPP; /* only request, fail hard */
		}
	}

	if (!BNXT_CHIP_P4_PLUS(bp) && (req & BNXT_FW_RESET_AP)) {
		/* This feature is not supported in older firmware versions */
		if (bp->hwrm_spec_code >= 0x10803) {
			if (!bnxt_firmware_reset_ap(dev)) {
				netdev_info(dev, "Reset application processor successful.\n");
				reload = true;
				*flags &= ~BNXT_FW_RESET_AP;
			}
		} else if (req == BNXT_FW_RESET_AP) {
			return -EOPNOTSUPP; /* only request, fail hard */
		}
	}

	if (reload)
		netdev_info(dev, "Reload driver to complete reset\n");

	return 0;
}

static int bnxt_set_dump(struct net_device *dev, struct ethtool_dump *dump)
{
	struct bnxt *bp = netdev_priv(dev);

	if (dump->flag > BNXT_DUMP_CRASH) {
		netdev_info(dev, "Supports only Live(0) and Crash(1) dumps.\n");
		return -EINVAL;
	}

	if (!IS_ENABLED(CONFIG_TEE_BNXT_FW) && dump->flag == BNXT_DUMP_CRASH) {
		netdev_info(dev, "Cannot collect crash dump as TEE_BNXT_FW config option is not enabled.\n");
		return -EOPNOTSUPP;
	}

	bp->dump_flag = dump->flag;
	return 0;
}

static int bnxt_get_dump_flag(struct net_device *dev, struct ethtool_dump *dump)
{
	struct bnxt *bp = netdev_priv(dev);

	if (bp->hwrm_spec_code < 0x10801)
		return -EOPNOTSUPP;

	dump->version = bp->ver_resp.hwrm_fw_maj_8b << 24 |
			bp->ver_resp.hwrm_fw_min_8b << 16 |
			bp->ver_resp.hwrm_fw_bld_8b << 8 |
			bp->ver_resp.hwrm_fw_rsvd_8b;

	dump->flag = bp->dump_flag;
	dump->len = bnxt_get_coredump_length(bp, bp->dump_flag);
	return 0;
}

static int bnxt_get_dump_data(struct net_device *dev, struct ethtool_dump *dump,
			      void *buf)
{
	struct bnxt *bp = netdev_priv(dev);

	if (bp->hwrm_spec_code < 0x10801)
		return -EOPNOTSUPP;

	memset(buf, 0, dump->len);

	dump->flag = bp->dump_flag;
	return bnxt_get_coredump(bp, dump->flag, buf, &dump->len);
}

static int bnxt_get_ts_info(struct net_device *dev,
			    struct kernel_ethtool_ts_info *info)
{
	struct bnxt *bp = netdev_priv(dev);
	struct bnxt_ptp_cfg *ptp;

	ptp = bp->ptp_cfg;
	info->so_timestamping = SOF_TIMESTAMPING_TX_SOFTWARE |
				SOF_TIMESTAMPING_RX_SOFTWARE |
				SOF_TIMESTAMPING_SOFTWARE;

	info->phc_index = -1;
	if (!ptp)
		return 0;

	info->so_timestamping |= SOF_TIMESTAMPING_TX_HARDWARE |
				 SOF_TIMESTAMPING_RX_HARDWARE |
				 SOF_TIMESTAMPING_RAW_HARDWARE;
	if (ptp->ptp_clock)
		info->phc_index = ptp_clock_index(ptp->ptp_clock);

	info->tx_types = (1 << HWTSTAMP_TX_OFF) | (1 << HWTSTAMP_TX_ON);

	info->rx_filters = (1 << HWTSTAMP_FILTER_NONE) |
			   (1 << HWTSTAMP_FILTER_PTP_V2_L2_EVENT) |
			   (1 << HWTSTAMP_FILTER_PTP_V2_L4_EVENT);

	if (bp->fw_cap & BNXT_FW_CAP_RX_ALL_PKT_TS)
		info->rx_filters |= (1 << HWTSTAMP_FILTER_ALL);
	return 0;
}

void bnxt_ethtool_init(struct bnxt *bp)
{
	struct hwrm_selftest_qlist_output *resp;
	struct hwrm_selftest_qlist_input *req;
	struct bnxt_test_info *test_info;
	struct net_device *dev = bp->dev;
	int i, rc;

	if (!(bp->fw_cap & BNXT_FW_CAP_PKG_VER))
		bnxt_get_pkgver(dev);

	bp->num_tests = 0;
	if (bp->hwrm_spec_code < 0x10704 || !BNXT_PF(bp))
		return;

	test_info = bp->test_info;
	if (!test_info) {
		test_info = kzalloc(sizeof(*bp->test_info), GFP_KERNEL);
		if (!test_info)
			return;
		bp->test_info = test_info;
	}

	if (hwrm_req_init(bp, req, HWRM_SELFTEST_QLIST))
		return;

	resp = hwrm_req_hold(bp, req);
	rc = hwrm_req_send_silent(bp, req);
	if (rc)
		goto ethtool_init_exit;

	bp->num_tests = resp->num_tests + BNXT_DRV_TESTS;
	if (bp->num_tests > BNXT_MAX_TEST)
		bp->num_tests = BNXT_MAX_TEST;

	test_info->offline_mask = resp->offline_tests;
	test_info->timeout = le16_to_cpu(resp->test_timeout);
	if (!test_info->timeout)
		test_info->timeout = HWRM_CMD_TIMEOUT;
	for (i = 0; i < bp->num_tests; i++) {
		char *str = test_info->string[i];
		char *fw_str = resp->test_name[i];

		if (i == BNXT_MACLPBK_TEST_IDX) {
			strcpy(str, "Mac loopback test (offline)");
		} else if (i == BNXT_PHYLPBK_TEST_IDX) {
			strcpy(str, "Phy loopback test (offline)");
		} else if (i == BNXT_EXTLPBK_TEST_IDX) {
			strcpy(str, "Ext loopback test (offline)");
		} else if (i == BNXT_IRQ_TEST_IDX) {
			strcpy(str, "Interrupt_test (offline)");
		} else {
			snprintf(str, ETH_GSTRING_LEN, "%s test (%s)",
				 fw_str, test_info->offline_mask & (1 << i) ?
					"offline" : "online");
		}
	}

ethtool_init_exit:
	hwrm_req_drop(bp, req);
}

static void bnxt_get_eth_phy_stats(struct net_device *dev,
				   struct ethtool_eth_phy_stats *phy_stats)
{
	struct bnxt *bp = netdev_priv(dev);
	u64 *rx;

	if (BNXT_VF(bp) || !(bp->flags & BNXT_FLAG_PORT_STATS_EXT))
		return;

	rx = bp->rx_port_stats_ext.sw_stats;
	phy_stats->SymbolErrorDuringCarrier =
		*(rx + BNXT_RX_STATS_EXT_OFFSET(rx_pcs_symbol_err));
}

static void bnxt_get_eth_mac_stats(struct net_device *dev,
				   struct ethtool_eth_mac_stats *mac_stats)
{
	struct bnxt *bp = netdev_priv(dev);
	u64 *rx, *tx;

	if (BNXT_VF(bp) || !(bp->flags & BNXT_FLAG_PORT_STATS))
		return;

	rx = bp->port_stats.sw_stats;
	tx = bp->port_stats.sw_stats + BNXT_TX_PORT_STATS_BYTE_OFFSET / 8;

	mac_stats->FramesReceivedOK =
		BNXT_GET_RX_PORT_STATS64(rx, rx_good_frames);
	mac_stats->FramesTransmittedOK =
		BNXT_GET_TX_PORT_STATS64(tx, tx_good_frames);
	mac_stats->FrameCheckSequenceErrors =
		BNXT_GET_RX_PORT_STATS64(rx, rx_fcs_err_frames);
	mac_stats->AlignmentErrors =
		BNXT_GET_RX_PORT_STATS64(rx, rx_align_err_frames);
	mac_stats->OutOfRangeLengthField =
		BNXT_GET_RX_PORT_STATS64(rx, rx_oor_len_frames);
}

static void bnxt_get_eth_ctrl_stats(struct net_device *dev,
				    struct ethtool_eth_ctrl_stats *ctrl_stats)
{
	struct bnxt *bp = netdev_priv(dev);
	u64 *rx;

	if (BNXT_VF(bp) || !(bp->flags & BNXT_FLAG_PORT_STATS))
		return;

	rx = bp->port_stats.sw_stats;
	ctrl_stats->MACControlFramesReceived =
		BNXT_GET_RX_PORT_STATS64(rx, rx_ctrl_frames);
}

static const struct ethtool_rmon_hist_range bnxt_rmon_ranges[] = {
	{    0,    64 },
	{   65,   127 },
	{  128,   255 },
	{  256,   511 },
	{  512,  1023 },
	{ 1024,  1518 },
	{ 1519,  2047 },
	{ 2048,  4095 },
	{ 4096,  9216 },
	{ 9217, 16383 },
	{}
};

static void bnxt_get_rmon_stats(struct net_device *dev,
				struct ethtool_rmon_stats *rmon_stats,
				const struct ethtool_rmon_hist_range **ranges)
{
	struct bnxt *bp = netdev_priv(dev);
	u64 *rx, *tx;

	if (BNXT_VF(bp) || !(bp->flags & BNXT_FLAG_PORT_STATS))
		return;

	rx = bp->port_stats.sw_stats;
	tx = bp->port_stats.sw_stats + BNXT_TX_PORT_STATS_BYTE_OFFSET / 8;

	rmon_stats->jabbers =
		BNXT_GET_RX_PORT_STATS64(rx, rx_jbr_frames);
	rmon_stats->oversize_pkts =
		BNXT_GET_RX_PORT_STATS64(rx, rx_ovrsz_frames);
	rmon_stats->undersize_pkts =
		BNXT_GET_RX_PORT_STATS64(rx, rx_undrsz_frames);

	rmon_stats->hist[0] = BNXT_GET_RX_PORT_STATS64(rx, rx_64b_frames);
	rmon_stats->hist[1] = BNXT_GET_RX_PORT_STATS64(rx, rx_65b_127b_frames);
	rmon_stats->hist[2] = BNXT_GET_RX_PORT_STATS64(rx, rx_128b_255b_frames);
	rmon_stats->hist[3] = BNXT_GET_RX_PORT_STATS64(rx, rx_256b_511b_frames);
	rmon_stats->hist[4] =
		BNXT_GET_RX_PORT_STATS64(rx, rx_512b_1023b_frames);
	rmon_stats->hist[5] =
		BNXT_GET_RX_PORT_STATS64(rx, rx_1024b_1518b_frames);
	rmon_stats->hist[6] =
		BNXT_GET_RX_PORT_STATS64(rx, rx_1519b_2047b_frames);
	rmon_stats->hist[7] =
		BNXT_GET_RX_PORT_STATS64(rx, rx_2048b_4095b_frames);
	rmon_stats->hist[8] =
		BNXT_GET_RX_PORT_STATS64(rx, rx_4096b_9216b_frames);
	rmon_stats->hist[9] =
		BNXT_GET_RX_PORT_STATS64(rx, rx_9217b_16383b_frames);

	rmon_stats->hist_tx[0] =
		BNXT_GET_TX_PORT_STATS64(tx, tx_64b_frames);
	rmon_stats->hist_tx[1] =
		BNXT_GET_TX_PORT_STATS64(tx, tx_65b_127b_frames);
	rmon_stats->hist_tx[2] =
		BNXT_GET_TX_PORT_STATS64(tx, tx_128b_255b_frames);
	rmon_stats->hist_tx[3] =
		BNXT_GET_TX_PORT_STATS64(tx, tx_256b_511b_frames);
	rmon_stats->hist_tx[4] =
		BNXT_GET_TX_PORT_STATS64(tx, tx_512b_1023b_frames);
	rmon_stats->hist_tx[5] =
		BNXT_GET_TX_PORT_STATS64(tx, tx_1024b_1518b_frames);
	rmon_stats->hist_tx[6] =
		BNXT_GET_TX_PORT_STATS64(tx, tx_1519b_2047b_frames);
	rmon_stats->hist_tx[7] =
		BNXT_GET_TX_PORT_STATS64(tx, tx_2048b_4095b_frames);
	rmon_stats->hist_tx[8] =
		BNXT_GET_TX_PORT_STATS64(tx, tx_4096b_9216b_frames);
	rmon_stats->hist_tx[9] =
		BNXT_GET_TX_PORT_STATS64(tx, tx_9217b_16383b_frames);

	*ranges = bnxt_rmon_ranges;
}

static void bnxt_get_ptp_stats(struct net_device *dev,
			       struct ethtool_ts_stats *ts_stats)
{
	struct bnxt *bp = netdev_priv(dev);
	struct bnxt_ptp_cfg *ptp = bp->ptp_cfg;

	if (ptp) {
		ts_stats->pkts = ptp->stats.ts_pkts;
		ts_stats->lost = ptp->stats.ts_lost;
		ts_stats->err = atomic64_read(&ptp->stats.ts_err);
	}
}

static void bnxt_get_link_ext_stats(struct net_device *dev,
				    struct ethtool_link_ext_stats *stats)
{
	struct bnxt *bp = netdev_priv(dev);
	u64 *rx;

	if (BNXT_VF(bp) || !(bp->flags & BNXT_FLAG_PORT_STATS_EXT))
		return;

	rx = bp->rx_port_stats_ext.sw_stats;
	stats->link_down_events =
		*(rx + BNXT_RX_STATS_EXT_OFFSET(link_down_events));
}

void bnxt_ethtool_free(struct bnxt *bp)
{
	kfree(bp->test_info);
	bp->test_info = NULL;
}

const struct ethtool_ops bnxt_ethtool_ops = {
	.cap_link_lanes_supported	= 1,
	.cap_rss_ctx_supported		= 1,
	.rxfh_max_context_id		= BNXT_MAX_ETH_RSS_CTX,
	.rxfh_indir_space		= BNXT_MAX_RSS_TABLE_ENTRIES_P5,
	.rxfh_priv_size			= sizeof(struct bnxt_rss_ctx),
	.supported_coalesce_params = ETHTOOL_COALESCE_USECS |
				     ETHTOOL_COALESCE_MAX_FRAMES |
				     ETHTOOL_COALESCE_USECS_IRQ |
				     ETHTOOL_COALESCE_MAX_FRAMES_IRQ |
				     ETHTOOL_COALESCE_STATS_BLOCK_USECS |
				     ETHTOOL_COALESCE_USE_ADAPTIVE_RX |
				     ETHTOOL_COALESCE_USE_CQE,
	.get_link_ksettings	= bnxt_get_link_ksettings,
	.set_link_ksettings	= bnxt_set_link_ksettings,
	.get_fec_stats		= bnxt_get_fec_stats,
	.get_fecparam		= bnxt_get_fecparam,
	.set_fecparam		= bnxt_set_fecparam,
	.get_pause_stats	= bnxt_get_pause_stats,
	.get_pauseparam		= bnxt_get_pauseparam,
	.set_pauseparam		= bnxt_set_pauseparam,
	.get_drvinfo		= bnxt_get_drvinfo,
	.get_regs_len		= bnxt_get_regs_len,
	.get_regs		= bnxt_get_regs,
	.get_wol		= bnxt_get_wol,
	.set_wol		= bnxt_set_wol,
	.get_coalesce		= bnxt_get_coalesce,
	.set_coalesce		= bnxt_set_coalesce,
	.get_msglevel		= bnxt_get_msglevel,
	.set_msglevel		= bnxt_set_msglevel,
	.get_sset_count		= bnxt_get_sset_count,
	.get_strings		= bnxt_get_strings,
	.get_ethtool_stats	= bnxt_get_ethtool_stats,
	.set_ringparam		= bnxt_set_ringparam,
	.get_ringparam		= bnxt_get_ringparam,
	.get_channels		= bnxt_get_channels,
	.set_channels		= bnxt_set_channels,
	.get_rxnfc		= bnxt_get_rxnfc,
	.set_rxnfc		= bnxt_set_rxnfc,
	.get_rxfh_indir_size    = bnxt_get_rxfh_indir_size,
	.get_rxfh_key_size      = bnxt_get_rxfh_key_size,
	.get_rxfh               = bnxt_get_rxfh,
	.set_rxfh		= bnxt_set_rxfh,
	.create_rxfh_context	= bnxt_create_rxfh_context,
	.modify_rxfh_context	= bnxt_modify_rxfh_context,
	.remove_rxfh_context	= bnxt_remove_rxfh_context,
	.flash_device		= bnxt_flash_device,
	.get_eeprom_len         = bnxt_get_eeprom_len,
	.get_eeprom             = bnxt_get_eeprom,
	.set_eeprom		= bnxt_set_eeprom,
	.get_link		= bnxt_get_link,
	.get_link_ext_stats	= bnxt_get_link_ext_stats,
	.get_eee		= bnxt_get_eee,
	.set_eee		= bnxt_set_eee,
	.get_module_info	= bnxt_get_module_info,
	.get_module_eeprom	= bnxt_get_module_eeprom,
	.get_module_eeprom_by_page = bnxt_get_module_eeprom_by_page,
	.nway_reset		= bnxt_nway_reset,
	.set_phys_id		= bnxt_set_phys_id,
	.self_test		= bnxt_self_test,
	.get_ts_info		= bnxt_get_ts_info,
	.reset			= bnxt_reset,
	.set_dump		= bnxt_set_dump,
	.get_dump_flag		= bnxt_get_dump_flag,
	.get_dump_data		= bnxt_get_dump_data,
	.get_eth_phy_stats	= bnxt_get_eth_phy_stats,
	.get_eth_mac_stats	= bnxt_get_eth_mac_stats,
	.get_eth_ctrl_stats	= bnxt_get_eth_ctrl_stats,
	.get_rmon_stats		= bnxt_get_rmon_stats,
	.get_ts_stats		= bnxt_get_ptp_stats,
};<|MERGE_RESOLUTION|>--- conflicted
+++ resolved
@@ -1863,10 +1863,6 @@
 }
 
 static int bnxt_rxfh_context_check(struct bnxt *bp,
-<<<<<<< HEAD
-				   struct netlink_ext_ack *extack)
-{
-=======
 				   const struct ethtool_rxfh_param *rxfh,
 				   struct netlink_ext_ack *extack)
 {
@@ -1875,7 +1871,6 @@
 		return -EOPNOTSUPP;
 	}
 
->>>>>>> 9cacb32a
 	if (!BNXT_SUPPORTS_MULTI_RSS_CTX(bp)) {
 		NL_SET_ERR_MSG_MOD(extack, "RSS contexts not supported");
 		return -EOPNOTSUPP;
@@ -1899,11 +1894,7 @@
 	struct bnxt_vnic_info *vnic;
 	int rc;
 
-<<<<<<< HEAD
-	rc = bnxt_rxfh_context_check(bp, extack);
-=======
 	rc = bnxt_rxfh_context_check(bp, rxfh, extack);
->>>>>>> 9cacb32a
 	if (rc)
 		return rc;
 
@@ -1930,13 +1921,9 @@
 	if (rc)
 		goto out;
 
-<<<<<<< HEAD
-	bnxt_set_dflt_rss_indir_tbl(bp, ctx);
-=======
 	/* Populate defaults in the context */
 	bnxt_set_dflt_rss_indir_tbl(bp, ctx);
 	ctx->hfunc = ETH_RSS_HASH_TOP;
->>>>>>> 9cacb32a
 	memcpy(vnic->rss_hash_key, bp->rss_hash_key, HW_HASH_KEY_SIZE);
 	memcpy(ethtool_rxfh_context_key(ctx),
 	       bp->rss_hash_key, HW_HASH_KEY_SIZE);
@@ -1976,11 +1963,7 @@
 	struct bnxt_rss_ctx *rss_ctx;
 	int rc;
 
-<<<<<<< HEAD
-	rc = bnxt_rxfh_context_check(bp, extack);
-=======
 	rc = bnxt_rxfh_context_check(bp, rxfh, extack);
->>>>>>> 9cacb32a
 	if (rc)
 		return rc;
 
