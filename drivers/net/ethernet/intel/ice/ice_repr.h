/* SPDX-License-Identifier: GPL-2.0 */
/* Copyright (C) 2019-2021, Intel Corporation. */

#ifndef _ICE_REPR_H_
#define _ICE_REPR_H_

#include <net/dst_metadata.h>

struct ice_repr_pcpu_stats {
	struct u64_stats_sync syncp;
	u64 rx_packets;
	u64 rx_bytes;
	u64 tx_packets;
	u64 tx_bytes;
	u64 tx_drops;
};

struct ice_repr {
	struct ice_vsi *src_vsi;
	struct ice_vf *vf;
	struct net_device *netdev;
	struct metadata_dst *dst;
	struct ice_esw_br_port *br_port;
<<<<<<< HEAD
	int q_id;
	u32 id;
	u8 parent_mac[ETH_ALEN];
#ifdef CONFIG_ICE_SWITCHDEV
	/* info about slow path rule */
	struct ice_rule_query_data sp_rule;
#endif
=======
	struct ice_repr_pcpu_stats __percpu *stats;
	u32 id;
	u8 parent_mac[ETH_ALEN];
>>>>>>> 0c383648
};

struct ice_repr *ice_repr_add_vf(struct ice_vf *vf);
void ice_repr_rem_vf(struct ice_repr *repr);

void ice_repr_start_tx_queues(struct ice_repr *repr);
void ice_repr_stop_tx_queues(struct ice_repr *repr);

struct ice_repr *ice_netdev_to_repr(const struct net_device *netdev);
bool ice_is_port_repr_netdev(const struct net_device *netdev);

struct ice_repr *ice_repr_get_by_vsi(struct ice_vsi *vsi);

<<<<<<< HEAD
struct ice_repr *ice_netdev_to_repr(struct net_device *netdev);
bool ice_is_port_repr_netdev(const struct net_device *netdev);

struct ice_repr *ice_repr_get_by_vsi(struct ice_vsi *vsi);
=======
void ice_repr_inc_tx_stats(struct ice_repr *repr, unsigned int len,
			   int xmit_status);
void ice_repr_inc_rx_stats(struct net_device *netdev, unsigned int len);
>>>>>>> 0c383648
#endif<|MERGE_RESOLUTION|>--- conflicted
+++ resolved
@@ -21,19 +21,9 @@
 	struct net_device *netdev;
 	struct metadata_dst *dst;
 	struct ice_esw_br_port *br_port;
-<<<<<<< HEAD
-	int q_id;
-	u32 id;
-	u8 parent_mac[ETH_ALEN];
-#ifdef CONFIG_ICE_SWITCHDEV
-	/* info about slow path rule */
-	struct ice_rule_query_data sp_rule;
-#endif
-=======
 	struct ice_repr_pcpu_stats __percpu *stats;
 	u32 id;
 	u8 parent_mac[ETH_ALEN];
->>>>>>> 0c383648
 };
 
 struct ice_repr *ice_repr_add_vf(struct ice_vf *vf);
@@ -47,14 +37,7 @@
 
 struct ice_repr *ice_repr_get_by_vsi(struct ice_vsi *vsi);
 
-<<<<<<< HEAD
-struct ice_repr *ice_netdev_to_repr(struct net_device *netdev);
-bool ice_is_port_repr_netdev(const struct net_device *netdev);
-
-struct ice_repr *ice_repr_get_by_vsi(struct ice_vsi *vsi);
-=======
 void ice_repr_inc_tx_stats(struct ice_repr *repr, unsigned int len,
 			   int xmit_status);
 void ice_repr_inc_rx_stats(struct net_device *netdev, unsigned int len);
->>>>>>> 0c383648
 #endif