/******************************************************************************
 *
 * Copyright(c) 2008 - 2010 Intel Corporation. All rights reserved.
 *
 * This program is free software; you can redistribute it and/or modify it
 * under the terms of version 2 of the GNU General Public License as
 * published by the Free Software Foundation.
 *
 * This program is distributed in the hope that it will be useful, but WITHOUT
 * ANY WARRANTY; without even the implied warranty of MERCHANTABILITY or
 * FITNESS FOR A PARTICULAR PURPOSE.  See the GNU General Public License for
 * more details.
 *
 * You should have received a copy of the GNU General Public License along with
 * this program; if not, write to the Free Software Foundation, Inc.,
 * 51 Franklin Street, Fifth Floor, Boston, MA 02110, USA
 *
 * The full GNU General Public License is included in this distribution in the
 * file called LICENSE.
 *
 * Contact Information:
 *  Intel Linux Wireless <ilw@linux.intel.com>
 * Intel Corporation, 5200 N.E. Elam Young Parkway, Hillsboro, OR 97124-6497
 *
 *****************************************************************************/

#include <linux/kernel.h>
#include <linux/module.h>
#include <linux/init.h>
#include <linux/pci.h>
#include <linux/dma-mapping.h>
#include <linux/delay.h>
#include <linux/skbuff.h>
#include <linux/netdevice.h>
#include <linux/wireless.h>
#include <net/mac80211.h>
#include <linux/etherdevice.h>
#include <asm/unaligned.h>

#include "iwl-eeprom.h"
#include "iwl-dev.h"
#include "iwl-core.h"
#include "iwl-io.h"
#include "iwl-sta.h"
#include "iwl-agn.h"
#include "iwl-helpers.h"
#include "iwl-agn-hw.h"
#include "iwl-6000-hw.h"
#include "iwl-agn-led.h"
#include "iwl-agn-debugfs.h"

/* Highest firmware API version supported */
#define IWL6000_UCODE_API_MAX 4
#define IWL6050_UCODE_API_MAX 5
#define IWL6000G2_UCODE_API_MAX 5

/* Lowest firmware API version supported */
#define IWL6000_UCODE_API_MIN 4
#define IWL6050_UCODE_API_MIN 4
#define IWL6000G2_UCODE_API_MIN 4

#define IWL6000_FW_PRE "iwlwifi-6000-"
#define _IWL6000_MODULE_FIRMWARE(api) IWL6000_FW_PRE #api ".ucode"
#define IWL6000_MODULE_FIRMWARE(api) _IWL6000_MODULE_FIRMWARE(api)

#define IWL6050_FW_PRE "iwlwifi-6050-"
#define _IWL6050_MODULE_FIRMWARE(api) IWL6050_FW_PRE #api ".ucode"
#define IWL6050_MODULE_FIRMWARE(api) _IWL6050_MODULE_FIRMWARE(api)

#define IWL6000G2A_FW_PRE "iwlwifi-6000g2a-"
#define _IWL6000G2A_MODULE_FIRMWARE(api) IWL6000G2A_FW_PRE #api ".ucode"
#define IWL6000G2A_MODULE_FIRMWARE(api) _IWL6000G2A_MODULE_FIRMWARE(api)

#define IWL6000G2B_FW_PRE "iwlwifi-6000g2b-"
#define _IWL6000G2B_MODULE_FIRMWARE(api) IWL6000G2B_FW_PRE #api ".ucode"
#define IWL6000G2B_MODULE_FIRMWARE(api) _IWL6000G2B_MODULE_FIRMWARE(api)

static void iwl6000_set_ct_threshold(struct iwl_priv *priv)
{
	/* want Celsius */
	priv->hw_params.ct_kill_threshold = CT_KILL_THRESHOLD;
	priv->hw_params.ct_kill_exit_threshold = CT_KILL_EXIT_THRESHOLD;
}

static void iwl6050_additional_nic_config(struct iwl_priv *priv)
{
	/* Indicate calibration version to uCode. */
	if (priv->cfg->ops->lib->eeprom_ops.calib_version(priv) >= 6)
		iwl_set_bit(priv, CSR_GP_DRIVER_REG,
				CSR_GP_DRIVER_REG_BIT_CALIB_VERSION6);
}

static void iwl6050g2_additional_nic_config(struct iwl_priv *priv)
{
	/* Indicate calibration version to uCode. */
	if (priv->cfg->ops->lib->eeprom_ops.calib_version(priv) >= 6)
		iwl_set_bit(priv, CSR_GP_DRIVER_REG,
				CSR_GP_DRIVER_REG_BIT_CALIB_VERSION6);
	iwl_set_bit(priv, CSR_GP_DRIVER_REG,
		    CSR_GP_DRIVER_REG_BIT_6050_1x2);
}

/* NIC configuration for 6000 series */
static void iwl6000_nic_config(struct iwl_priv *priv)
{
	u16 radio_cfg;

	radio_cfg = iwl_eeprom_query16(priv, EEPROM_RADIO_CONFIG);

	/* write radio config values to register */
	if (EEPROM_RF_CFG_TYPE_MSK(radio_cfg) <= EEPROM_RF_CONFIG_TYPE_MAX)
		iwl_set_bit(priv, CSR_HW_IF_CONFIG_REG,
			    EEPROM_RF_CFG_TYPE_MSK(radio_cfg) |
			    EEPROM_RF_CFG_STEP_MSK(radio_cfg) |
			    EEPROM_RF_CFG_DASH_MSK(radio_cfg));

	/* set CSR_HW_CONFIG_REG for uCode use */
	iwl_set_bit(priv, CSR_HW_IF_CONFIG_REG,
		    CSR_HW_IF_CONFIG_REG_BIT_RADIO_SI |
		    CSR_HW_IF_CONFIG_REG_BIT_MAC_SI);

	/* no locking required for register write */
	if (priv->cfg->pa_type == IWL_PA_INTERNAL) {
		/* 2x2 IPA phy type */
		iwl_write32(priv, CSR_GP_DRIVER_REG,
			     CSR_GP_DRIVER_REG_BIT_RADIO_SKU_2x2_IPA);
	}
	/* do additional nic configuration if needed */
	if (priv->cfg->ops->nic &&
		priv->cfg->ops->nic->additional_nic_config) {
			priv->cfg->ops->nic->additional_nic_config(priv);
	}
}

static struct iwl_sensitivity_ranges iwl6000_sensitivity = {
	.min_nrg_cck = 97,
	.max_nrg_cck = 0, /* not used, set to 0 */
	.auto_corr_min_ofdm = 80,
	.auto_corr_min_ofdm_mrc = 128,
	.auto_corr_min_ofdm_x1 = 105,
	.auto_corr_min_ofdm_mrc_x1 = 192,

	.auto_corr_max_ofdm = 145,
	.auto_corr_max_ofdm_mrc = 232,
	.auto_corr_max_ofdm_x1 = 110,
	.auto_corr_max_ofdm_mrc_x1 = 232,

	.auto_corr_min_cck = 125,
	.auto_corr_max_cck = 175,
	.auto_corr_min_cck_mrc = 160,
	.auto_corr_max_cck_mrc = 310,
	.nrg_th_cck = 97,
	.nrg_th_ofdm = 100,

	.barker_corr_th_min = 190,
	.barker_corr_th_min_mrc = 390,
	.nrg_th_cca = 62,
};

static int iwl6000_hw_set_hw_params(struct iwl_priv *priv)
{
	if (priv->cfg->mod_params->num_of_queues >= IWL_MIN_NUM_QUEUES &&
	    priv->cfg->mod_params->num_of_queues <= IWLAGN_NUM_QUEUES)
		priv->cfg->base_params->num_of_queues =
			priv->cfg->mod_params->num_of_queues;

	priv->hw_params.max_txq_num = priv->cfg->base_params->num_of_queues;
	priv->hw_params.dma_chnl_num = FH50_TCSR_CHNL_NUM;
	priv->hw_params.scd_bc_tbls_size =
			priv->cfg->base_params->num_of_queues *
			sizeof(struct iwlagn_scd_bc_tbl);
	priv->hw_params.tfd_size = sizeof(struct iwl_tfd);
	priv->hw_params.max_stations = IWLAGN_STATION_COUNT;
	priv->contexts[IWL_RXON_CTX_BSS].bcast_sta_id = IWLAGN_BROADCAST_ID;

	priv->hw_params.max_data_size = IWL60_RTC_DATA_SIZE;
	priv->hw_params.max_inst_size = IWL60_RTC_INST_SIZE;

	priv->hw_params.max_bsm_size = 0;
	priv->hw_params.ht40_channel =  BIT(IEEE80211_BAND_2GHZ) |
					BIT(IEEE80211_BAND_5GHZ);
	priv->hw_params.rx_wrt_ptr_reg = FH_RSCSR_CHNL0_WPTR;

	priv->hw_params.tx_chains_num = num_of_ant(priv->cfg->valid_tx_ant);
	if (priv->cfg->rx_with_siso_diversity)
		priv->hw_params.rx_chains_num = 1;
	else
		priv->hw_params.rx_chains_num =
			num_of_ant(priv->cfg->valid_rx_ant);
	priv->hw_params.valid_tx_ant = priv->cfg->valid_tx_ant;
	priv->hw_params.valid_rx_ant = priv->cfg->valid_rx_ant;

	iwl6000_set_ct_threshold(priv);

	/* Set initial sensitivity parameters */
	/* Set initial calibration set */
	priv->hw_params.sens = &iwl6000_sensitivity;
	priv->hw_params.calib_init_cfg =
		BIT(IWL_CALIB_XTAL)		|
		BIT(IWL_CALIB_LO)		|
		BIT(IWL_CALIB_TX_IQ)		|
		BIT(IWL_CALIB_BASE_BAND);
	if (priv->cfg->need_dc_calib)
		priv->hw_params.calib_rt_cfg |= BIT(IWL_CALIB_CFG_DC_IDX);
	if (priv->cfg->need_temp_offset_calib)
		priv->hw_params.calib_init_cfg |= BIT(IWL_CALIB_TEMP_OFFSET);

	priv->hw_params.beacon_time_tsf_bits = IWLAGN_EXT_BEACON_TIME_POS;

	return 0;
}

static int iwl6000_hw_channel_switch(struct iwl_priv *priv,
				     struct ieee80211_channel_switch *ch_switch)
{
	/*
	 * MULTI-FIXME
	 * See iwl_mac_channel_switch.
	 */
	struct iwl_rxon_context *ctx = &priv->contexts[IWL_RXON_CTX_BSS];
	struct iwl6000_channel_switch_cmd cmd;
	const struct iwl_channel_info *ch_info;
	u32 switch_time_in_usec, ucode_switch_time;
	u16 ch;
	u32 tsf_low;
	u8 switch_count;
	u16 beacon_interval = le16_to_cpu(ctx->timing.beacon_interval);
	struct ieee80211_vif *vif = ctx->vif;
	struct iwl_host_cmd hcmd = {
		.id = REPLY_CHANNEL_SWITCH,
		.len = sizeof(cmd),
		.flags = CMD_SYNC,
		.data = &cmd,
	};

	cmd.band = priv->band == IEEE80211_BAND_2GHZ;
	ch = ch_switch->channel->hw_value;
	IWL_DEBUG_11H(priv, "channel switch from %u to %u\n",
		      ctx->active.channel, ch);
	cmd.channel = cpu_to_le16(ch);
	cmd.rxon_flags = ctx->staging.flags;
	cmd.rxon_filter_flags = ctx->staging.filter_flags;
	switch_count = ch_switch->count;
	tsf_low = ch_switch->timestamp & 0x0ffffffff;
	/*
	 * calculate the ucode channel switch time
	 * adding TSF as one of the factor for when to switch
	 */
	if ((priv->ucode_beacon_time > tsf_low) && beacon_interval) {
		if (switch_count > ((priv->ucode_beacon_time - tsf_low) /
		    beacon_interval)) {
			switch_count -= (priv->ucode_beacon_time -
				tsf_low) / beacon_interval;
		} else
			switch_count = 0;
	}
	if (switch_count <= 1)
		cmd.switch_time = cpu_to_le32(priv->ucode_beacon_time);
	else {
		switch_time_in_usec =
			vif->bss_conf.beacon_int * switch_count * TIME_UNIT;
		ucode_switch_time = iwl_usecs_to_beacons(priv,
							 switch_time_in_usec,
							 beacon_interval);
		cmd.switch_time = iwl_add_beacon_time(priv,
						      priv->ucode_beacon_time,
						      ucode_switch_time,
						      beacon_interval);
	}
	IWL_DEBUG_11H(priv, "uCode time for the switch is 0x%x\n",
		      cmd.switch_time);
	ch_info = iwl_get_channel_info(priv, priv->band, ch);
	if (ch_info)
		cmd.expect_beacon = is_channel_radar(ch_info);
	else {
		IWL_ERR(priv, "invalid channel switch from %u to %u\n",
			ctx->active.channel, ch);
		return -EFAULT;
	}
	priv->switch_rxon.channel = cmd.channel;
	priv->switch_rxon.switch_in_progress = true;

	return iwl_send_cmd_sync(priv, &hcmd);
}

static struct iwl_lib_ops iwl6000_lib = {
	.set_hw_params = iwl6000_hw_set_hw_params,
	.txq_update_byte_cnt_tbl = iwlagn_txq_update_byte_cnt_tbl,
	.txq_inval_byte_cnt_tbl = iwlagn_txq_inval_byte_cnt_tbl,
	.txq_set_sched = iwlagn_txq_set_sched,
	.txq_agg_enable = iwlagn_txq_agg_enable,
	.txq_agg_disable = iwlagn_txq_agg_disable,
	.txq_attach_buf_to_tfd = iwl_hw_txq_attach_buf_to_tfd,
	.txq_free_tfd = iwl_hw_txq_free_tfd,
	.txq_init = iwl_hw_tx_queue_init,
	.rx_handler_setup = iwlagn_rx_handler_setup,
	.setup_deferred_work = iwlagn_setup_deferred_work,
	.is_valid_rtc_data_addr = iwlagn_hw_valid_rtc_data_addr,
	.load_ucode = iwlagn_load_ucode,
	.dump_nic_event_log = iwl_dump_nic_event_log,
	.dump_nic_error_log = iwl_dump_nic_error_log,
	.dump_csr = iwl_dump_csr,
	.dump_fh = iwl_dump_fh,
	.init_alive_start = iwlagn_init_alive_start,
	.alive_notify = iwlagn_alive_notify,
	.send_tx_power = iwlagn_send_tx_power,
	.update_chain_flags = iwl_update_chain_flags,
	.set_channel_switch = iwl6000_hw_channel_switch,
	.apm_ops = {
		.init = iwl_apm_init,
		.config = iwl6000_nic_config,
	},
	.eeprom_ops = {
		.regulatory_bands = {
			EEPROM_REG_BAND_1_CHANNELS,
			EEPROM_REG_BAND_2_CHANNELS,
			EEPROM_REG_BAND_3_CHANNELS,
			EEPROM_REG_BAND_4_CHANNELS,
			EEPROM_REG_BAND_5_CHANNELS,
			EEPROM_6000_REG_BAND_24_HT40_CHANNELS,
			EEPROM_REG_BAND_52_HT40_CHANNELS
		},
		.acquire_semaphore = iwlcore_eeprom_acquire_semaphore,
		.release_semaphore = iwlcore_eeprom_release_semaphore,
		.calib_version	= iwlagn_eeprom_calib_version,
		.query_addr = iwlagn_eeprom_query_addr,
		.update_enhanced_txpower = iwlcore_eeprom_enhanced_txpower,
	},
	.isr_ops = {
		.isr = iwl_isr_ict,
		.free = iwl_free_isr_ict,
		.alloc = iwl_alloc_isr_ict,
		.reset = iwl_reset_ict,
		.disable = iwl_disable_ict,
	},
	.temp_ops = {
		.temperature = iwlagn_temperature,
	 },
	.debugfs_ops = {
		.rx_stats_read = iwl_ucode_rx_stats_read,
		.tx_stats_read = iwl_ucode_tx_stats_read,
		.general_stats_read = iwl_ucode_general_stats_read,
		.bt_stats_read = iwl_ucode_bt_stats_read,
		.reply_tx_error = iwl_reply_tx_error_read,
	},
	.check_plcp_health = iwl_good_plcp_health,
	.check_ack_health = iwl_good_ack_health,
	.txfifo_flush = iwlagn_txfifo_flush,
	.dev_txfifo_flush = iwlagn_dev_txfifo_flush,
	.tt_ops = {
		.lower_power_detection = iwl_tt_is_low_power_state,
		.tt_power_mode = iwl_tt_current_power_mode,
		.ct_kill_check = iwl_check_for_ct_kill,
	}
};

static struct iwl_lib_ops iwl6000g2b_lib = {
	.set_hw_params = iwl6000_hw_set_hw_params,
	.txq_update_byte_cnt_tbl = iwlagn_txq_update_byte_cnt_tbl,
	.txq_inval_byte_cnt_tbl = iwlagn_txq_inval_byte_cnt_tbl,
	.txq_set_sched = iwlagn_txq_set_sched,
	.txq_agg_enable = iwlagn_txq_agg_enable,
	.txq_agg_disable = iwlagn_txq_agg_disable,
	.txq_attach_buf_to_tfd = iwl_hw_txq_attach_buf_to_tfd,
	.txq_free_tfd = iwl_hw_txq_free_tfd,
	.txq_init = iwl_hw_tx_queue_init,
	.rx_handler_setup = iwlagn_bt_rx_handler_setup,
	.setup_deferred_work = iwlagn_bt_setup_deferred_work,
	.cancel_deferred_work = iwlagn_bt_cancel_deferred_work,
	.is_valid_rtc_data_addr = iwlagn_hw_valid_rtc_data_addr,
	.load_ucode = iwlagn_load_ucode,
	.dump_nic_event_log = iwl_dump_nic_event_log,
	.dump_nic_error_log = iwl_dump_nic_error_log,
	.dump_csr = iwl_dump_csr,
	.dump_fh = iwl_dump_fh,
	.init_alive_start = iwlagn_init_alive_start,
	.alive_notify = iwlagn_alive_notify,
	.send_tx_power = iwlagn_send_tx_power,
	.update_chain_flags = iwl_update_chain_flags,
	.set_channel_switch = iwl6000_hw_channel_switch,
	.apm_ops = {
		.init = iwl_apm_init,
		.config = iwl6000_nic_config,
	},
	.eeprom_ops = {
		.regulatory_bands = {
			EEPROM_REG_BAND_1_CHANNELS,
			EEPROM_REG_BAND_2_CHANNELS,
			EEPROM_REG_BAND_3_CHANNELS,
			EEPROM_REG_BAND_4_CHANNELS,
			EEPROM_REG_BAND_5_CHANNELS,
			EEPROM_6000_REG_BAND_24_HT40_CHANNELS,
			EEPROM_REG_BAND_52_HT40_CHANNELS
		},
		.acquire_semaphore = iwlcore_eeprom_acquire_semaphore,
		.release_semaphore = iwlcore_eeprom_release_semaphore,
		.calib_version	= iwlagn_eeprom_calib_version,
		.query_addr = iwlagn_eeprom_query_addr,
		.update_enhanced_txpower = iwlcore_eeprom_enhanced_txpower,
	},
	.isr_ops = {
		.isr = iwl_isr_ict,
		.free = iwl_free_isr_ict,
		.alloc = iwl_alloc_isr_ict,
		.reset = iwl_reset_ict,
		.disable = iwl_disable_ict,
	},
	.temp_ops = {
		.temperature = iwlagn_temperature,
	 },
	.debugfs_ops = {
		.rx_stats_read = iwl_ucode_rx_stats_read,
		.tx_stats_read = iwl_ucode_tx_stats_read,
		.general_stats_read = iwl_ucode_general_stats_read,
		.bt_stats_read = iwl_ucode_bt_stats_read,
		.reply_tx_error = iwl_reply_tx_error_read,
	},
	.check_plcp_health = iwl_good_plcp_health,
	.check_ack_health = iwl_good_ack_health,
	.txfifo_flush = iwlagn_txfifo_flush,
	.dev_txfifo_flush = iwlagn_dev_txfifo_flush,
	.tt_ops = {
		.lower_power_detection = iwl_tt_is_low_power_state,
		.tt_power_mode = iwl_tt_current_power_mode,
		.ct_kill_check = iwl_check_for_ct_kill,
	}
};

static struct iwl_nic_ops iwl6050_nic_ops = {
	.additional_nic_config = &iwl6050_additional_nic_config,
};

static struct iwl_nic_ops iwl6050g2_nic_ops = {
	.additional_nic_config = &iwl6050g2_additional_nic_config,
};

static const struct iwl_ops iwl6000_ops = {
	.lib = &iwl6000_lib,
	.hcmd = &iwlagn_hcmd,
	.utils = &iwlagn_hcmd_utils,
	.led = &iwlagn_led_ops,
	.ieee80211_ops = &iwlagn_hw_ops,
};

static const struct iwl_ops iwl6050_ops = {
	.lib = &iwl6000_lib,
	.hcmd = &iwlagn_hcmd,
	.utils = &iwlagn_hcmd_utils,
	.led = &iwlagn_led_ops,
	.nic = &iwl6050_nic_ops,
	.ieee80211_ops = &iwlagn_hw_ops,
};

static const struct iwl_ops iwl6050g2_ops = {
	.lib = &iwl6000_lib,
	.hcmd = &iwlagn_hcmd,
	.utils = &iwlagn_hcmd_utils,
	.led = &iwlagn_led_ops,
	.nic = &iwl6050g2_nic_ops,
	.ieee80211_ops = &iwlagn_hw_ops,
};

static const struct iwl_ops iwl6000g2b_ops = {
	.lib = &iwl6000g2b_lib,
	.hcmd = &iwlagn_bt_hcmd,
	.utils = &iwlagn_hcmd_utils,
	.led = &iwlagn_led_ops,
	.ieee80211_ops = &iwlagn_hw_ops,
};

static struct iwl_base_params iwl6000_base_params = {
	.eeprom_size = OTP_LOW_IMAGE_SIZE,
	.num_of_queues = IWLAGN_NUM_QUEUES,
	.num_of_ampdu_queues = IWLAGN_NUM_AMPDU_QUEUES,
	.pll_cfg_val = 0,
	.set_l0s = true,
	.use_bsm = false,
	.max_ll_items = OTP_MAX_LL_ITEMS_6x00,
	.shadow_ram_support = true,
	.led_compensation = 51,
	.chain_noise_num_beacons = IWL_CAL_NUM_BEACONS,
	.supports_idle = true,
	.adv_thermal_throttle = true,
	.support_ct_kill_exit = true,
	.plcp_delta_threshold = IWL_MAX_PLCP_ERR_THRESHOLD_DEF,
	.chain_noise_scale = 1000,
	.wd_timeout = IWL_DEF_WD_TIMEOUT,
	.max_event_log_size = 512,
	.ucode_tracing = true,
	.sensitivity_calib_by_driver = true,
	.chain_noise_calib_by_driver = true,
	.shadow_reg_enable = true,
};

static struct iwl_base_params iwl6050_base_params = {
	.eeprom_size = OTP_LOW_IMAGE_SIZE,
	.num_of_queues = IWLAGN_NUM_QUEUES,
	.num_of_ampdu_queues = IWLAGN_NUM_AMPDU_QUEUES,
	.pll_cfg_val = 0,
	.set_l0s = true,
	.use_bsm = false,
	.max_ll_items = OTP_MAX_LL_ITEMS_6x50,
	.shadow_ram_support = true,
	.led_compensation = 51,
	.chain_noise_num_beacons = IWL_CAL_NUM_BEACONS,
	.supports_idle = true,
	.adv_thermal_throttle = true,
	.support_ct_kill_exit = true,
	.plcp_delta_threshold = IWL_MAX_PLCP_ERR_THRESHOLD_DEF,
	.chain_noise_scale = 1500,
	.wd_timeout = IWL_DEF_WD_TIMEOUT,
	.max_event_log_size = 1024,
	.ucode_tracing = true,
	.sensitivity_calib_by_driver = true,
	.chain_noise_calib_by_driver = true,
	.shadow_reg_enable = true,
};
static struct iwl_base_params iwl6000_g2_base_params = {
	.eeprom_size = OTP_LOW_IMAGE_SIZE,
	.num_of_queues = IWLAGN_NUM_QUEUES,
	.num_of_ampdu_queues = IWLAGN_NUM_AMPDU_QUEUES,
	.pll_cfg_val = 0,
	.set_l0s = true,
	.use_bsm = false,
	.max_ll_items = OTP_MAX_LL_ITEMS_6x00,
	.shadow_ram_support = true,
	.led_compensation = 57,
	.chain_noise_num_beacons = IWL_CAL_NUM_BEACONS,
	.supports_idle = true,
	.adv_thermal_throttle = true,
	.support_ct_kill_exit = true,
	.plcp_delta_threshold = IWL_MAX_PLCP_ERR_THRESHOLD_DEF,
	.chain_noise_scale = 1000,
	.wd_timeout = IWL_LONG_WD_TIMEOUT,
	.max_event_log_size = 512,
	.ucode_tracing = true,
	.sensitivity_calib_by_driver = true,
	.chain_noise_calib_by_driver = true,
	.shadow_reg_enable = true,
};

static struct iwl_ht_params iwl6000_ht_params = {
	.ht_greenfield_support = true,
	.use_rts_for_aggregation = true, /* use rts/cts protection */
};

static struct iwl_bt_params iwl6000_bt_params = {
	.bt_statistics = true,
	/* Due to bluetooth, we transmit 2.4 GHz probes only on antenna A */
	.advanced_bt_coexist = true,
	.agg_time_limit = BT_AGG_THRESHOLD_DEF,
	.bt_init_traffic_load = IWL_BT_COEX_TRAFFIC_LOAD_NONE,
	.bt_prio_boost = IWLAGN_BT_PRIO_BOOST_DEFAULT,
	.bt_sco_disable = true,
};

#define IWL_DEVICE_6005						\
	.fw_name_pre = IWL6000G2A_FW_PRE,			\
	.ucode_api_max = IWL6000G2_UCODE_API_MAX,		\
	.ucode_api_min = IWL6000G2_UCODE_API_MIN,		\
	.eeprom_ver = EEPROM_6000G2_EEPROM_VERSION,		\
	.eeprom_calib_ver = EEPROM_6000G2_TX_POWER_VERSION,	\
	.ops = &iwl6000_ops,					\
	.mod_params = &iwlagn_mod_params,			\
	.base_params = &iwl6000_g2_base_params,			\
	.need_dc_calib = true,					\
	.need_temp_offset_calib = true,				\
	.led_mode = IWL_LED_RF_STATE

struct iwl_cfg iwl6005_2agn_cfg = {
	.name = "Intel(R) Centrino(R) Advanced-N 6205 AGN",
	IWL_DEVICE_6005,
	.ht_params = &iwl6000_ht_params,
<<<<<<< HEAD
	.need_dc_calib = true,
	.need_temp_offset_calib = true,
	.led_mode = IWL_LED_RF_STATE,
	.use_new_eeprom_reading = true,
=======
>>>>>>> 65af8dea
};

struct iwl_cfg iwl6005_2abg_cfg = {
	.name = "Intel(R) Centrino(R) Advanced-N 6205 ABG",
<<<<<<< HEAD
	.fw_name_pre = IWL6000G2A_FW_PRE,
	.ucode_api_max = IWL6000G2_UCODE_API_MAX,
	.ucode_api_min = IWL6000G2_UCODE_API_MIN,
	.eeprom_ver = EEPROM_6000G2_EEPROM_VERSION,
	.eeprom_calib_ver = EEPROM_6000G2_TX_POWER_VERSION,
	.ops = &iwl6000_ops,
	.mod_params = &iwlagn_mod_params,
	.base_params = &iwl6000_base_params,
	.need_dc_calib = true,
	.need_temp_offset_calib = true,
	.led_mode = IWL_LED_RF_STATE,
	.use_new_eeprom_reading = true,
=======
	IWL_DEVICE_6005,
>>>>>>> 65af8dea
};

struct iwl_cfg iwl6005_2bg_cfg = {
	.name = "Intel(R) Centrino(R) Advanced-N 6205 BG",
<<<<<<< HEAD
	.fw_name_pre = IWL6000G2A_FW_PRE,
	.ucode_api_max = IWL6000G2_UCODE_API_MAX,
	.ucode_api_min = IWL6000G2_UCODE_API_MIN,
	.eeprom_ver = EEPROM_6000G2_EEPROM_VERSION,
	.eeprom_calib_ver = EEPROM_6000G2_TX_POWER_VERSION,
	.ops = &iwl6000_ops,
	.mod_params = &iwlagn_mod_params,
	.base_params = &iwl6000_base_params,
	.need_dc_calib = true,
	.need_temp_offset_calib = true,
	.led_mode = IWL_LED_RF_STATE,
	.use_new_eeprom_reading = true,
};
=======
	IWL_DEVICE_6005,
};

#define IWL_DEVICE_6030						\
	.fw_name_pre = IWL6000G2B_FW_PRE,			\
	.ucode_api_max = IWL6000G2_UCODE_API_MAX,		\
	.ucode_api_min = IWL6000G2_UCODE_API_MIN,		\
	.eeprom_ver = EEPROM_6000G2_EEPROM_VERSION,		\
	.eeprom_calib_ver = EEPROM_6000G2_TX_POWER_VERSION,	\
	.ops = &iwl6000g2b_ops,					\
	.mod_params = &iwlagn_mod_params,			\
	.base_params = &iwl6000_g2_base_params,			\
	.bt_params = &iwl6000_bt_params,			\
	.need_dc_calib = true,					\
	.need_temp_offset_calib = true,				\
	.led_mode = IWL_LED_RF_STATE,				\
	.adv_pm = true,						\
	/*							\
	 *Due to bluetooth, we transmit 2.4 GHz probes		\
	 * only on antenna A					\
	 */							\
	.scan_tx_antennas[IEEE80211_BAND_2GHZ] = ANT_A
>>>>>>> 65af8dea

struct iwl_cfg iwl6030_2agn_cfg = {
	.name = "Intel(R) Centrino(R) Advanced-N 6230 AGN",
	IWL_DEVICE_6030,
	.ht_params = &iwl6000_ht_params,
<<<<<<< HEAD
	.need_dc_calib = true,
	.need_temp_offset_calib = true,
	.led_mode = IWL_LED_RF_STATE,
	.adv_pm = true,
	/* Due to bluetooth, we transmit 2.4 GHz probes only on antenna A */
	.scan_tx_antennas[IEEE80211_BAND_2GHZ] = ANT_A,
	.use_new_eeprom_reading = true,
=======
>>>>>>> 65af8dea
};

struct iwl_cfg iwl6030_2abg_cfg = {
	.name = "Intel(R) Centrino(R) Advanced-N 6230 ABG",
<<<<<<< HEAD
	.fw_name_pre = IWL6000G2B_FW_PRE,
	.ucode_api_max = IWL6000G2_UCODE_API_MAX,
	.ucode_api_min = IWL6000G2_UCODE_API_MIN,
	.eeprom_ver = EEPROM_6000G2_EEPROM_VERSION,
	.eeprom_calib_ver = EEPROM_6000G2_TX_POWER_VERSION,
	.ops = &iwl6000g2b_ops,
	.mod_params = &iwlagn_mod_params,
	.base_params = &iwl6000_coex_base_params,
	.bt_params = &iwl6000_bt_params,
	.need_dc_calib = true,
	.need_temp_offset_calib = true,
	.led_mode = IWL_LED_RF_STATE,
	.adv_pm = true,
	/* Due to bluetooth, we transmit 2.4 GHz probes only on antenna A */
	.scan_tx_antennas[IEEE80211_BAND_2GHZ] = ANT_A,
	.use_new_eeprom_reading = true,
=======
	IWL_DEVICE_6030,
>>>>>>> 65af8dea
};

struct iwl_cfg iwl6030_2bgn_cfg = {
	.name = "Intel(R) Centrino(R) Advanced-N 6230 BGN",
	IWL_DEVICE_6030,
	.ht_params = &iwl6000_ht_params,
<<<<<<< HEAD
	.need_dc_calib = true,
	.need_temp_offset_calib = true,
	.led_mode = IWL_LED_RF_STATE,
	.adv_pm = true,
	/* Due to bluetooth, we transmit 2.4 GHz probes only on antenna A */
	.scan_tx_antennas[IEEE80211_BAND_2GHZ] = ANT_A,
	.use_new_eeprom_reading = true,
=======
>>>>>>> 65af8dea
};

struct iwl_cfg iwl6030_2bg_cfg = {
	.name = "Intel(R) Centrino(R) Advanced-N 6230 BG",
<<<<<<< HEAD
	.fw_name_pre = IWL6000G2B_FW_PRE,
	.ucode_api_max = IWL6000G2_UCODE_API_MAX,
	.ucode_api_min = IWL6000G2_UCODE_API_MIN,
	.eeprom_ver = EEPROM_6000G2_EEPROM_VERSION,
	.eeprom_calib_ver = EEPROM_6000G2_TX_POWER_VERSION,
	.ops = &iwl6000g2b_ops,
	.mod_params = &iwlagn_mod_params,
	.base_params = &iwl6000_coex_base_params,
	.bt_params = &iwl6000_bt_params,
	.need_dc_calib = true,
	.need_temp_offset_calib = true,
	.led_mode = IWL_LED_RF_STATE,
	.adv_pm = true,
	/* Due to bluetooth, we transmit 2.4 GHz probes only on antenna A */
	.scan_tx_antennas[IEEE80211_BAND_2GHZ] = ANT_A,
	.use_new_eeprom_reading = true,
=======
	IWL_DEVICE_6030,
>>>>>>> 65af8dea
};

struct iwl_cfg iwl1030_bgn_cfg = {
	.name = "Intel(R) Centrino(R) Wireless-N 1030 BGN",
	IWL_DEVICE_6030,
	.ht_params = &iwl6000_ht_params,
<<<<<<< HEAD
	.need_dc_calib = true,
	.need_temp_offset_calib = true,
	.led_mode = IWL_LED_RF_STATE,
	.adv_pm = true,
	/* Due to bluetooth, we transmit 2.4 GHz probes only on antenna A */
	.scan_tx_antennas[IEEE80211_BAND_2GHZ] = ANT_A,
	.use_new_eeprom_reading = true,
=======
>>>>>>> 65af8dea
};

struct iwl_cfg iwl1030_bg_cfg = {
	.name = "Intel(R) Centrino(R) Wireless-N 1030 BG",
<<<<<<< HEAD
	.fw_name_pre = IWL6000G2B_FW_PRE,
	.ucode_api_max = IWL6000G2_UCODE_API_MAX,
	.ucode_api_min = IWL6000G2_UCODE_API_MIN,
	.eeprom_ver = EEPROM_6000G2_EEPROM_VERSION,
	.eeprom_calib_ver = EEPROM_6000G2_TX_POWER_VERSION,
	.ops = &iwl6000g2b_ops,
	.mod_params = &iwlagn_mod_params,
	.base_params = &iwl6000_coex_base_params,
	.bt_params = &iwl6000_bt_params,
	.need_dc_calib = true,
	.need_temp_offset_calib = true,
	.led_mode = IWL_LED_RF_STATE,
	.adv_pm = true,
	/* Due to bluetooth, we transmit 2.4 GHz probes only on antenna A */
	.scan_tx_antennas[IEEE80211_BAND_2GHZ] = ANT_A,
	.use_new_eeprom_reading = true,
=======
	IWL_DEVICE_6030,
};

struct iwl_cfg iwl130_bgn_cfg = {
	.name = "Intel(R) Centrino(R) Wireless-N 130 BGN",
	IWL_DEVICE_6030,
	.ht_params = &iwl6000_ht_params,
	.rx_with_siso_diversity = true,
};

struct iwl_cfg iwl130_bg_cfg = {
	.name = "Intel(R) Centrino(R) Wireless-N 130 BG",
	IWL_DEVICE_6030,
	.rx_with_siso_diversity = true,
>>>>>>> 65af8dea
};

/*
 * "i": Internal configuration, use internal Power Amplifier
 */
#define IWL_DEVICE_6000i					\
	.fw_name_pre = IWL6000_FW_PRE,				\
	.ucode_api_max = IWL6000_UCODE_API_MAX,			\
	.ucode_api_min = IWL6000_UCODE_API_MIN,			\
	.valid_tx_ant = ANT_BC,		/* .cfg overwrite */	\
	.valid_rx_ant = ANT_BC,		/* .cfg overwrite */	\
	.eeprom_ver = EEPROM_6000_EEPROM_VERSION,		\
	.eeprom_calib_ver = EEPROM_6000_TX_POWER_VERSION,	\
	.ops = &iwl6000_ops,					\
	.mod_params = &iwlagn_mod_params,			\
	.base_params = &iwl6000_base_params,			\
	.pa_type = IWL_PA_INTERNAL,				\
	.led_mode = IWL_LED_BLINK

struct iwl_cfg iwl6000i_2agn_cfg = {
	.name = "Intel(R) Centrino(R) Advanced-N 6200 AGN",
	IWL_DEVICE_6000i,
	.ht_params = &iwl6000_ht_params,
};

struct iwl_cfg iwl6000i_2abg_cfg = {
	.name = "Intel(R) Centrino(R) Advanced-N 6200 ABG",
	IWL_DEVICE_6000i,
};

struct iwl_cfg iwl6000i_2bg_cfg = {
	.name = "Intel(R) Centrino(R) Advanced-N 6200 BG",
	IWL_DEVICE_6000i,
};

#define IWL_DEVICE_6050						\
	.fw_name_pre = IWL6050_FW_PRE,				\
	.ucode_api_max = IWL6050_UCODE_API_MAX,			\
	.ucode_api_min = IWL6050_UCODE_API_MIN,			\
	.ops = &iwl6050_ops,					\
	.eeprom_ver = EEPROM_6050_EEPROM_VERSION,		\
	.eeprom_calib_ver = EEPROM_6050_TX_POWER_VERSION,	\
	.mod_params = &iwlagn_mod_params,			\
	.base_params = &iwl6050_base_params,			\
	.need_dc_calib = true,					\
	.led_mode = IWL_LED_BLINK,				\
	.internal_wimax_coex = true

struct iwl_cfg iwl6050_2agn_cfg = {
	.name = "Intel(R) Centrino(R) Advanced-N + WiMAX 6250 AGN",
	IWL_DEVICE_6050,
	.ht_params = &iwl6000_ht_params,
};

struct iwl_cfg iwl6050_2abg_cfg = {
	.name = "Intel(R) Centrino(R) Advanced-N + WiMAX 6250 ABG",
	IWL_DEVICE_6050,
};

struct iwl_cfg iwl6150_bgn_cfg = {
	.name = "Intel(R) Centrino(R) Wireless-N + WiMAX 6150 BGN",
	.fw_name_pre = IWL6050_FW_PRE,
	.ucode_api_max = IWL6050_UCODE_API_MAX,
	.ucode_api_min = IWL6050_UCODE_API_MIN,
	.eeprom_ver = EEPROM_6050G2_EEPROM_VERSION,
	.eeprom_calib_ver = EEPROM_6050G2_TX_POWER_VERSION,
	.ops = &iwl6050g2_ops,
	.mod_params = &iwlagn_mod_params,
	.base_params = &iwl6050_base_params,
	.ht_params = &iwl6000_ht_params,
	.need_dc_calib = true,
	.led_mode = IWL_LED_RF_STATE,
<<<<<<< HEAD
	.use_new_eeprom_reading = true,
};

struct iwl_cfg iwl6050_2abg_cfg = {
	.name = "Intel(R) Centrino(R) Advanced-N + WiMAX 6250 ABG",
	.fw_name_pre = IWL6050_FW_PRE,
	.ucode_api_max = IWL6050_UCODE_API_MAX,
	.ucode_api_min = IWL6050_UCODE_API_MIN,
	.eeprom_ver = EEPROM_6050_EEPROM_VERSION,
	.eeprom_calib_ver = EEPROM_6050_TX_POWER_VERSION,
	.ops = &iwl6050_ops,
	.mod_params = &iwlagn_mod_params,
	.base_params = &iwl6050_base_params,
	.need_dc_calib = true,
	.led_mode = IWL_LED_BLINK,
=======
	.internal_wimax_coex = true,
>>>>>>> 65af8dea
};

struct iwl_cfg iwl6000_3agn_cfg = {
	.name = "Intel(R) Centrino(R) Ultimate-N 6300 AGN",
	.fw_name_pre = IWL6000_FW_PRE,
	.ucode_api_max = IWL6000_UCODE_API_MAX,
	.ucode_api_min = IWL6000_UCODE_API_MIN,
	.eeprom_ver = EEPROM_6000_EEPROM_VERSION,
	.eeprom_calib_ver = EEPROM_6000_TX_POWER_VERSION,
	.ops = &iwl6000_ops,
	.mod_params = &iwlagn_mod_params,
	.base_params = &iwl6000_base_params,
	.ht_params = &iwl6000_ht_params,
	.need_dc_calib = true,
	.led_mode = IWL_LED_BLINK,
};

<<<<<<< HEAD
struct iwl_cfg iwl130_bgn_cfg = {
	.name = "Intel(R) Centrino(R) Wireless-N 130 BGN",
	.fw_name_pre = IWL6000G2B_FW_PRE,
	.ucode_api_max = IWL6000G2_UCODE_API_MAX,
	.ucode_api_min = IWL6000G2_UCODE_API_MIN,
	.eeprom_ver = EEPROM_6000G2_EEPROM_VERSION,
	.eeprom_calib_ver = EEPROM_6000G2_TX_POWER_VERSION,
	.ops = &iwl6000g2b_ops,
	.mod_params = &iwlagn_mod_params,
	.base_params = &iwl6000_coex_base_params,
	.bt_params = &iwl6000_bt_params,
	.ht_params = &iwl6000_ht_params,
	.need_dc_calib = true,
	.led_mode = IWL_LED_RF_STATE,
	.adv_pm = true,
	/* Due to bluetooth, we transmit 2.4 GHz probes only on antenna A */
	.scan_tx_antennas[IEEE80211_BAND_2GHZ] = ANT_A,
	.use_new_eeprom_reading = true,
};

struct iwl_cfg iwl130_bg_cfg = {
	.name = "Intel(R) Centrino(R) Wireless-N 130 BG",
	.fw_name_pre = IWL6000G2B_FW_PRE,
	.ucode_api_max = IWL6000G2_UCODE_API_MAX,
	.ucode_api_min = IWL6000G2_UCODE_API_MIN,
	.eeprom_ver = EEPROM_6000G2_EEPROM_VERSION,
	.eeprom_calib_ver = EEPROM_6000G2_TX_POWER_VERSION,
	.ops = &iwl6000g2b_ops,
	.mod_params = &iwlagn_mod_params,
	.base_params = &iwl6000_coex_base_params,
	.bt_params = &iwl6000_bt_params,
	.need_dc_calib = true,
	.led_mode = IWL_LED_RF_STATE,
	.adv_pm = true,
	/* Due to bluetooth, we transmit 2.4 GHz probes only on antenna A */
	.scan_tx_antennas[IEEE80211_BAND_2GHZ] = ANT_A,
	.use_new_eeprom_reading = true,
};

=======
>>>>>>> 65af8dea
MODULE_FIRMWARE(IWL6000_MODULE_FIRMWARE(IWL6000_UCODE_API_MAX));
MODULE_FIRMWARE(IWL6050_MODULE_FIRMWARE(IWL6050_UCODE_API_MAX));
MODULE_FIRMWARE(IWL6000G2A_MODULE_FIRMWARE(IWL6000G2_UCODE_API_MAX));
MODULE_FIRMWARE(IWL6000G2B_MODULE_FIRMWARE(IWL6000G2_UCODE_API_MAX));<|MERGE_RESOLUTION|>--- conflicted
+++ resolved
@@ -571,52 +571,15 @@
 	.name = "Intel(R) Centrino(R) Advanced-N 6205 AGN",
 	IWL_DEVICE_6005,
 	.ht_params = &iwl6000_ht_params,
-<<<<<<< HEAD
-	.need_dc_calib = true,
-	.need_temp_offset_calib = true,
-	.led_mode = IWL_LED_RF_STATE,
-	.use_new_eeprom_reading = true,
-=======
->>>>>>> 65af8dea
 };
 
 struct iwl_cfg iwl6005_2abg_cfg = {
 	.name = "Intel(R) Centrino(R) Advanced-N 6205 ABG",
-<<<<<<< HEAD
-	.fw_name_pre = IWL6000G2A_FW_PRE,
-	.ucode_api_max = IWL6000G2_UCODE_API_MAX,
-	.ucode_api_min = IWL6000G2_UCODE_API_MIN,
-	.eeprom_ver = EEPROM_6000G2_EEPROM_VERSION,
-	.eeprom_calib_ver = EEPROM_6000G2_TX_POWER_VERSION,
-	.ops = &iwl6000_ops,
-	.mod_params = &iwlagn_mod_params,
-	.base_params = &iwl6000_base_params,
-	.need_dc_calib = true,
-	.need_temp_offset_calib = true,
-	.led_mode = IWL_LED_RF_STATE,
-	.use_new_eeprom_reading = true,
-=======
 	IWL_DEVICE_6005,
->>>>>>> 65af8dea
 };
 
 struct iwl_cfg iwl6005_2bg_cfg = {
 	.name = "Intel(R) Centrino(R) Advanced-N 6205 BG",
-<<<<<<< HEAD
-	.fw_name_pre = IWL6000G2A_FW_PRE,
-	.ucode_api_max = IWL6000G2_UCODE_API_MAX,
-	.ucode_api_min = IWL6000G2_UCODE_API_MIN,
-	.eeprom_ver = EEPROM_6000G2_EEPROM_VERSION,
-	.eeprom_calib_ver = EEPROM_6000G2_TX_POWER_VERSION,
-	.ops = &iwl6000_ops,
-	.mod_params = &iwlagn_mod_params,
-	.base_params = &iwl6000_base_params,
-	.need_dc_calib = true,
-	.need_temp_offset_calib = true,
-	.led_mode = IWL_LED_RF_STATE,
-	.use_new_eeprom_reading = true,
-};
-=======
 	IWL_DEVICE_6005,
 };
 
@@ -639,124 +602,37 @@
 	 * only on antenna A					\
 	 */							\
 	.scan_tx_antennas[IEEE80211_BAND_2GHZ] = ANT_A
->>>>>>> 65af8dea
 
 struct iwl_cfg iwl6030_2agn_cfg = {
 	.name = "Intel(R) Centrino(R) Advanced-N 6230 AGN",
 	IWL_DEVICE_6030,
 	.ht_params = &iwl6000_ht_params,
-<<<<<<< HEAD
-	.need_dc_calib = true,
-	.need_temp_offset_calib = true,
-	.led_mode = IWL_LED_RF_STATE,
-	.adv_pm = true,
-	/* Due to bluetooth, we transmit 2.4 GHz probes only on antenna A */
-	.scan_tx_antennas[IEEE80211_BAND_2GHZ] = ANT_A,
-	.use_new_eeprom_reading = true,
-=======
->>>>>>> 65af8dea
 };
 
 struct iwl_cfg iwl6030_2abg_cfg = {
 	.name = "Intel(R) Centrino(R) Advanced-N 6230 ABG",
-<<<<<<< HEAD
-	.fw_name_pre = IWL6000G2B_FW_PRE,
-	.ucode_api_max = IWL6000G2_UCODE_API_MAX,
-	.ucode_api_min = IWL6000G2_UCODE_API_MIN,
-	.eeprom_ver = EEPROM_6000G2_EEPROM_VERSION,
-	.eeprom_calib_ver = EEPROM_6000G2_TX_POWER_VERSION,
-	.ops = &iwl6000g2b_ops,
-	.mod_params = &iwlagn_mod_params,
-	.base_params = &iwl6000_coex_base_params,
-	.bt_params = &iwl6000_bt_params,
-	.need_dc_calib = true,
-	.need_temp_offset_calib = true,
-	.led_mode = IWL_LED_RF_STATE,
-	.adv_pm = true,
-	/* Due to bluetooth, we transmit 2.4 GHz probes only on antenna A */
-	.scan_tx_antennas[IEEE80211_BAND_2GHZ] = ANT_A,
-	.use_new_eeprom_reading = true,
-=======
 	IWL_DEVICE_6030,
->>>>>>> 65af8dea
 };
 
 struct iwl_cfg iwl6030_2bgn_cfg = {
 	.name = "Intel(R) Centrino(R) Advanced-N 6230 BGN",
 	IWL_DEVICE_6030,
 	.ht_params = &iwl6000_ht_params,
-<<<<<<< HEAD
-	.need_dc_calib = true,
-	.need_temp_offset_calib = true,
-	.led_mode = IWL_LED_RF_STATE,
-	.adv_pm = true,
-	/* Due to bluetooth, we transmit 2.4 GHz probes only on antenna A */
-	.scan_tx_antennas[IEEE80211_BAND_2GHZ] = ANT_A,
-	.use_new_eeprom_reading = true,
-=======
->>>>>>> 65af8dea
 };
 
 struct iwl_cfg iwl6030_2bg_cfg = {
 	.name = "Intel(R) Centrino(R) Advanced-N 6230 BG",
-<<<<<<< HEAD
-	.fw_name_pre = IWL6000G2B_FW_PRE,
-	.ucode_api_max = IWL6000G2_UCODE_API_MAX,
-	.ucode_api_min = IWL6000G2_UCODE_API_MIN,
-	.eeprom_ver = EEPROM_6000G2_EEPROM_VERSION,
-	.eeprom_calib_ver = EEPROM_6000G2_TX_POWER_VERSION,
-	.ops = &iwl6000g2b_ops,
-	.mod_params = &iwlagn_mod_params,
-	.base_params = &iwl6000_coex_base_params,
-	.bt_params = &iwl6000_bt_params,
-	.need_dc_calib = true,
-	.need_temp_offset_calib = true,
-	.led_mode = IWL_LED_RF_STATE,
-	.adv_pm = true,
-	/* Due to bluetooth, we transmit 2.4 GHz probes only on antenna A */
-	.scan_tx_antennas[IEEE80211_BAND_2GHZ] = ANT_A,
-	.use_new_eeprom_reading = true,
-=======
 	IWL_DEVICE_6030,
->>>>>>> 65af8dea
 };
 
 struct iwl_cfg iwl1030_bgn_cfg = {
 	.name = "Intel(R) Centrino(R) Wireless-N 1030 BGN",
 	IWL_DEVICE_6030,
 	.ht_params = &iwl6000_ht_params,
-<<<<<<< HEAD
-	.need_dc_calib = true,
-	.need_temp_offset_calib = true,
-	.led_mode = IWL_LED_RF_STATE,
-	.adv_pm = true,
-	/* Due to bluetooth, we transmit 2.4 GHz probes only on antenna A */
-	.scan_tx_antennas[IEEE80211_BAND_2GHZ] = ANT_A,
-	.use_new_eeprom_reading = true,
-=======
->>>>>>> 65af8dea
 };
 
 struct iwl_cfg iwl1030_bg_cfg = {
 	.name = "Intel(R) Centrino(R) Wireless-N 1030 BG",
-<<<<<<< HEAD
-	.fw_name_pre = IWL6000G2B_FW_PRE,
-	.ucode_api_max = IWL6000G2_UCODE_API_MAX,
-	.ucode_api_min = IWL6000G2_UCODE_API_MIN,
-	.eeprom_ver = EEPROM_6000G2_EEPROM_VERSION,
-	.eeprom_calib_ver = EEPROM_6000G2_TX_POWER_VERSION,
-	.ops = &iwl6000g2b_ops,
-	.mod_params = &iwlagn_mod_params,
-	.base_params = &iwl6000_coex_base_params,
-	.bt_params = &iwl6000_bt_params,
-	.need_dc_calib = true,
-	.need_temp_offset_calib = true,
-	.led_mode = IWL_LED_RF_STATE,
-	.adv_pm = true,
-	/* Due to bluetooth, we transmit 2.4 GHz probes only on antenna A */
-	.scan_tx_antennas[IEEE80211_BAND_2GHZ] = ANT_A,
-	.use_new_eeprom_reading = true,
-=======
 	IWL_DEVICE_6030,
 };
 
@@ -771,7 +647,6 @@
 	.name = "Intel(R) Centrino(R) Wireless-N 130 BG",
 	IWL_DEVICE_6030,
 	.rx_with_siso_diversity = true,
->>>>>>> 65af8dea
 };
 
 /*
@@ -844,25 +719,7 @@
 	.ht_params = &iwl6000_ht_params,
 	.need_dc_calib = true,
 	.led_mode = IWL_LED_RF_STATE,
-<<<<<<< HEAD
-	.use_new_eeprom_reading = true,
-};
-
-struct iwl_cfg iwl6050_2abg_cfg = {
-	.name = "Intel(R) Centrino(R) Advanced-N + WiMAX 6250 ABG",
-	.fw_name_pre = IWL6050_FW_PRE,
-	.ucode_api_max = IWL6050_UCODE_API_MAX,
-	.ucode_api_min = IWL6050_UCODE_API_MIN,
-	.eeprom_ver = EEPROM_6050_EEPROM_VERSION,
-	.eeprom_calib_ver = EEPROM_6050_TX_POWER_VERSION,
-	.ops = &iwl6050_ops,
-	.mod_params = &iwlagn_mod_params,
-	.base_params = &iwl6050_base_params,
-	.need_dc_calib = true,
-	.led_mode = IWL_LED_BLINK,
-=======
 	.internal_wimax_coex = true,
->>>>>>> 65af8dea
 };
 
 struct iwl_cfg iwl6000_3agn_cfg = {
@@ -880,48 +737,6 @@
 	.led_mode = IWL_LED_BLINK,
 };
 
-<<<<<<< HEAD
-struct iwl_cfg iwl130_bgn_cfg = {
-	.name = "Intel(R) Centrino(R) Wireless-N 130 BGN",
-	.fw_name_pre = IWL6000G2B_FW_PRE,
-	.ucode_api_max = IWL6000G2_UCODE_API_MAX,
-	.ucode_api_min = IWL6000G2_UCODE_API_MIN,
-	.eeprom_ver = EEPROM_6000G2_EEPROM_VERSION,
-	.eeprom_calib_ver = EEPROM_6000G2_TX_POWER_VERSION,
-	.ops = &iwl6000g2b_ops,
-	.mod_params = &iwlagn_mod_params,
-	.base_params = &iwl6000_coex_base_params,
-	.bt_params = &iwl6000_bt_params,
-	.ht_params = &iwl6000_ht_params,
-	.need_dc_calib = true,
-	.led_mode = IWL_LED_RF_STATE,
-	.adv_pm = true,
-	/* Due to bluetooth, we transmit 2.4 GHz probes only on antenna A */
-	.scan_tx_antennas[IEEE80211_BAND_2GHZ] = ANT_A,
-	.use_new_eeprom_reading = true,
-};
-
-struct iwl_cfg iwl130_bg_cfg = {
-	.name = "Intel(R) Centrino(R) Wireless-N 130 BG",
-	.fw_name_pre = IWL6000G2B_FW_PRE,
-	.ucode_api_max = IWL6000G2_UCODE_API_MAX,
-	.ucode_api_min = IWL6000G2_UCODE_API_MIN,
-	.eeprom_ver = EEPROM_6000G2_EEPROM_VERSION,
-	.eeprom_calib_ver = EEPROM_6000G2_TX_POWER_VERSION,
-	.ops = &iwl6000g2b_ops,
-	.mod_params = &iwlagn_mod_params,
-	.base_params = &iwl6000_coex_base_params,
-	.bt_params = &iwl6000_bt_params,
-	.need_dc_calib = true,
-	.led_mode = IWL_LED_RF_STATE,
-	.adv_pm = true,
-	/* Due to bluetooth, we transmit 2.4 GHz probes only on antenna A */
-	.scan_tx_antennas[IEEE80211_BAND_2GHZ] = ANT_A,
-	.use_new_eeprom_reading = true,
-};
-
-=======
->>>>>>> 65af8dea
 MODULE_FIRMWARE(IWL6000_MODULE_FIRMWARE(IWL6000_UCODE_API_MAX));
 MODULE_FIRMWARE(IWL6050_MODULE_FIRMWARE(IWL6050_UCODE_API_MAX));
 MODULE_FIRMWARE(IWL6000G2A_MODULE_FIRMWARE(IWL6000G2_UCODE_API_MAX));
