--- conflicted
+++ resolved
@@ -68,11 +68,7 @@
 	/*
 	 * Enable queues.
 	 */
-<<<<<<< HEAD
-	rt2x00dev->ops->lib->set_device_state(rt2x00dev, STATE_RADIO_RX_ON);
-=======
 	rt2x00queue_start_queues(rt2x00dev);
->>>>>>> 3d986b25
 	rt2x00link_start_tuner(rt2x00dev);
 
 	/*
@@ -97,12 +93,8 @@
 	 * Stop all queues
 	 */
 	rt2x00link_stop_tuner(rt2x00dev);
-<<<<<<< HEAD
-	rt2x00dev->ops->lib->set_device_state(rt2x00dev, STATE_RADIO_RX_OFF);
-=======
 	rt2x00queue_stop_queues(rt2x00dev);
 	rt2x00queue_flush_queues(rt2x00dev, true);
->>>>>>> 3d986b25
 
 	/*
 	 * Disable radio.
@@ -255,10 +247,6 @@
 	struct rt2x00_dev *rt2x00dev = entry->queue->rt2x00dev;
 	struct ieee80211_tx_info *tx_info = IEEE80211_SKB_CB(entry->skb);
 	struct skb_frame_desc *skbdesc = get_skb_frame_desc(entry->skb);
-<<<<<<< HEAD
-	enum data_queue_qid qid = skb_get_queue_mapping(entry->skb);
-=======
->>>>>>> 3d986b25
 	unsigned int header_length, i;
 	u8 rate_idx, rate_flags, retry_rates;
 	u8 skbdesc_flags = skbdesc->flags;
@@ -575,15 +563,8 @@
 	entry->flags = 0;
 	rt2x00queue_index_inc(entry->queue, Q_INDEX_DONE);
 	if (test_bit(DEVICE_STATE_PRESENT, &rt2x00dev->flags) &&
-<<<<<<< HEAD
-	    test_bit(DEVICE_STATE_ENABLED_RADIO, &rt2x00dev->flags)) {
-		rt2x00dev->ops->lib->clear_entry(entry);
-		rt2x00queue_index_inc(entry->queue, Q_INDEX);
-	}
-=======
 	    test_bit(DEVICE_STATE_ENABLED_RADIO, &rt2x00dev->flags))
 		rt2x00dev->ops->lib->clear_entry(entry);
->>>>>>> 3d986b25
 }
 EXPORT_SYMBOL_GPL(rt2x00lib_rxdone);
 
