--- conflicted
+++ resolved
@@ -84,21 +84,6 @@
 			size = pci_vpd_srdt_size(header);
 			if (off + size > PCI_VPD_MAX_SIZE)
 				goto error;
-<<<<<<< HEAD
-
-			off += PCI_VPD_SRDT_TAG_SIZE + size;
-			if (tag == PCI_VPD_STIN_END)	/* End tag descriptor */
-				return off;
-		}
-	}
-	return off;
-
-error:
-	pci_info(dev, "invalid VPD tag %#04x (size %zu) at offset %zu%s\n",
-		 header[0], size, off, off == 0 ?
-		 "; assume missing optional EEPROM" : "");
-	return off ?: PCI_VPD_SZ_INVALID;
-=======
 
 			off += PCI_VPD_SRDT_TAG_SIZE + size;
 			if (tag == PCI_VPD_STIN_END)	/* End tag descriptor */
@@ -130,7 +115,6 @@
 	}
 
 	return true;
->>>>>>> 318a54c0
 }
 
 /*
@@ -179,11 +163,7 @@
 	loff_t end = pos + count;
 	u8 *buf = arg;
 
-<<<<<<< HEAD
-	if (!vpd->cap)
-=======
 	if (!pci_vpd_available(dev))
->>>>>>> 318a54c0
 		return -ENODEV;
 
 	if (pos < 0)
@@ -244,11 +224,7 @@
 	loff_t end = pos + count;
 	int ret = 0;
 
-<<<<<<< HEAD
-	if (!vpd->cap)
-=======
 	if (!pci_vpd_available(dev))
->>>>>>> 318a54c0
 		return -ENODEV;
 
 	if (pos < 0 || (pos & 3) || (count & 3))
@@ -284,22 +260,11 @@
 
 void pci_vpd_init(struct pci_dev *dev)
 {
-<<<<<<< HEAD
+	if (dev->vpd.len == PCI_VPD_SZ_INVALID)
+		return;
+
 	dev->vpd.cap = pci_find_capability(dev, PCI_CAP_ID_VPD);
 	mutex_init(&dev->vpd.lock);
-
-	if (!dev->vpd.len)
-		dev->vpd.len = pci_vpd_size(dev);
-
-	if (dev->vpd.len == PCI_VPD_SZ_INVALID)
-		dev->vpd.cap = 0;
-=======
-	if (dev->vpd.len == PCI_VPD_SZ_INVALID)
-		return;
-
-	dev->vpd.cap = pci_find_capability(dev, PCI_CAP_ID_VPD);
-	mutex_init(&dev->vpd.lock);
->>>>>>> 318a54c0
 }
 
 static ssize_t vpd_read(struct file *filp, struct kobject *kobj,
@@ -344,15 +309,6 @@
 
 void *pci_vpd_alloc(struct pci_dev *dev, unsigned int *size)
 {
-<<<<<<< HEAD
-	unsigned int len = dev->vpd.len;
-	void *buf;
-	int cnt;
-
-	if (!dev->vpd.cap)
-		return ERR_PTR(-ENODEV);
-
-=======
 	unsigned int len;
 	void *buf;
 	int cnt;
@@ -361,7 +317,6 @@
 		return ERR_PTR(-ENODEV);
 
 	len = dev->vpd.len;
->>>>>>> 318a54c0
 	buf = kmalloc(len, GFP_KERNEL);
 	if (!buf)
 		return ERR_PTR(-ENOMEM);
