/*******************************************************************
 * This file is part of the Emulex Linux Device Driver for         *
 * Fibre Channel Host Bus Adapters.                                *
 * Copyright (C) 2017-2019 Broadcom. All Rights Reserved. The term *
 * “Broadcom” refers to Broadcom Inc. and/or its subsidiaries.     *
 * Copyright (C) 2004-2016 Emulex.  All rights reserved.           *
 * EMULEX and SLI are trademarks of Emulex.                        *
 * www.broadcom.com                                                *
 * Portions Copyright (C) 2004-2005 Christoph Hellwig              *
 *                                                                 *
 * This program is free software; you can redistribute it and/or   *
 * modify it under the terms of version 2 of the GNU General       *
 * Public License as published by the Free Software Foundation.    *
 * This program is distributed in the hope that it will be useful. *
 * ALL EXPRESS OR IMPLIED CONDITIONS, REPRESENTATIONS AND          *
 * WARRANTIES, INCLUDING ANY IMPLIED WARRANTY OF MERCHANTABILITY,  *
 * FITNESS FOR A PARTICULAR PURPOSE, OR NON-INFRINGEMENT, ARE      *
 * DISCLAIMED, EXCEPT TO THE EXTENT THAT SUCH DISCLAIMERS ARE HELD *
 * TO BE LEGALLY INVALID.  See the GNU General Public License for  *
 * more details, a copy of which can be found in the file COPYING  *
 * included with this package.                                     *
 *******************************************************************/

#include <linux/blkdev.h>
#include <linux/delay.h>
#include <linux/slab.h>
#include <linux/pci.h>
#include <linux/kthread.h>
#include <linux/interrupt.h>
#include <linux/lockdep.h>

#include <scsi/scsi.h>
#include <scsi/scsi_device.h>
#include <scsi/scsi_host.h>
#include <scsi/scsi_transport_fc.h>
#include <scsi/fc/fc_fs.h>

#include <linux/nvme-fc-driver.h>

#include "lpfc_hw4.h"
#include "lpfc_hw.h"
#include "lpfc_nl.h"
#include "lpfc_disc.h"
#include "lpfc_sli.h"
#include "lpfc_sli4.h"
#include "lpfc.h"
#include "lpfc_scsi.h"
#include "lpfc_nvme.h"
#include "lpfc_logmsg.h"
#include "lpfc_crtn.h"
#include "lpfc_vport.h"
#include "lpfc_debugfs.h"

/* AlpaArray for assignment of scsid for scan-down and bind_method */
static uint8_t lpfcAlpaArray[] = {
	0xEF, 0xE8, 0xE4, 0xE2, 0xE1, 0xE0, 0xDC, 0xDA, 0xD9, 0xD6,
	0xD5, 0xD4, 0xD3, 0xD2, 0xD1, 0xCE, 0xCD, 0xCC, 0xCB, 0xCA,
	0xC9, 0xC7, 0xC6, 0xC5, 0xC3, 0xBC, 0xBA, 0xB9, 0xB6, 0xB5,
	0xB4, 0xB3, 0xB2, 0xB1, 0xAE, 0xAD, 0xAC, 0xAB, 0xAA, 0xA9,
	0xA7, 0xA6, 0xA5, 0xA3, 0x9F, 0x9E, 0x9D, 0x9B, 0x98, 0x97,
	0x90, 0x8F, 0x88, 0x84, 0x82, 0x81, 0x80, 0x7C, 0x7A, 0x79,
	0x76, 0x75, 0x74, 0x73, 0x72, 0x71, 0x6E, 0x6D, 0x6C, 0x6B,
	0x6A, 0x69, 0x67, 0x66, 0x65, 0x63, 0x5C, 0x5A, 0x59, 0x56,
	0x55, 0x54, 0x53, 0x52, 0x51, 0x4E, 0x4D, 0x4C, 0x4B, 0x4A,
	0x49, 0x47, 0x46, 0x45, 0x43, 0x3C, 0x3A, 0x39, 0x36, 0x35,
	0x34, 0x33, 0x32, 0x31, 0x2E, 0x2D, 0x2C, 0x2B, 0x2A, 0x29,
	0x27, 0x26, 0x25, 0x23, 0x1F, 0x1E, 0x1D, 0x1B, 0x18, 0x17,
	0x10, 0x0F, 0x08, 0x04, 0x02, 0x01
};

static void lpfc_disc_timeout_handler(struct lpfc_vport *);
static void lpfc_disc_flush_list(struct lpfc_vport *vport);
static void lpfc_unregister_fcfi_cmpl(struct lpfc_hba *, LPFC_MBOXQ_t *);
static int lpfc_fcf_inuse(struct lpfc_hba *);

void
lpfc_terminate_rport_io(struct fc_rport *rport)
{
	struct lpfc_rport_data *rdata;
	struct lpfc_nodelist * ndlp;
	struct lpfc_hba *phba;

	rdata = rport->dd_data;
	ndlp = rdata->pnode;

	if (!ndlp || !NLP_CHK_NODE_ACT(ndlp)) {
		if (rport->roles & FC_RPORT_ROLE_FCP_TARGET)
			printk(KERN_ERR "Cannot find remote node"
			" to terminate I/O Data x%x\n",
			rport->port_id);
		return;
	}

	phba  = ndlp->phba;

	lpfc_debugfs_disc_trc(ndlp->vport, LPFC_DISC_TRC_RPORT,
		"rport terminate: sid:x%x did:x%x flg:x%x",
		ndlp->nlp_sid, ndlp->nlp_DID, ndlp->nlp_flag);

	if (ndlp->nlp_sid != NLP_NO_SID) {
		lpfc_sli_abort_iocb(ndlp->vport,
			&phba->sli.sli3_ring[LPFC_FCP_RING],
			ndlp->nlp_sid, 0, LPFC_CTX_TGT);
	}
}

/*
 * This function will be called when dev_loss_tmo fire.
 */
void
lpfc_dev_loss_tmo_callbk(struct fc_rport *rport)
{
	struct lpfc_rport_data *rdata;
	struct lpfc_nodelist * ndlp;
	struct lpfc_vport *vport;
	struct Scsi_Host *shost;
	struct lpfc_hba   *phba;
	struct lpfc_work_evt *evtp;
	int  put_node;
	int  put_rport;

	rdata = rport->dd_data;
	ndlp = rdata->pnode;
	if (!ndlp || !NLP_CHK_NODE_ACT(ndlp))
		return;

	vport = ndlp->vport;
	phba  = vport->phba;

	lpfc_debugfs_disc_trc(vport, LPFC_DISC_TRC_RPORT,
		"rport devlosscb: sid:x%x did:x%x flg:x%x",
		ndlp->nlp_sid, ndlp->nlp_DID, ndlp->nlp_flag);

	lpfc_printf_vlog(ndlp->vport, KERN_INFO, LOG_NODE,
			 "3181 dev_loss_callbk x%06x, rport %p flg x%x\n",
			 ndlp->nlp_DID, ndlp->rport, ndlp->nlp_flag);

	/* Don't defer this if we are in the process of deleting the vport
	 * or unloading the driver. The unload will cleanup the node
	 * appropriately we just need to cleanup the ndlp rport info here.
	 */
	if (vport->load_flag & FC_UNLOADING) {
		put_node = rdata->pnode != NULL;
		put_rport = ndlp->rport != NULL;
		rdata->pnode = NULL;
		ndlp->rport = NULL;
		if (put_node)
			lpfc_nlp_put(ndlp);
		if (put_rport)
			put_device(&rport->dev);
		return;
	}

	if (ndlp->nlp_state == NLP_STE_MAPPED_NODE)
		return;

	if (rport->port_name != wwn_to_u64(ndlp->nlp_portname.u.wwn))
		lpfc_printf_vlog(vport, KERN_ERR, LOG_NODE,
				"6789 rport name %llx != node port name %llx",
				rport->port_name,
				wwn_to_u64(ndlp->nlp_portname.u.wwn));

	evtp = &ndlp->dev_loss_evt;

	if (!list_empty(&evtp->evt_listp)) {
		lpfc_printf_vlog(vport, KERN_ERR, LOG_NODE,
				"6790 rport name %llx dev_loss_evt pending",
				rport->port_name);
		return;
	}

	shost = lpfc_shost_from_vport(vport);
	spin_lock_irq(shost->host_lock);
	ndlp->nlp_flag |= NLP_IN_DEV_LOSS;
	spin_unlock_irq(shost->host_lock);

	/* We need to hold the node by incrementing the reference
	 * count until this queued work is done
	 */
	evtp->evt_arg1  = lpfc_nlp_get(ndlp);

	spin_lock_irq(&phba->hbalock);
	if (evtp->evt_arg1) {
		evtp->evt = LPFC_EVT_DEV_LOSS;
		list_add_tail(&evtp->evt_listp, &phba->work_list);
		lpfc_worker_wake_up(phba);
	}
	spin_unlock_irq(&phba->hbalock);

	return;
}

/**
 * lpfc_dev_loss_tmo_handler - Remote node devloss timeout handler
 * @ndlp: Pointer to remote node object.
 *
 * This function is called from the worker thread when devloss timeout timer
 * expires. For SLI4 host, this routine shall return 1 when at lease one
 * remote node, including this @ndlp, is still in use of FCF; otherwise, this
 * routine shall return 0 when there is no remote node is still in use of FCF
 * when devloss timeout happened to this @ndlp.
 **/
static int
lpfc_dev_loss_tmo_handler(struct lpfc_nodelist *ndlp)
{
	struct lpfc_rport_data *rdata;
	struct fc_rport   *rport;
	struct lpfc_vport *vport;
	struct lpfc_hba   *phba;
	struct Scsi_Host  *shost;
	uint8_t *name;
	int  put_node;
	int warn_on = 0;
	int fcf_inuse = 0;

	rport = ndlp->rport;
	vport = ndlp->vport;
	shost = lpfc_shost_from_vport(vport);

	spin_lock_irq(shost->host_lock);
	ndlp->nlp_flag &= ~NLP_IN_DEV_LOSS;
	spin_unlock_irq(shost->host_lock);

	if (!rport)
		return fcf_inuse;

	name = (uint8_t *) &ndlp->nlp_portname;
	phba  = vport->phba;

	if (phba->sli_rev == LPFC_SLI_REV4)
		fcf_inuse = lpfc_fcf_inuse(phba);

	lpfc_debugfs_disc_trc(vport, LPFC_DISC_TRC_RPORT,
		"rport devlosstmo:did:x%x type:x%x id:x%x",
		ndlp->nlp_DID, ndlp->nlp_type, rport->scsi_target_id);

	lpfc_printf_vlog(ndlp->vport, KERN_INFO, LOG_NODE,
			 "3182 dev_loss_tmo_handler x%06x, rport %p flg x%x\n",
			 ndlp->nlp_DID, ndlp->rport, ndlp->nlp_flag);

	/*
	 * lpfc_nlp_remove if reached with dangling rport drops the
	 * reference. To make sure that does not happen clear rport
	 * pointer in ndlp before lpfc_nlp_put.
	 */
	rdata = rport->dd_data;

	/* Don't defer this if we are in the process of deleting the vport
	 * or unloading the driver. The unload will cleanup the node
	 * appropriately we just need to cleanup the ndlp rport info here.
	 */
	if (vport->load_flag & FC_UNLOADING) {
		if (ndlp->nlp_sid != NLP_NO_SID) {
			/* flush the target */
			lpfc_sli_abort_iocb(vport,
					    &phba->sli.sli3_ring[LPFC_FCP_RING],
					    ndlp->nlp_sid, 0, LPFC_CTX_TGT);
		}
		put_node = rdata->pnode != NULL;
		rdata->pnode = NULL;
		ndlp->rport = NULL;
		if (put_node)
			lpfc_nlp_put(ndlp);
		put_device(&rport->dev);

		return fcf_inuse;
	}

	if (ndlp->nlp_state == NLP_STE_MAPPED_NODE) {
		lpfc_printf_vlog(vport, KERN_INFO, LOG_DISCOVERY,
				 "0284 Devloss timeout Ignored on "
				 "WWPN %x:%x:%x:%x:%x:%x:%x:%x "
				 "NPort x%x\n",
				 *name, *(name+1), *(name+2), *(name+3),
				 *(name+4), *(name+5), *(name+6), *(name+7),
				 ndlp->nlp_DID);
		return fcf_inuse;
	}

	put_node = rdata->pnode != NULL;
	rdata->pnode = NULL;
	ndlp->rport = NULL;
	if (put_node)
		lpfc_nlp_put(ndlp);
	put_device(&rport->dev);

	if (ndlp->nlp_type & NLP_FABRIC)
		return fcf_inuse;

	if (ndlp->nlp_sid != NLP_NO_SID) {
		warn_on = 1;
		lpfc_sli_abort_iocb(vport, &phba->sli.sli3_ring[LPFC_FCP_RING],
				    ndlp->nlp_sid, 0, LPFC_CTX_TGT);
	}

	if (warn_on) {
		lpfc_printf_vlog(vport, KERN_ERR, LOG_DISCOVERY,
				 "0203 Devloss timeout on "
				 "WWPN %02x:%02x:%02x:%02x:%02x:%02x:%02x:%02x "
				 "NPort x%06x Data: x%x x%x x%x\n",
				 *name, *(name+1), *(name+2), *(name+3),
				 *(name+4), *(name+5), *(name+6), *(name+7),
				 ndlp->nlp_DID, ndlp->nlp_flag,
				 ndlp->nlp_state, ndlp->nlp_rpi);
	} else {
		lpfc_printf_vlog(vport, KERN_INFO, LOG_DISCOVERY,
				 "0204 Devloss timeout on "
				 "WWPN %02x:%02x:%02x:%02x:%02x:%02x:%02x:%02x "
				 "NPort x%06x Data: x%x x%x x%x\n",
				 *name, *(name+1), *(name+2), *(name+3),
				 *(name+4), *(name+5), *(name+6), *(name+7),
				 ndlp->nlp_DID, ndlp->nlp_flag,
				 ndlp->nlp_state, ndlp->nlp_rpi);
	}

	if (!(ndlp->nlp_flag & NLP_DELAY_TMO) &&
	    !(ndlp->nlp_flag & NLP_NPR_2B_DISC) &&
	    (ndlp->nlp_state != NLP_STE_UNMAPPED_NODE) &&
	    (ndlp->nlp_state != NLP_STE_REG_LOGIN_ISSUE) &&
	    (ndlp->nlp_state != NLP_STE_PRLI_ISSUE))
		lpfc_disc_state_machine(vport, ndlp, NULL, NLP_EVT_DEVICE_RM);

	return fcf_inuse;
}

/**
 * lpfc_sli4_post_dev_loss_tmo_handler - SLI4 post devloss timeout handler
 * @phba: Pointer to hba context object.
 * @fcf_inuse: SLI4 FCF in-use state reported from devloss timeout handler.
 * @nlp_did: remote node identifer with devloss timeout.
 *
 * This function is called from the worker thread after invoking devloss
 * timeout handler and releasing the reference count for the ndlp with
 * which the devloss timeout was handled for SLI4 host. For the devloss
 * timeout of the last remote node which had been in use of FCF, when this
 * routine is invoked, it shall be guaranteed that none of the remote are
 * in-use of FCF. When devloss timeout to the last remote using the FCF,
 * if the FIP engine is neither in FCF table scan process nor roundrobin
 * failover process, the in-use FCF shall be unregistered. If the FIP
 * engine is in FCF discovery process, the devloss timeout state shall
 * be set for either the FCF table scan process or roundrobin failover
 * process to unregister the in-use FCF.
 **/
static void
lpfc_sli4_post_dev_loss_tmo_handler(struct lpfc_hba *phba, int fcf_inuse,
				    uint32_t nlp_did)
{
	/* If devloss timeout happened to a remote node when FCF had no
	 * longer been in-use, do nothing.
	 */
	if (!fcf_inuse)
		return;

	if ((phba->hba_flag & HBA_FIP_SUPPORT) && !lpfc_fcf_inuse(phba)) {
		spin_lock_irq(&phba->hbalock);
		if (phba->fcf.fcf_flag & FCF_DISCOVERY) {
			if (phba->hba_flag & HBA_DEVLOSS_TMO) {
				spin_unlock_irq(&phba->hbalock);
				return;
			}
			phba->hba_flag |= HBA_DEVLOSS_TMO;
			lpfc_printf_log(phba, KERN_INFO, LOG_FIP,
					"2847 Last remote node (x%x) using "
					"FCF devloss tmo\n", nlp_did);
		}
		if (phba->fcf.fcf_flag & FCF_REDISC_PROG) {
			spin_unlock_irq(&phba->hbalock);
			lpfc_printf_log(phba, KERN_INFO, LOG_FIP,
					"2868 Devloss tmo to FCF rediscovery "
					"in progress\n");
			return;
		}
		if (!(phba->hba_flag & (FCF_TS_INPROG | FCF_RR_INPROG))) {
			spin_unlock_irq(&phba->hbalock);
			lpfc_printf_log(phba, KERN_INFO, LOG_FIP,
					"2869 Devloss tmo to idle FIP engine, "
					"unreg in-use FCF and rescan.\n");
			/* Unregister in-use FCF and rescan */
			lpfc_unregister_fcf_rescan(phba);
			return;
		}
		spin_unlock_irq(&phba->hbalock);
		if (phba->hba_flag & FCF_TS_INPROG)
			lpfc_printf_log(phba, KERN_INFO, LOG_FIP,
					"2870 FCF table scan in progress\n");
		if (phba->hba_flag & FCF_RR_INPROG)
			lpfc_printf_log(phba, KERN_INFO, LOG_FIP,
					"2871 FLOGI roundrobin FCF failover "
					"in progress\n");
	}
	lpfc_unregister_unused_fcf(phba);
}

/**
 * lpfc_alloc_fast_evt - Allocates data structure for posting event
 * @phba: Pointer to hba context object.
 *
 * This function is called from the functions which need to post
 * events from interrupt context. This function allocates data
 * structure required for posting event. It also keeps track of
 * number of events pending and prevent event storm when there are
 * too many events.
 **/
struct lpfc_fast_path_event *
lpfc_alloc_fast_evt(struct lpfc_hba *phba) {
	struct lpfc_fast_path_event *ret;

	/* If there are lot of fast event do not exhaust memory due to this */
	if (atomic_read(&phba->fast_event_count) > LPFC_MAX_EVT_COUNT)
		return NULL;

	ret = kzalloc(sizeof(struct lpfc_fast_path_event),
			GFP_ATOMIC);
	if (ret) {
		atomic_inc(&phba->fast_event_count);
		INIT_LIST_HEAD(&ret->work_evt.evt_listp);
		ret->work_evt.evt = LPFC_EVT_FASTPATH_MGMT_EVT;
	}
	return ret;
}

/**
 * lpfc_free_fast_evt - Frees event data structure
 * @phba: Pointer to hba context object.
 * @evt:  Event object which need to be freed.
 *
 * This function frees the data structure required for posting
 * events.
 **/
void
lpfc_free_fast_evt(struct lpfc_hba *phba,
		struct lpfc_fast_path_event *evt) {

	atomic_dec(&phba->fast_event_count);
	kfree(evt);
}

/**
 * lpfc_send_fastpath_evt - Posts events generated from fast path
 * @phba: Pointer to hba context object.
 * @evtp: Event data structure.
 *
 * This function is called from worker thread, when the interrupt
 * context need to post an event. This function posts the event
 * to fc transport netlink interface.
 **/
static void
lpfc_send_fastpath_evt(struct lpfc_hba *phba,
		struct lpfc_work_evt *evtp)
{
	unsigned long evt_category, evt_sub_category;
	struct lpfc_fast_path_event *fast_evt_data;
	char *evt_data;
	uint32_t evt_data_size;
	struct Scsi_Host *shost;

	fast_evt_data = container_of(evtp, struct lpfc_fast_path_event,
		work_evt);

	evt_category = (unsigned long) fast_evt_data->un.fabric_evt.event_type;
	evt_sub_category = (unsigned long) fast_evt_data->un.
			fabric_evt.subcategory;
	shost = lpfc_shost_from_vport(fast_evt_data->vport);
	if (evt_category == FC_REG_FABRIC_EVENT) {
		if (evt_sub_category == LPFC_EVENT_FCPRDCHKERR) {
			evt_data = (char *) &fast_evt_data->un.read_check_error;
			evt_data_size = sizeof(fast_evt_data->un.
				read_check_error);
		} else if ((evt_sub_category == LPFC_EVENT_FABRIC_BUSY) ||
			(evt_sub_category == LPFC_EVENT_PORT_BUSY)) {
			evt_data = (char *) &fast_evt_data->un.fabric_evt;
			evt_data_size = sizeof(fast_evt_data->un.fabric_evt);
		} else {
			lpfc_free_fast_evt(phba, fast_evt_data);
			return;
		}
	} else if (evt_category == FC_REG_SCSI_EVENT) {
		switch (evt_sub_category) {
		case LPFC_EVENT_QFULL:
		case LPFC_EVENT_DEVBSY:
			evt_data = (char *) &fast_evt_data->un.scsi_evt;
			evt_data_size = sizeof(fast_evt_data->un.scsi_evt);
			break;
		case LPFC_EVENT_CHECK_COND:
			evt_data = (char *) &fast_evt_data->un.check_cond_evt;
			evt_data_size =  sizeof(fast_evt_data->un.
				check_cond_evt);
			break;
		case LPFC_EVENT_VARQUEDEPTH:
			evt_data = (char *) &fast_evt_data->un.queue_depth_evt;
			evt_data_size = sizeof(fast_evt_data->un.
				queue_depth_evt);
			break;
		default:
			lpfc_free_fast_evt(phba, fast_evt_data);
			return;
		}
	} else {
		lpfc_free_fast_evt(phba, fast_evt_data);
		return;
	}

	if (phba->cfg_enable_fc4_type != LPFC_ENABLE_NVME)
		fc_host_post_vendor_event(shost,
			fc_get_event_number(),
			evt_data_size,
			evt_data,
			LPFC_NL_VENDOR_ID);

	lpfc_free_fast_evt(phba, fast_evt_data);
	return;
}

static void
lpfc_work_list_done(struct lpfc_hba *phba)
{
	struct lpfc_work_evt  *evtp = NULL;
	struct lpfc_nodelist  *ndlp;
	int free_evt;
	int fcf_inuse;
	uint32_t nlp_did;

	spin_lock_irq(&phba->hbalock);
	while (!list_empty(&phba->work_list)) {
		list_remove_head((&phba->work_list), evtp, typeof(*evtp),
				 evt_listp);
		spin_unlock_irq(&phba->hbalock);
		free_evt = 1;
		switch (evtp->evt) {
		case LPFC_EVT_ELS_RETRY:
			ndlp = (struct lpfc_nodelist *) (evtp->evt_arg1);
			lpfc_els_retry_delay_handler(ndlp);
			free_evt = 0; /* evt is part of ndlp */
			/* decrement the node reference count held
			 * for this queued work
			 */
			lpfc_nlp_put(ndlp);
			break;
		case LPFC_EVT_DEV_LOSS:
			ndlp = (struct lpfc_nodelist *)(evtp->evt_arg1);
			fcf_inuse = lpfc_dev_loss_tmo_handler(ndlp);
			free_evt = 0;
			/* decrement the node reference count held for
			 * this queued work
			 */
			nlp_did = ndlp->nlp_DID;
			lpfc_nlp_put(ndlp);
			if (phba->sli_rev == LPFC_SLI_REV4)
				lpfc_sli4_post_dev_loss_tmo_handler(phba,
								    fcf_inuse,
								    nlp_did);
			break;
		case LPFC_EVT_ONLINE:
			if (phba->link_state < LPFC_LINK_DOWN)
				*(int *) (evtp->evt_arg1) = lpfc_online(phba);
			else
				*(int *) (evtp->evt_arg1) = 0;
			complete((struct completion *)(evtp->evt_arg2));
			break;
		case LPFC_EVT_OFFLINE_PREP:
			if (phba->link_state >= LPFC_LINK_DOWN)
				lpfc_offline_prep(phba, LPFC_MBX_WAIT);
			*(int *)(evtp->evt_arg1) = 0;
			complete((struct completion *)(evtp->evt_arg2));
			break;
		case LPFC_EVT_OFFLINE:
			lpfc_offline(phba);
			lpfc_sli_brdrestart(phba);
			*(int *)(evtp->evt_arg1) =
				lpfc_sli_brdready(phba, HS_FFRDY | HS_MBRDY);
			lpfc_unblock_mgmt_io(phba);
			complete((struct completion *)(evtp->evt_arg2));
			break;
		case LPFC_EVT_WARM_START:
			lpfc_offline(phba);
			lpfc_reset_barrier(phba);
			lpfc_sli_brdreset(phba);
			lpfc_hba_down_post(phba);
			*(int *)(evtp->evt_arg1) =
				lpfc_sli_brdready(phba, HS_MBRDY);
			lpfc_unblock_mgmt_io(phba);
			complete((struct completion *)(evtp->evt_arg2));
			break;
		case LPFC_EVT_KILL:
			lpfc_offline(phba);
			*(int *)(evtp->evt_arg1)
				= (phba->pport->stopped)
				        ? 0 : lpfc_sli_brdkill(phba);
			lpfc_unblock_mgmt_io(phba);
			complete((struct completion *)(evtp->evt_arg2));
			break;
		case LPFC_EVT_FASTPATH_MGMT_EVT:
			lpfc_send_fastpath_evt(phba, evtp);
			free_evt = 0;
			break;
		case LPFC_EVT_RESET_HBA:
			if (!(phba->pport->load_flag & FC_UNLOADING))
				lpfc_reset_hba(phba);
			break;
		}
		if (free_evt)
			kfree(evtp);
		spin_lock_irq(&phba->hbalock);
	}
	spin_unlock_irq(&phba->hbalock);

}

static void
lpfc_work_done(struct lpfc_hba *phba)
{
	struct lpfc_sli_ring *pring;
	uint32_t ha_copy, status, control, work_port_events;
	struct lpfc_vport **vports;
	struct lpfc_vport *vport;
	int i;

	spin_lock_irq(&phba->hbalock);
	ha_copy = phba->work_ha;
	phba->work_ha = 0;
	spin_unlock_irq(&phba->hbalock);

	/* First, try to post the next mailbox command to SLI4 device */
	if (phba->pci_dev_grp == LPFC_PCI_DEV_OC)
		lpfc_sli4_post_async_mbox(phba);

	if (ha_copy & HA_ERATT)
		/* Handle the error attention event */
		lpfc_handle_eratt(phba);

	if (ha_copy & HA_MBATT)
		lpfc_sli_handle_mb_event(phba);

	if (ha_copy & HA_LATT)
		lpfc_handle_latt(phba);

	/* Process SLI4 events */
	if (phba->pci_dev_grp == LPFC_PCI_DEV_OC) {
		if (phba->hba_flag & HBA_RRQ_ACTIVE)
			lpfc_handle_rrq_active(phba);
		if (phba->hba_flag & ELS_XRI_ABORT_EVENT)
			lpfc_sli4_els_xri_abort_event_proc(phba);
		if (phba->hba_flag & ASYNC_EVENT)
			lpfc_sli4_async_event_proc(phba);
		if (phba->hba_flag & HBA_POST_RECEIVE_BUFFER) {
			spin_lock_irq(&phba->hbalock);
			phba->hba_flag &= ~HBA_POST_RECEIVE_BUFFER;
			spin_unlock_irq(&phba->hbalock);
			lpfc_sli_hbqbuf_add_hbqs(phba, LPFC_ELS_HBQ);
		}
		if (phba->fcf.fcf_flag & FCF_REDISC_EVT)
			lpfc_sli4_fcf_redisc_event_proc(phba);
	}

	vports = lpfc_create_vport_work_array(phba);
	if (vports != NULL)
		for (i = 0; i <= phba->max_vports; i++) {
			/*
			 * We could have no vports in array if unloading, so if
			 * this happens then just use the pport
			 */
			if (vports[i] == NULL && i == 0)
				vport = phba->pport;
			else
				vport = vports[i];
			if (vport == NULL)
				break;
			spin_lock_irq(&vport->work_port_lock);
			work_port_events = vport->work_port_events;
			vport->work_port_events &= ~work_port_events;
			spin_unlock_irq(&vport->work_port_lock);
			if (work_port_events & WORKER_DISC_TMO)
				lpfc_disc_timeout_handler(vport);
			if (work_port_events & WORKER_ELS_TMO)
				lpfc_els_timeout_handler(vport);
			if (work_port_events & WORKER_HB_TMO)
				lpfc_hb_timeout_handler(phba);
			if (work_port_events & WORKER_MBOX_TMO)
				lpfc_mbox_timeout_handler(phba);
			if (work_port_events & WORKER_FABRIC_BLOCK_TMO)
				lpfc_unblock_fabric_iocbs(phba);
			if (work_port_events & WORKER_RAMP_DOWN_QUEUE)
				lpfc_ramp_down_queue_handler(phba);
			if (work_port_events & WORKER_DELAYED_DISC_TMO)
				lpfc_delayed_disc_timeout_handler(vport);
		}
	lpfc_destroy_vport_work_array(phba, vports);

	pring = lpfc_phba_elsring(phba);
	status = (ha_copy & (HA_RXMASK  << (4*LPFC_ELS_RING)));
	status >>= (4*LPFC_ELS_RING);
	if (pring && (status & HA_RXMASK ||
		      pring->flag & LPFC_DEFERRED_RING_EVENT ||
		      phba->hba_flag & HBA_SP_QUEUE_EVT)) {
		if (pring->flag & LPFC_STOP_IOCB_EVENT) {
			pring->flag |= LPFC_DEFERRED_RING_EVENT;
			/* Preserve legacy behavior. */
			if (!(phba->hba_flag & HBA_SP_QUEUE_EVT))
				set_bit(LPFC_DATA_READY, &phba->data_flags);
		} else {
			if (phba->link_state >= LPFC_LINK_UP ||
			    phba->link_flag & LS_MDS_LOOPBACK) {
				pring->flag &= ~LPFC_DEFERRED_RING_EVENT;
				lpfc_sli_handle_slow_ring_event(phba, pring,
								(status &
								HA_RXMASK));
			}
		}
		if (phba->sli_rev == LPFC_SLI_REV4)
			lpfc_drain_txq(phba);
		/*
		 * Turn on Ring interrupts
		 */
		if (phba->sli_rev <= LPFC_SLI_REV3) {
			spin_lock_irq(&phba->hbalock);
			control = readl(phba->HCregaddr);
			if (!(control & (HC_R0INT_ENA << LPFC_ELS_RING))) {
				lpfc_debugfs_slow_ring_trc(phba,
					"WRK Enable ring: cntl:x%x hacopy:x%x",
					control, ha_copy, 0);

				control |= (HC_R0INT_ENA << LPFC_ELS_RING);
				writel(control, phba->HCregaddr);
				readl(phba->HCregaddr); /* flush */
			} else {
				lpfc_debugfs_slow_ring_trc(phba,
					"WRK Ring ok:     cntl:x%x hacopy:x%x",
					control, ha_copy, 0);
			}
			spin_unlock_irq(&phba->hbalock);
		}
	}
	lpfc_work_list_done(phba);
}

int
lpfc_do_work(void *p)
{
	struct lpfc_hba *phba = p;
	int rc;

	set_user_nice(current, MIN_NICE);
	current->flags |= PF_NOFREEZE;
	phba->data_flags = 0;

	while (!kthread_should_stop()) {
		/* wait and check worker queue activities */
		rc = wait_event_interruptible(phba->work_waitq,
					(test_and_clear_bit(LPFC_DATA_READY,
							    &phba->data_flags)
					 || kthread_should_stop()));
		/* Signal wakeup shall terminate the worker thread */
		if (rc) {
			lpfc_printf_log(phba, KERN_ERR, LOG_ELS,
					"0433 Wakeup on signal: rc=x%x\n", rc);
			break;
		}

		/* Attend pending lpfc data processing */
		lpfc_work_done(phba);
	}
	phba->worker_thread = NULL;
	lpfc_printf_log(phba, KERN_INFO, LOG_ELS,
			"0432 Worker thread stopped.\n");
	return 0;
}

/*
 * This is only called to handle FC worker events. Since this a rare
 * occurrence, we allocate a struct lpfc_work_evt structure here instead of
 * embedding it in the IOCB.
 */
int
lpfc_workq_post_event(struct lpfc_hba *phba, void *arg1, void *arg2,
		      uint32_t evt)
{
	struct lpfc_work_evt  *evtp;
	unsigned long flags;

	/*
	 * All Mailbox completions and LPFC_ELS_RING rcv ring IOCB events will
	 * be queued to worker thread for processing
	 */
	evtp = kmalloc(sizeof(struct lpfc_work_evt), GFP_ATOMIC);
	if (!evtp)
		return 0;

	evtp->evt_arg1  = arg1;
	evtp->evt_arg2  = arg2;
	evtp->evt       = evt;

	spin_lock_irqsave(&phba->hbalock, flags);
	list_add_tail(&evtp->evt_listp, &phba->work_list);
	spin_unlock_irqrestore(&phba->hbalock, flags);

	lpfc_worker_wake_up(phba);

	return 1;
}

void
lpfc_cleanup_rpis(struct lpfc_vport *vport, int remove)
{
	struct Scsi_Host *shost = lpfc_shost_from_vport(vport);
	struct lpfc_hba  *phba = vport->phba;
	struct lpfc_nodelist *ndlp, *next_ndlp;

	list_for_each_entry_safe(ndlp, next_ndlp, &vport->fc_nodes, nlp_listp) {
		if (!NLP_CHK_NODE_ACT(ndlp))
			continue;
		if (ndlp->nlp_state == NLP_STE_UNUSED_NODE)
			continue;
		if ((phba->sli3_options & LPFC_SLI3_VPORT_TEARDOWN) ||
			((vport->port_type == LPFC_NPIV_PORT) &&
			(ndlp->nlp_DID == NameServer_DID)))
			lpfc_unreg_rpi(vport, ndlp);

		/* Leave Fabric nodes alone on link down */
		if ((phba->sli_rev < LPFC_SLI_REV4) &&
		    (!remove && ndlp->nlp_type & NLP_FABRIC))
			continue;
		lpfc_disc_state_machine(vport, ndlp, NULL,
					remove
					? NLP_EVT_DEVICE_RM
					: NLP_EVT_DEVICE_RECOVERY);
	}
	if (phba->sli3_options & LPFC_SLI3_VPORT_TEARDOWN) {
		if (phba->sli_rev == LPFC_SLI_REV4)
			lpfc_sli4_unreg_all_rpis(vport);
		lpfc_mbx_unreg_vpi(vport);
		spin_lock_irq(shost->host_lock);
		vport->fc_flag |= FC_VPORT_NEEDS_REG_VPI;
		spin_unlock_irq(shost->host_lock);
	}
}

void
lpfc_port_link_failure(struct lpfc_vport *vport)
{
	lpfc_vport_set_state(vport, FC_VPORT_LINKDOWN);

	/* Cleanup any outstanding received buffers */
	lpfc_cleanup_rcv_buffers(vport);

	/* Cleanup any outstanding RSCN activity */
	lpfc_els_flush_rscn(vport);

	/* Cleanup any outstanding ELS commands */
	lpfc_els_flush_cmd(vport);

	lpfc_cleanup_rpis(vport, 0);

	/* Turn off discovery timer if its running */
	lpfc_can_disctmo(vport);
}

void
lpfc_linkdown_port(struct lpfc_vport *vport)
{
	struct Scsi_Host  *shost = lpfc_shost_from_vport(vport);

	if (vport->cfg_enable_fc4_type != LPFC_ENABLE_NVME)
		fc_host_post_event(shost, fc_get_event_number(),
				   FCH_EVT_LINKDOWN, 0);

	lpfc_debugfs_disc_trc(vport, LPFC_DISC_TRC_ELS_CMD,
		"Link Down:       state:x%x rtry:x%x flg:x%x",
		vport->port_state, vport->fc_ns_retry, vport->fc_flag);

	lpfc_port_link_failure(vport);

	/* Stop delayed Nport discovery */
	spin_lock_irq(shost->host_lock);
	vport->fc_flag &= ~FC_DISC_DELAYED;
	spin_unlock_irq(shost->host_lock);
	del_timer_sync(&vport->delayed_disc_tmo);
}

int
lpfc_linkdown(struct lpfc_hba *phba)
{
	struct lpfc_vport *vport = phba->pport;
	struct Scsi_Host  *shost = lpfc_shost_from_vport(vport);
	struct lpfc_vport **vports;
	LPFC_MBOXQ_t          *mb;
	int i;

	if (phba->link_state == LPFC_LINK_DOWN) {
		if (phba->sli4_hba.conf_trunk) {
			phba->trunk_link.link0.state = 0;
			phba->trunk_link.link1.state = 0;
			phba->trunk_link.link2.state = 0;
			phba->trunk_link.link3.state = 0;
		}
		return 0;
	}
	/* Block all SCSI stack I/Os */
	lpfc_scsi_dev_block(phba);

	phba->defer_flogi_acc_flag = false;

	spin_lock_irq(&phba->hbalock);
	phba->fcf.fcf_flag &= ~(FCF_AVAILABLE | FCF_SCAN_DONE);
	spin_unlock_irq(&phba->hbalock);
	if (phba->link_state > LPFC_LINK_DOWN) {
		phba->link_state = LPFC_LINK_DOWN;
		if (phba->sli4_hba.conf_trunk) {
			phba->trunk_link.link0.state = 0;
			phba->trunk_link.link1.state = 0;
			phba->trunk_link.link2.state = 0;
			phba->trunk_link.link3.state = 0;
		}
		spin_lock_irq(shost->host_lock);
		phba->pport->fc_flag &= ~FC_LBIT;
		spin_unlock_irq(shost->host_lock);
	}
	vports = lpfc_create_vport_work_array(phba);
	if (vports != NULL) {
		for (i = 0; i <= phba->max_vports && vports[i] != NULL; i++) {
			/* Issue a LINK DOWN event to all nodes */
			lpfc_linkdown_port(vports[i]);

			vports[i]->fc_myDID = 0;

			if ((vport->cfg_enable_fc4_type == LPFC_ENABLE_BOTH) ||
			    (vport->cfg_enable_fc4_type == LPFC_ENABLE_NVME)) {
				if (phba->nvmet_support)
					lpfc_nvmet_update_targetport(phba);
				else
					lpfc_nvme_update_localport(vports[i]);
			}
		}
	}
	lpfc_destroy_vport_work_array(phba, vports);

	/* Clean up any SLI3 firmware default rpi's */
	if (phba->sli_rev > LPFC_SLI_REV3)
		goto skip_unreg_did;

	mb = mempool_alloc(phba->mbox_mem_pool, GFP_KERNEL);
	if (mb) {
		lpfc_unreg_did(phba, 0xffff, LPFC_UNREG_ALL_DFLT_RPIS, mb);
		mb->vport = vport;
		mb->mbox_cmpl = lpfc_sli_def_mbox_cmpl;
		if (lpfc_sli_issue_mbox(phba, mb, MBX_NOWAIT)
		    == MBX_NOT_FINISHED) {
			mempool_free(mb, phba->mbox_mem_pool);
		}
	}

 skip_unreg_did:
	/* Setup myDID for link up if we are in pt2pt mode */
	if (phba->pport->fc_flag & FC_PT2PT) {
		mb = mempool_alloc(phba->mbox_mem_pool, GFP_KERNEL);
		if (mb) {
			lpfc_config_link(phba, mb);
			mb->mbox_cmpl = lpfc_sli_def_mbox_cmpl;
			mb->vport = vport;
			if (lpfc_sli_issue_mbox(phba, mb, MBX_NOWAIT)
			    == MBX_NOT_FINISHED) {
				mempool_free(mb, phba->mbox_mem_pool);
			}
		}
		spin_lock_irq(shost->host_lock);
		phba->pport->fc_flag &= ~(FC_PT2PT | FC_PT2PT_PLOGI);
		phba->pport->rcv_flogi_cnt = 0;
		spin_unlock_irq(shost->host_lock);
	}
	return 0;
}

static void
lpfc_linkup_cleanup_nodes(struct lpfc_vport *vport)
{
	struct lpfc_nodelist *ndlp;

	list_for_each_entry(ndlp, &vport->fc_nodes, nlp_listp) {
		ndlp->nlp_fc4_type &= ~(NLP_FC4_FCP | NLP_FC4_NVME);
		if (!NLP_CHK_NODE_ACT(ndlp))
			continue;
		if (ndlp->nlp_state == NLP_STE_UNUSED_NODE)
			continue;
		if (ndlp->nlp_type & NLP_FABRIC) {
			/* On Linkup its safe to clean up the ndlp
			 * from Fabric connections.
			 */
			if (ndlp->nlp_DID != Fabric_DID)
				lpfc_unreg_rpi(vport, ndlp);
			lpfc_nlp_set_state(vport, ndlp, NLP_STE_NPR_NODE);
		} else if (!(ndlp->nlp_flag & NLP_NPR_ADISC)) {
			/* Fail outstanding IO now since device is
			 * marked for PLOGI.
			 */
			lpfc_unreg_rpi(vport, ndlp);
		}
	}
}

static void
lpfc_linkup_port(struct lpfc_vport *vport)
{
	struct Scsi_Host *shost = lpfc_shost_from_vport(vport);
	struct lpfc_hba  *phba = vport->phba;

	if ((vport->load_flag & FC_UNLOADING) != 0)
		return;

	lpfc_debugfs_disc_trc(vport, LPFC_DISC_TRC_ELS_CMD,
		"Link Up:         top:x%x speed:x%x flg:x%x",
		phba->fc_topology, phba->fc_linkspeed, phba->link_flag);

	/* If NPIV is not enabled, only bring the physical port up */
	if (!(phba->sli3_options & LPFC_SLI3_NPIV_ENABLED) &&
		(vport != phba->pport))
		return;

	if (vport->cfg_enable_fc4_type != LPFC_ENABLE_NVME)
		fc_host_post_event(shost, fc_get_event_number(),
				   FCH_EVT_LINKUP, 0);

	spin_lock_irq(shost->host_lock);
	vport->fc_flag &= ~(FC_PT2PT | FC_PT2PT_PLOGI | FC_ABORT_DISCOVERY |
			    FC_RSCN_MODE | FC_NLP_MORE | FC_RSCN_DISCOVERY);
	vport->fc_flag |= FC_NDISC_ACTIVE;
	vport->fc_ns_retry = 0;
	spin_unlock_irq(shost->host_lock);

	if (vport->fc_flag & FC_LBIT)
		lpfc_linkup_cleanup_nodes(vport);

}

static int
lpfc_linkup(struct lpfc_hba *phba)
{
	struct lpfc_vport **vports;
	int i;
	struct Scsi_Host  *shost = lpfc_shost_from_vport(phba->pport);

	phba->link_state = LPFC_LINK_UP;

	/* Unblock fabric iocbs if they are blocked */
	clear_bit(FABRIC_COMANDS_BLOCKED, &phba->bit_flags);
	del_timer_sync(&phba->fabric_block_timer);

	vports = lpfc_create_vport_work_array(phba);
	if (vports != NULL)
		for (i = 0; i <= phba->max_vports && vports[i] != NULL; i++)
			lpfc_linkup_port(vports[i]);
	lpfc_destroy_vport_work_array(phba, vports);

	/* Clear the pport flogi counter in case the link down was
	 * absorbed without an ACQE. No lock here - in worker thread
	 * and discovery is synchronized.
	 */
	spin_lock_irq(shost->host_lock);
	phba->pport->rcv_flogi_cnt = 0;
	spin_unlock_irq(shost->host_lock);

	/* reinitialize initial FLOGI flag */
	phba->hba_flag &= ~(HBA_FLOGI_ISSUED);
	phba->defer_flogi_acc_flag = false;

	return 0;
}

/*
 * This routine handles processing a CLEAR_LA mailbox
 * command upon completion. It is setup in the LPFC_MBOXQ
 * as the completion routine when the command is
 * handed off to the SLI layer. SLI3 only.
 */
static void
lpfc_mbx_cmpl_clear_la(struct lpfc_hba *phba, LPFC_MBOXQ_t *pmb)
{
	struct lpfc_vport *vport = pmb->vport;
	struct Scsi_Host  *shost = lpfc_shost_from_vport(vport);
	struct lpfc_sli   *psli = &phba->sli;
	MAILBOX_t *mb = &pmb->u.mb;
	uint32_t control;

	/* Since we don't do discovery right now, turn these off here */
	psli->sli3_ring[LPFC_EXTRA_RING].flag &= ~LPFC_STOP_IOCB_EVENT;
	psli->sli3_ring[LPFC_FCP_RING].flag &= ~LPFC_STOP_IOCB_EVENT;

	/* Check for error */
	if ((mb->mbxStatus) && (mb->mbxStatus != 0x1601)) {
		/* CLEAR_LA mbox error <mbxStatus> state <hba_state> */
		lpfc_printf_vlog(vport, KERN_ERR, LOG_MBOX,
				 "0320 CLEAR_LA mbxStatus error x%x hba "
				 "state x%x\n",
				 mb->mbxStatus, vport->port_state);
		phba->link_state = LPFC_HBA_ERROR;
		goto out;
	}

	if (vport->port_type == LPFC_PHYSICAL_PORT)
		phba->link_state = LPFC_HBA_READY;

	spin_lock_irq(&phba->hbalock);
	psli->sli_flag |= LPFC_PROCESS_LA;
	control = readl(phba->HCregaddr);
	control |= HC_LAINT_ENA;
	writel(control, phba->HCregaddr);
	readl(phba->HCregaddr); /* flush */
	spin_unlock_irq(&phba->hbalock);
	mempool_free(pmb, phba->mbox_mem_pool);
	return;

out:
	/* Device Discovery completes */
	lpfc_printf_vlog(vport, KERN_INFO, LOG_DISCOVERY,
			 "0225 Device Discovery completes\n");
	mempool_free(pmb, phba->mbox_mem_pool);

	spin_lock_irq(shost->host_lock);
	vport->fc_flag &= ~FC_ABORT_DISCOVERY;
	spin_unlock_irq(shost->host_lock);

	lpfc_can_disctmo(vport);

	/* turn on Link Attention interrupts */

	spin_lock_irq(&phba->hbalock);
	psli->sli_flag |= LPFC_PROCESS_LA;
	control = readl(phba->HCregaddr);
	control |= HC_LAINT_ENA;
	writel(control, phba->HCregaddr);
	readl(phba->HCregaddr); /* flush */
	spin_unlock_irq(&phba->hbalock);

	return;
}


void
lpfc_mbx_cmpl_local_config_link(struct lpfc_hba *phba, LPFC_MBOXQ_t *pmb)
{
	struct lpfc_vport *vport = pmb->vport;
	uint8_t bbscn = 0;

	if (pmb->u.mb.mbxStatus)
		goto out;

	mempool_free(pmb, phba->mbox_mem_pool);

	/* don't perform discovery for SLI4 loopback diagnostic test */
	if ((phba->sli_rev == LPFC_SLI_REV4) &&
	    !(phba->hba_flag & HBA_FCOE_MODE) &&
	    (phba->link_flag & LS_LOOPBACK_MODE))
		return;

	if (phba->fc_topology == LPFC_TOPOLOGY_LOOP &&
	    vport->fc_flag & FC_PUBLIC_LOOP &&
	    !(vport->fc_flag & FC_LBIT)) {
			/* Need to wait for FAN - use discovery timer
			 * for timeout.  port_state is identically
			 * LPFC_LOCAL_CFG_LINK while waiting for FAN
			 */
			lpfc_set_disctmo(vport);
			return;
	}

	/* Start discovery by sending a FLOGI. port_state is identically
	 * LPFC_FLOGI while waiting for FLOGI cmpl
	 */
	if (vport->port_state != LPFC_FLOGI) {
		if (phba->bbcredit_support && phba->cfg_enable_bbcr) {
			bbscn = bf_get(lpfc_bbscn_def,
				       &phba->sli4_hba.bbscn_params);
			vport->fc_sparam.cmn.bbRcvSizeMsb &= 0xf;
			vport->fc_sparam.cmn.bbRcvSizeMsb |= (bbscn << 4);
		}
		lpfc_initial_flogi(vport);
	} else if (vport->fc_flag & FC_PT2PT) {
		lpfc_disc_start(vport);
	}
	return;

out:
	lpfc_printf_vlog(vport, KERN_ERR, LOG_MBOX,
			 "0306 CONFIG_LINK mbxStatus error x%x "
			 "HBA state x%x\n",
			 pmb->u.mb.mbxStatus, vport->port_state);
	mempool_free(pmb, phba->mbox_mem_pool);

	lpfc_linkdown(phba);

	lpfc_printf_vlog(vport, KERN_ERR, LOG_DISCOVERY,
			 "0200 CONFIG_LINK bad hba state x%x\n",
			 vport->port_state);

	lpfc_issue_clear_la(phba, vport);
	return;
}

/**
 * lpfc_sli4_clear_fcf_rr_bmask
 * @phba pointer to the struct lpfc_hba for this port.
 * This fucnction resets the round robin bit mask and clears the
 * fcf priority list. The list deletions are done while holding the
 * hbalock. The ON_LIST flag and the FLOGI_FAILED flags are cleared
 * from the lpfc_fcf_pri record.
 **/
void
lpfc_sli4_clear_fcf_rr_bmask(struct lpfc_hba *phba)
{
	struct lpfc_fcf_pri *fcf_pri;
	struct lpfc_fcf_pri *next_fcf_pri;
	memset(phba->fcf.fcf_rr_bmask, 0, sizeof(*phba->fcf.fcf_rr_bmask));
	spin_lock_irq(&phba->hbalock);
	list_for_each_entry_safe(fcf_pri, next_fcf_pri,
				&phba->fcf.fcf_pri_list, list) {
		list_del_init(&fcf_pri->list);
		fcf_pri->fcf_rec.flag = 0;
	}
	spin_unlock_irq(&phba->hbalock);
}
static void
lpfc_mbx_cmpl_reg_fcfi(struct lpfc_hba *phba, LPFC_MBOXQ_t *mboxq)
{
	struct lpfc_vport *vport = mboxq->vport;

	if (mboxq->u.mb.mbxStatus) {
		lpfc_printf_vlog(vport, KERN_ERR, LOG_MBOX,
			 "2017 REG_FCFI mbxStatus error x%x "
			 "HBA state x%x\n",
			 mboxq->u.mb.mbxStatus, vport->port_state);
		goto fail_out;
	}

	/* Start FCoE discovery by sending a FLOGI. */
	phba->fcf.fcfi = bf_get(lpfc_reg_fcfi_fcfi, &mboxq->u.mqe.un.reg_fcfi);
	/* Set the FCFI registered flag */
	spin_lock_irq(&phba->hbalock);
	phba->fcf.fcf_flag |= FCF_REGISTERED;
	spin_unlock_irq(&phba->hbalock);

	/* If there is a pending FCoE event, restart FCF table scan. */
	if ((!(phba->hba_flag & FCF_RR_INPROG)) &&
		lpfc_check_pending_fcoe_event(phba, LPFC_UNREG_FCF))
		goto fail_out;

	/* Mark successful completion of FCF table scan */
	spin_lock_irq(&phba->hbalock);
	phba->fcf.fcf_flag |= (FCF_SCAN_DONE | FCF_IN_USE);
	phba->hba_flag &= ~FCF_TS_INPROG;
	if (vport->port_state != LPFC_FLOGI) {
		phba->hba_flag |= FCF_RR_INPROG;
		spin_unlock_irq(&phba->hbalock);
		lpfc_issue_init_vfi(vport);
		goto out;
	}
	spin_unlock_irq(&phba->hbalock);
	goto out;

fail_out:
	spin_lock_irq(&phba->hbalock);
	phba->hba_flag &= ~FCF_RR_INPROG;
	spin_unlock_irq(&phba->hbalock);
out:
	mempool_free(mboxq, phba->mbox_mem_pool);
}

/**
 * lpfc_fab_name_match - Check if the fcf fabric name match.
 * @fab_name: pointer to fabric name.
 * @new_fcf_record: pointer to fcf record.
 *
 * This routine compare the fcf record's fabric name with provided
 * fabric name. If the fabric name are identical this function
 * returns 1 else return 0.
 **/
static uint32_t
lpfc_fab_name_match(uint8_t *fab_name, struct fcf_record *new_fcf_record)
{
	if (fab_name[0] != bf_get(lpfc_fcf_record_fab_name_0, new_fcf_record))
		return 0;
	if (fab_name[1] != bf_get(lpfc_fcf_record_fab_name_1, new_fcf_record))
		return 0;
	if (fab_name[2] != bf_get(lpfc_fcf_record_fab_name_2, new_fcf_record))
		return 0;
	if (fab_name[3] != bf_get(lpfc_fcf_record_fab_name_3, new_fcf_record))
		return 0;
	if (fab_name[4] != bf_get(lpfc_fcf_record_fab_name_4, new_fcf_record))
		return 0;
	if (fab_name[5] != bf_get(lpfc_fcf_record_fab_name_5, new_fcf_record))
		return 0;
	if (fab_name[6] != bf_get(lpfc_fcf_record_fab_name_6, new_fcf_record))
		return 0;
	if (fab_name[7] != bf_get(lpfc_fcf_record_fab_name_7, new_fcf_record))
		return 0;
	return 1;
}

/**
 * lpfc_sw_name_match - Check if the fcf switch name match.
 * @fab_name: pointer to fabric name.
 * @new_fcf_record: pointer to fcf record.
 *
 * This routine compare the fcf record's switch name with provided
 * switch name. If the switch name are identical this function
 * returns 1 else return 0.
 **/
static uint32_t
lpfc_sw_name_match(uint8_t *sw_name, struct fcf_record *new_fcf_record)
{
	if (sw_name[0] != bf_get(lpfc_fcf_record_switch_name_0, new_fcf_record))
		return 0;
	if (sw_name[1] != bf_get(lpfc_fcf_record_switch_name_1, new_fcf_record))
		return 0;
	if (sw_name[2] != bf_get(lpfc_fcf_record_switch_name_2, new_fcf_record))
		return 0;
	if (sw_name[3] != bf_get(lpfc_fcf_record_switch_name_3, new_fcf_record))
		return 0;
	if (sw_name[4] != bf_get(lpfc_fcf_record_switch_name_4, new_fcf_record))
		return 0;
	if (sw_name[5] != bf_get(lpfc_fcf_record_switch_name_5, new_fcf_record))
		return 0;
	if (sw_name[6] != bf_get(lpfc_fcf_record_switch_name_6, new_fcf_record))
		return 0;
	if (sw_name[7] != bf_get(lpfc_fcf_record_switch_name_7, new_fcf_record))
		return 0;
	return 1;
}

/**
 * lpfc_mac_addr_match - Check if the fcf mac address match.
 * @mac_addr: pointer to mac address.
 * @new_fcf_record: pointer to fcf record.
 *
 * This routine compare the fcf record's mac address with HBA's
 * FCF mac address. If the mac addresses are identical this function
 * returns 1 else return 0.
 **/
static uint32_t
lpfc_mac_addr_match(uint8_t *mac_addr, struct fcf_record *new_fcf_record)
{
	if (mac_addr[0] != bf_get(lpfc_fcf_record_mac_0, new_fcf_record))
		return 0;
	if (mac_addr[1] != bf_get(lpfc_fcf_record_mac_1, new_fcf_record))
		return 0;
	if (mac_addr[2] != bf_get(lpfc_fcf_record_mac_2, new_fcf_record))
		return 0;
	if (mac_addr[3] != bf_get(lpfc_fcf_record_mac_3, new_fcf_record))
		return 0;
	if (mac_addr[4] != bf_get(lpfc_fcf_record_mac_4, new_fcf_record))
		return 0;
	if (mac_addr[5] != bf_get(lpfc_fcf_record_mac_5, new_fcf_record))
		return 0;
	return 1;
}

static bool
lpfc_vlan_id_match(uint16_t curr_vlan_id, uint16_t new_vlan_id)
{
	return (curr_vlan_id == new_vlan_id);
}

/**
 * lpfc_update_fcf_record - Update driver fcf record
 * __lpfc_update_fcf_record_pri - update the lpfc_fcf_pri record.
 * @phba: pointer to lpfc hba data structure.
 * @fcf_index: Index for the lpfc_fcf_record.
 * @new_fcf_record: pointer to hba fcf record.
 *
 * This routine updates the driver FCF priority record from the new HBA FCF
 * record. This routine is called with the host lock held.
 **/
static void
__lpfc_update_fcf_record_pri(struct lpfc_hba *phba, uint16_t fcf_index,
				 struct fcf_record *new_fcf_record
				 )
{
	struct lpfc_fcf_pri *fcf_pri;

	lockdep_assert_held(&phba->hbalock);

	fcf_pri = &phba->fcf.fcf_pri[fcf_index];
	fcf_pri->fcf_rec.fcf_index = fcf_index;
	/* FCF record priority */
	fcf_pri->fcf_rec.priority = new_fcf_record->fip_priority;

}

/**
 * lpfc_copy_fcf_record - Copy fcf information to lpfc_hba.
 * @fcf: pointer to driver fcf record.
 * @new_fcf_record: pointer to fcf record.
 *
 * This routine copies the FCF information from the FCF
 * record to lpfc_hba data structure.
 **/
static void
lpfc_copy_fcf_record(struct lpfc_fcf_rec *fcf_rec,
		     struct fcf_record *new_fcf_record)
{
	/* Fabric name */
	fcf_rec->fabric_name[0] =
		bf_get(lpfc_fcf_record_fab_name_0, new_fcf_record);
	fcf_rec->fabric_name[1] =
		bf_get(lpfc_fcf_record_fab_name_1, new_fcf_record);
	fcf_rec->fabric_name[2] =
		bf_get(lpfc_fcf_record_fab_name_2, new_fcf_record);
	fcf_rec->fabric_name[3] =
		bf_get(lpfc_fcf_record_fab_name_3, new_fcf_record);
	fcf_rec->fabric_name[4] =
		bf_get(lpfc_fcf_record_fab_name_4, new_fcf_record);
	fcf_rec->fabric_name[5] =
		bf_get(lpfc_fcf_record_fab_name_5, new_fcf_record);
	fcf_rec->fabric_name[6] =
		bf_get(lpfc_fcf_record_fab_name_6, new_fcf_record);
	fcf_rec->fabric_name[7] =
		bf_get(lpfc_fcf_record_fab_name_7, new_fcf_record);
	/* Mac address */
	fcf_rec->mac_addr[0] = bf_get(lpfc_fcf_record_mac_0, new_fcf_record);
	fcf_rec->mac_addr[1] = bf_get(lpfc_fcf_record_mac_1, new_fcf_record);
	fcf_rec->mac_addr[2] = bf_get(lpfc_fcf_record_mac_2, new_fcf_record);
	fcf_rec->mac_addr[3] = bf_get(lpfc_fcf_record_mac_3, new_fcf_record);
	fcf_rec->mac_addr[4] = bf_get(lpfc_fcf_record_mac_4, new_fcf_record);
	fcf_rec->mac_addr[5] = bf_get(lpfc_fcf_record_mac_5, new_fcf_record);
	/* FCF record index */
	fcf_rec->fcf_indx = bf_get(lpfc_fcf_record_fcf_index, new_fcf_record);
	/* FCF record priority */
	fcf_rec->priority = new_fcf_record->fip_priority;
	/* Switch name */
	fcf_rec->switch_name[0] =
		bf_get(lpfc_fcf_record_switch_name_0, new_fcf_record);
	fcf_rec->switch_name[1] =
		bf_get(lpfc_fcf_record_switch_name_1, new_fcf_record);
	fcf_rec->switch_name[2] =
		bf_get(lpfc_fcf_record_switch_name_2, new_fcf_record);
	fcf_rec->switch_name[3] =
		bf_get(lpfc_fcf_record_switch_name_3, new_fcf_record);
	fcf_rec->switch_name[4] =
		bf_get(lpfc_fcf_record_switch_name_4, new_fcf_record);
	fcf_rec->switch_name[5] =
		bf_get(lpfc_fcf_record_switch_name_5, new_fcf_record);
	fcf_rec->switch_name[6] =
		bf_get(lpfc_fcf_record_switch_name_6, new_fcf_record);
	fcf_rec->switch_name[7] =
		bf_get(lpfc_fcf_record_switch_name_7, new_fcf_record);
}

/**
 * lpfc_update_fcf_record - Update driver fcf record
 * @phba: pointer to lpfc hba data structure.
 * @fcf_rec: pointer to driver fcf record.
 * @new_fcf_record: pointer to hba fcf record.
 * @addr_mode: address mode to be set to the driver fcf record.
 * @vlan_id: vlan tag to be set to the driver fcf record.
 * @flag: flag bits to be set to the driver fcf record.
 *
 * This routine updates the driver FCF record from the new HBA FCF record
 * together with the address mode, vlan_id, and other informations. This
 * routine is called with the host lock held.
 **/
static void
__lpfc_update_fcf_record(struct lpfc_hba *phba, struct lpfc_fcf_rec *fcf_rec,
		       struct fcf_record *new_fcf_record, uint32_t addr_mode,
		       uint16_t vlan_id, uint32_t flag)
{
	lockdep_assert_held(&phba->hbalock);

	/* Copy the fields from the HBA's FCF record */
	lpfc_copy_fcf_record(fcf_rec, new_fcf_record);
	/* Update other fields of driver FCF record */
	fcf_rec->addr_mode = addr_mode;
	fcf_rec->vlan_id = vlan_id;
	fcf_rec->flag |= (flag | RECORD_VALID);
	__lpfc_update_fcf_record_pri(phba,
		bf_get(lpfc_fcf_record_fcf_index, new_fcf_record),
				 new_fcf_record);
}

/**
 * lpfc_register_fcf - Register the FCF with hba.
 * @phba: pointer to lpfc hba data structure.
 *
 * This routine issues a register fcfi mailbox command to register
 * the fcf with HBA.
 **/
static void
lpfc_register_fcf(struct lpfc_hba *phba)
{
	LPFC_MBOXQ_t *fcf_mbxq;
	int rc;

	spin_lock_irq(&phba->hbalock);
	/* If the FCF is not available do nothing. */
	if (!(phba->fcf.fcf_flag & FCF_AVAILABLE)) {
		phba->hba_flag &= ~(FCF_TS_INPROG | FCF_RR_INPROG);
		spin_unlock_irq(&phba->hbalock);
		return;
	}

	/* The FCF is already registered, start discovery */
	if (phba->fcf.fcf_flag & FCF_REGISTERED) {
		phba->fcf.fcf_flag |= (FCF_SCAN_DONE | FCF_IN_USE);
		phba->hba_flag &= ~FCF_TS_INPROG;
		if (phba->pport->port_state != LPFC_FLOGI &&
		    phba->pport->fc_flag & FC_FABRIC) {
			phba->hba_flag |= FCF_RR_INPROG;
			spin_unlock_irq(&phba->hbalock);
			lpfc_initial_flogi(phba->pport);
			return;
		}
		spin_unlock_irq(&phba->hbalock);
		return;
	}
	spin_unlock_irq(&phba->hbalock);

	fcf_mbxq = mempool_alloc(phba->mbox_mem_pool, GFP_KERNEL);
	if (!fcf_mbxq) {
		spin_lock_irq(&phba->hbalock);
		phba->hba_flag &= ~(FCF_TS_INPROG | FCF_RR_INPROG);
		spin_unlock_irq(&phba->hbalock);
		return;
	}

	lpfc_reg_fcfi(phba, fcf_mbxq);
	fcf_mbxq->vport = phba->pport;
	fcf_mbxq->mbox_cmpl = lpfc_mbx_cmpl_reg_fcfi;
	rc = lpfc_sli_issue_mbox(phba, fcf_mbxq, MBX_NOWAIT);
	if (rc == MBX_NOT_FINISHED) {
		spin_lock_irq(&phba->hbalock);
		phba->hba_flag &= ~(FCF_TS_INPROG | FCF_RR_INPROG);
		spin_unlock_irq(&phba->hbalock);
		mempool_free(fcf_mbxq, phba->mbox_mem_pool);
	}

	return;
}

/**
 * lpfc_match_fcf_conn_list - Check if the FCF record can be used for discovery.
 * @phba: pointer to lpfc hba data structure.
 * @new_fcf_record: pointer to fcf record.
 * @boot_flag: Indicates if this record used by boot bios.
 * @addr_mode: The address mode to be used by this FCF
 * @vlan_id: The vlan id to be used as vlan tagging by this FCF.
 *
 * This routine compare the fcf record with connect list obtained from the
 * config region to decide if this FCF can be used for SAN discovery. It returns
 * 1 if this record can be used for SAN discovery else return zero. If this FCF
 * record can be used for SAN discovery, the boot_flag will indicate if this FCF
 * is used by boot bios and addr_mode will indicate the addressing mode to be
 * used for this FCF when the function returns.
 * If the FCF record need to be used with a particular vlan id, the vlan is
 * set in the vlan_id on return of the function. If not VLAN tagging need to
 * be used with the FCF vlan_id will be set to LPFC_FCOE_NULL_VID;
 **/
static int
lpfc_match_fcf_conn_list(struct lpfc_hba *phba,
			struct fcf_record *new_fcf_record,
			uint32_t *boot_flag, uint32_t *addr_mode,
			uint16_t *vlan_id)
{
	struct lpfc_fcf_conn_entry *conn_entry;
	int i, j, fcf_vlan_id = 0;

	/* Find the lowest VLAN id in the FCF record */
	for (i = 0; i < 512; i++) {
		if (new_fcf_record->vlan_bitmap[i]) {
			fcf_vlan_id = i * 8;
			j = 0;
			while (!((new_fcf_record->vlan_bitmap[i] >> j) & 1)) {
				j++;
				fcf_vlan_id++;
			}
			break;
		}
	}

	/* FCF not valid/available or solicitation in progress */
	if (!bf_get(lpfc_fcf_record_fcf_avail, new_fcf_record) ||
	    !bf_get(lpfc_fcf_record_fcf_valid, new_fcf_record) ||
	    bf_get(lpfc_fcf_record_fcf_sol, new_fcf_record))
		return 0;

	if (!(phba->hba_flag & HBA_FIP_SUPPORT)) {
		*boot_flag = 0;
		*addr_mode = bf_get(lpfc_fcf_record_mac_addr_prov,
				new_fcf_record);
		if (phba->valid_vlan)
			*vlan_id = phba->vlan_id;
		else
			*vlan_id = LPFC_FCOE_NULL_VID;
		return 1;
	}

	/*
	 * If there are no FCF connection table entry, driver connect to all
	 * FCFs.
	 */
	if (list_empty(&phba->fcf_conn_rec_list)) {
		*boot_flag = 0;
		*addr_mode = bf_get(lpfc_fcf_record_mac_addr_prov,
			new_fcf_record);

		/*
		 * When there are no FCF connect entries, use driver's default
		 * addressing mode - FPMA.
		 */
		if (*addr_mode & LPFC_FCF_FPMA)
			*addr_mode = LPFC_FCF_FPMA;

		/* If FCF record report a vlan id use that vlan id */
		if (fcf_vlan_id)
			*vlan_id = fcf_vlan_id;
		else
			*vlan_id = LPFC_FCOE_NULL_VID;
		return 1;
	}

	list_for_each_entry(conn_entry,
			    &phba->fcf_conn_rec_list, list) {
		if (!(conn_entry->conn_rec.flags & FCFCNCT_VALID))
			continue;

		if ((conn_entry->conn_rec.flags & FCFCNCT_FBNM_VALID) &&
			!lpfc_fab_name_match(conn_entry->conn_rec.fabric_name,
					     new_fcf_record))
			continue;
		if ((conn_entry->conn_rec.flags & FCFCNCT_SWNM_VALID) &&
			!lpfc_sw_name_match(conn_entry->conn_rec.switch_name,
					    new_fcf_record))
			continue;
		if (conn_entry->conn_rec.flags & FCFCNCT_VLAN_VALID) {
			/*
			 * If the vlan bit map does not have the bit set for the
			 * vlan id to be used, then it is not a match.
			 */
			if (!(new_fcf_record->vlan_bitmap
				[conn_entry->conn_rec.vlan_tag / 8] &
				(1 << (conn_entry->conn_rec.vlan_tag % 8))))
				continue;
		}

		/*
		 * If connection record does not support any addressing mode,
		 * skip the FCF record.
		 */
		if (!(bf_get(lpfc_fcf_record_mac_addr_prov, new_fcf_record)
			& (LPFC_FCF_FPMA | LPFC_FCF_SPMA)))
			continue;

		/*
		 * Check if the connection record specifies a required
		 * addressing mode.
		 */
		if ((conn_entry->conn_rec.flags & FCFCNCT_AM_VALID) &&
			!(conn_entry->conn_rec.flags & FCFCNCT_AM_PREFERRED)) {

			/*
			 * If SPMA required but FCF not support this continue.
			 */
			if ((conn_entry->conn_rec.flags & FCFCNCT_AM_SPMA) &&
				!(bf_get(lpfc_fcf_record_mac_addr_prov,
					new_fcf_record) & LPFC_FCF_SPMA))
				continue;

			/*
			 * If FPMA required but FCF not support this continue.
			 */
			if (!(conn_entry->conn_rec.flags & FCFCNCT_AM_SPMA) &&
				!(bf_get(lpfc_fcf_record_mac_addr_prov,
				new_fcf_record) & LPFC_FCF_FPMA))
				continue;
		}

		/*
		 * This fcf record matches filtering criteria.
		 */
		if (conn_entry->conn_rec.flags & FCFCNCT_BOOT)
			*boot_flag = 1;
		else
			*boot_flag = 0;

		/*
		 * If user did not specify any addressing mode, or if the
		 * preferred addressing mode specified by user is not supported
		 * by FCF, allow fabric to pick the addressing mode.
		 */
		*addr_mode = bf_get(lpfc_fcf_record_mac_addr_prov,
				new_fcf_record);
		/*
		 * If the user specified a required address mode, assign that
		 * address mode
		 */
		if ((conn_entry->conn_rec.flags & FCFCNCT_AM_VALID) &&
			(!(conn_entry->conn_rec.flags & FCFCNCT_AM_PREFERRED)))
			*addr_mode = (conn_entry->conn_rec.flags &
				FCFCNCT_AM_SPMA) ?
				LPFC_FCF_SPMA : LPFC_FCF_FPMA;
		/*
		 * If the user specified a preferred address mode, use the
		 * addr mode only if FCF support the addr_mode.
		 */
		else if ((conn_entry->conn_rec.flags & FCFCNCT_AM_VALID) &&
			(conn_entry->conn_rec.flags & FCFCNCT_AM_PREFERRED) &&
			(conn_entry->conn_rec.flags & FCFCNCT_AM_SPMA) &&
			(*addr_mode & LPFC_FCF_SPMA))
				*addr_mode = LPFC_FCF_SPMA;
		else if ((conn_entry->conn_rec.flags & FCFCNCT_AM_VALID) &&
			(conn_entry->conn_rec.flags & FCFCNCT_AM_PREFERRED) &&
			!(conn_entry->conn_rec.flags & FCFCNCT_AM_SPMA) &&
			(*addr_mode & LPFC_FCF_FPMA))
				*addr_mode = LPFC_FCF_FPMA;

		/* If matching connect list has a vlan id, use it */
		if (conn_entry->conn_rec.flags & FCFCNCT_VLAN_VALID)
			*vlan_id = conn_entry->conn_rec.vlan_tag;
		/*
		 * If no vlan id is specified in connect list, use the vlan id
		 * in the FCF record
		 */
		else if (fcf_vlan_id)
			*vlan_id = fcf_vlan_id;
		else
			*vlan_id = LPFC_FCOE_NULL_VID;

		return 1;
	}

	return 0;
}

/**
 * lpfc_check_pending_fcoe_event - Check if there is pending fcoe event.
 * @phba: pointer to lpfc hba data structure.
 * @unreg_fcf: Unregister FCF if FCF table need to be re-scaned.
 *
 * This function check if there is any fcoe event pending while driver
 * scan FCF entries. If there is any pending event, it will restart the
 * FCF saning and return 1 else return 0.
 */
int
lpfc_check_pending_fcoe_event(struct lpfc_hba *phba, uint8_t unreg_fcf)
{
	/*
	 * If the Link is up and no FCoE events while in the
	 * FCF discovery, no need to restart FCF discovery.
	 */
	if ((phba->link_state  >= LPFC_LINK_UP) &&
	    (phba->fcoe_eventtag == phba->fcoe_eventtag_at_fcf_scan))
		return 0;

	lpfc_printf_log(phba, KERN_INFO, LOG_FIP,
			"2768 Pending link or FCF event during current "
			"handling of the previous event: link_state:x%x, "
			"evt_tag_at_scan:x%x, evt_tag_current:x%x\n",
			phba->link_state, phba->fcoe_eventtag_at_fcf_scan,
			phba->fcoe_eventtag);

	spin_lock_irq(&phba->hbalock);
	phba->fcf.fcf_flag &= ~FCF_AVAILABLE;
	spin_unlock_irq(&phba->hbalock);

	if (phba->link_state >= LPFC_LINK_UP) {
		lpfc_printf_log(phba, KERN_INFO, LOG_FIP | LOG_DISCOVERY,
				"2780 Restart FCF table scan due to "
				"pending FCF event:evt_tag_at_scan:x%x, "
				"evt_tag_current:x%x\n",
				phba->fcoe_eventtag_at_fcf_scan,
				phba->fcoe_eventtag);
		lpfc_sli4_fcf_scan_read_fcf_rec(phba, LPFC_FCOE_FCF_GET_FIRST);
	} else {
		/*
		 * Do not continue FCF discovery and clear FCF_TS_INPROG
		 * flag
		 */
		lpfc_printf_log(phba, KERN_INFO, LOG_FIP | LOG_DISCOVERY,
				"2833 Stop FCF discovery process due to link "
				"state change (x%x)\n", phba->link_state);
		spin_lock_irq(&phba->hbalock);
		phba->hba_flag &= ~(FCF_TS_INPROG | FCF_RR_INPROG);
		phba->fcf.fcf_flag &= ~(FCF_REDISC_FOV | FCF_DISCOVERY);
		spin_unlock_irq(&phba->hbalock);
	}

	/* Unregister the currently registered FCF if required */
	if (unreg_fcf) {
		spin_lock_irq(&phba->hbalock);
		phba->fcf.fcf_flag &= ~FCF_REGISTERED;
		spin_unlock_irq(&phba->hbalock);
		lpfc_sli4_unregister_fcf(phba);
	}
	return 1;
}

/**
 * lpfc_sli4_new_fcf_random_select - Randomly select an eligible new fcf record
 * @phba: pointer to lpfc hba data structure.
 * @fcf_cnt: number of eligible fcf record seen so far.
 *
 * This function makes an running random selection decision on FCF record to
 * use through a sequence of @fcf_cnt eligible FCF records with equal
 * probability. To perform integer manunipulation of random numbers with
 * size unit32_t, the lower 16 bits of the 32-bit random number returned
 * from prandom_u32() are taken as the random random number generated.
 *
 * Returns true when outcome is for the newly read FCF record should be
 * chosen; otherwise, return false when outcome is for keeping the previously
 * chosen FCF record.
 **/
static bool
lpfc_sli4_new_fcf_random_select(struct lpfc_hba *phba, uint32_t fcf_cnt)
{
	uint32_t rand_num;

	/* Get 16-bit uniform random number */
	rand_num = 0xFFFF & prandom_u32();

	/* Decision with probability 1/fcf_cnt */
	if ((fcf_cnt * rand_num) < 0xFFFF)
		return true;
	else
		return false;
}

/**
 * lpfc_sli4_fcf_rec_mbox_parse - Parse read_fcf mbox command.
 * @phba: pointer to lpfc hba data structure.
 * @mboxq: pointer to mailbox object.
 * @next_fcf_index: pointer to holder of next fcf index.
 *
 * This routine parses the non-embedded fcf mailbox command by performing the
 * necessarily error checking, non-embedded read FCF record mailbox command
 * SGE parsing, and endianness swapping.
 *
 * Returns the pointer to the new FCF record in the non-embedded mailbox
 * command DMA memory if successfully, other NULL.
 */
static struct fcf_record *
lpfc_sli4_fcf_rec_mbox_parse(struct lpfc_hba *phba, LPFC_MBOXQ_t *mboxq,
			     uint16_t *next_fcf_index)
{
	void *virt_addr;
	struct lpfc_mbx_sge sge;
	struct lpfc_mbx_read_fcf_tbl *read_fcf;
	uint32_t shdr_status, shdr_add_status, if_type;
	union lpfc_sli4_cfg_shdr *shdr;
	struct fcf_record *new_fcf_record;

	/* Get the first SGE entry from the non-embedded DMA memory. This
	 * routine only uses a single SGE.
	 */
	lpfc_sli4_mbx_sge_get(mboxq, 0, &sge);
	if (unlikely(!mboxq->sge_array)) {
		lpfc_printf_log(phba, KERN_ERR, LOG_MBOX,
				"2524 Failed to get the non-embedded SGE "
				"virtual address\n");
		return NULL;
	}
	virt_addr = mboxq->sge_array->addr[0];

	shdr = (union lpfc_sli4_cfg_shdr *)virt_addr;
	lpfc_sli_pcimem_bcopy(shdr, shdr,
			      sizeof(union lpfc_sli4_cfg_shdr));
	shdr_status = bf_get(lpfc_mbox_hdr_status, &shdr->response);
	if_type = bf_get(lpfc_sli_intf_if_type, &phba->sli4_hba.sli_intf);
	shdr_add_status = bf_get(lpfc_mbox_hdr_add_status, &shdr->response);
	if (shdr_status || shdr_add_status) {
		if (shdr_status == STATUS_FCF_TABLE_EMPTY ||
					if_type == LPFC_SLI_INTF_IF_TYPE_2)
			lpfc_printf_log(phba, KERN_ERR, LOG_FIP,
					"2726 READ_FCF_RECORD Indicates empty "
					"FCF table.\n");
		else
			lpfc_printf_log(phba, KERN_ERR, LOG_FIP,
					"2521 READ_FCF_RECORD mailbox failed "
					"with status x%x add_status x%x, "
					"mbx\n", shdr_status, shdr_add_status);
		return NULL;
	}

	/* Interpreting the returned information of the FCF record */
	read_fcf = (struct lpfc_mbx_read_fcf_tbl *)virt_addr;
	lpfc_sli_pcimem_bcopy(read_fcf, read_fcf,
			      sizeof(struct lpfc_mbx_read_fcf_tbl));
	*next_fcf_index = bf_get(lpfc_mbx_read_fcf_tbl_nxt_vindx, read_fcf);
	new_fcf_record = (struct fcf_record *)(virt_addr +
			  sizeof(struct lpfc_mbx_read_fcf_tbl));
	lpfc_sli_pcimem_bcopy(new_fcf_record, new_fcf_record,
				offsetof(struct fcf_record, vlan_bitmap));
	new_fcf_record->word137 = le32_to_cpu(new_fcf_record->word137);
	new_fcf_record->word138 = le32_to_cpu(new_fcf_record->word138);

	return new_fcf_record;
}

/**
 * lpfc_sli4_log_fcf_record_info - Log the information of a fcf record
 * @phba: pointer to lpfc hba data structure.
 * @fcf_record: pointer to the fcf record.
 * @vlan_id: the lowest vlan identifier associated to this fcf record.
 * @next_fcf_index: the index to the next fcf record in hba's fcf table.
 *
 * This routine logs the detailed FCF record if the LOG_FIP loggin is
 * enabled.
 **/
static void
lpfc_sli4_log_fcf_record_info(struct lpfc_hba *phba,
			      struct fcf_record *fcf_record,
			      uint16_t vlan_id,
			      uint16_t next_fcf_index)
{
	lpfc_printf_log(phba, KERN_INFO, LOG_FIP,
			"2764 READ_FCF_RECORD:\n"
			"\tFCF_Index     : x%x\n"
			"\tFCF_Avail     : x%x\n"
			"\tFCF_Valid     : x%x\n"
			"\tFCF_SOL       : x%x\n"
			"\tFIP_Priority  : x%x\n"
			"\tMAC_Provider  : x%x\n"
			"\tLowest VLANID : x%x\n"
			"\tFCF_MAC Addr  : x%x:%x:%x:%x:%x:%x\n"
			"\tFabric_Name   : x%x:%x:%x:%x:%x:%x:%x:%x\n"
			"\tSwitch_Name   : x%x:%x:%x:%x:%x:%x:%x:%x\n"
			"\tNext_FCF_Index: x%x\n",
			bf_get(lpfc_fcf_record_fcf_index, fcf_record),
			bf_get(lpfc_fcf_record_fcf_avail, fcf_record),
			bf_get(lpfc_fcf_record_fcf_valid, fcf_record),
			bf_get(lpfc_fcf_record_fcf_sol, fcf_record),
			fcf_record->fip_priority,
			bf_get(lpfc_fcf_record_mac_addr_prov, fcf_record),
			vlan_id,
			bf_get(lpfc_fcf_record_mac_0, fcf_record),
			bf_get(lpfc_fcf_record_mac_1, fcf_record),
			bf_get(lpfc_fcf_record_mac_2, fcf_record),
			bf_get(lpfc_fcf_record_mac_3, fcf_record),
			bf_get(lpfc_fcf_record_mac_4, fcf_record),
			bf_get(lpfc_fcf_record_mac_5, fcf_record),
			bf_get(lpfc_fcf_record_fab_name_0, fcf_record),
			bf_get(lpfc_fcf_record_fab_name_1, fcf_record),
			bf_get(lpfc_fcf_record_fab_name_2, fcf_record),
			bf_get(lpfc_fcf_record_fab_name_3, fcf_record),
			bf_get(lpfc_fcf_record_fab_name_4, fcf_record),
			bf_get(lpfc_fcf_record_fab_name_5, fcf_record),
			bf_get(lpfc_fcf_record_fab_name_6, fcf_record),
			bf_get(lpfc_fcf_record_fab_name_7, fcf_record),
			bf_get(lpfc_fcf_record_switch_name_0, fcf_record),
			bf_get(lpfc_fcf_record_switch_name_1, fcf_record),
			bf_get(lpfc_fcf_record_switch_name_2, fcf_record),
			bf_get(lpfc_fcf_record_switch_name_3, fcf_record),
			bf_get(lpfc_fcf_record_switch_name_4, fcf_record),
			bf_get(lpfc_fcf_record_switch_name_5, fcf_record),
			bf_get(lpfc_fcf_record_switch_name_6, fcf_record),
			bf_get(lpfc_fcf_record_switch_name_7, fcf_record),
			next_fcf_index);
}

/**
 lpfc_sli4_fcf_record_match - testing new FCF record for matching existing FCF
 * @phba: pointer to lpfc hba data structure.
 * @fcf_rec: pointer to an existing FCF record.
 * @new_fcf_record: pointer to a new FCF record.
 * @new_vlan_id: vlan id from the new FCF record.
 *
 * This function performs matching test of a new FCF record against an existing
 * FCF record. If the new_vlan_id passed in is LPFC_FCOE_IGNORE_VID, vlan id
 * will not be used as part of the FCF record matching criteria.
 *
 * Returns true if all the fields matching, otherwise returns false.
 */
static bool
lpfc_sli4_fcf_record_match(struct lpfc_hba *phba,
			   struct lpfc_fcf_rec *fcf_rec,
			   struct fcf_record *new_fcf_record,
			   uint16_t new_vlan_id)
{
	if (new_vlan_id != LPFC_FCOE_IGNORE_VID)
		if (!lpfc_vlan_id_match(fcf_rec->vlan_id, new_vlan_id))
			return false;
	if (!lpfc_mac_addr_match(fcf_rec->mac_addr, new_fcf_record))
		return false;
	if (!lpfc_sw_name_match(fcf_rec->switch_name, new_fcf_record))
		return false;
	if (!lpfc_fab_name_match(fcf_rec->fabric_name, new_fcf_record))
		return false;
	if (fcf_rec->priority != new_fcf_record->fip_priority)
		return false;
	return true;
}

/**
 * lpfc_sli4_fcf_rr_next_proc - processing next roundrobin fcf
 * @vport: Pointer to vport object.
 * @fcf_index: index to next fcf.
 *
 * This function processing the roundrobin fcf failover to next fcf index.
 * When this function is invoked, there will be a current fcf registered
 * for flogi.
 * Return: 0 for continue retrying flogi on currently registered fcf;
 *         1 for stop flogi on currently registered fcf;
 */
int lpfc_sli4_fcf_rr_next_proc(struct lpfc_vport *vport, uint16_t fcf_index)
{
	struct lpfc_hba *phba = vport->phba;
	int rc;

	if (fcf_index == LPFC_FCOE_FCF_NEXT_NONE) {
		spin_lock_irq(&phba->hbalock);
		if (phba->hba_flag & HBA_DEVLOSS_TMO) {
			spin_unlock_irq(&phba->hbalock);
			lpfc_printf_log(phba, KERN_INFO, LOG_FIP,
					"2872 Devloss tmo with no eligible "
					"FCF, unregister in-use FCF (x%x) "
					"and rescan FCF table\n",
					phba->fcf.current_rec.fcf_indx);
			lpfc_unregister_fcf_rescan(phba);
			goto stop_flogi_current_fcf;
		}
		/* Mark the end to FLOGI roundrobin failover */
		phba->hba_flag &= ~FCF_RR_INPROG;
		/* Allow action to new fcf asynchronous event */
		phba->fcf.fcf_flag &= ~(FCF_AVAILABLE | FCF_SCAN_DONE);
		spin_unlock_irq(&phba->hbalock);
		lpfc_printf_log(phba, KERN_INFO, LOG_FIP,
				"2865 No FCF available, stop roundrobin FCF "
				"failover and change port state:x%x/x%x\n",
				phba->pport->port_state, LPFC_VPORT_UNKNOWN);
		phba->pport->port_state = LPFC_VPORT_UNKNOWN;

		if (!phba->fcf.fcf_redisc_attempted) {
			lpfc_unregister_fcf(phba);

			rc = lpfc_sli4_redisc_fcf_table(phba);
			if (!rc) {
				lpfc_printf_log(phba, KERN_INFO, LOG_FIP,
						"3195 Rediscover FCF table\n");
				phba->fcf.fcf_redisc_attempted = 1;
				lpfc_sli4_clear_fcf_rr_bmask(phba);
			} else {
				lpfc_printf_log(phba, KERN_WARNING, LOG_FIP,
						"3196 Rediscover FCF table "
						"failed. Status:x%x\n", rc);
			}
		} else {
			lpfc_printf_log(phba, KERN_WARNING, LOG_FIP,
					"3197 Already rediscover FCF table "
					"attempted. No more retry\n");
		}
		goto stop_flogi_current_fcf;
	} else {
		lpfc_printf_log(phba, KERN_INFO, LOG_FIP | LOG_ELS,
				"2794 Try FLOGI roundrobin FCF failover to "
				"(x%x)\n", fcf_index);
		rc = lpfc_sli4_fcf_rr_read_fcf_rec(phba, fcf_index);
		if (rc)
			lpfc_printf_log(phba, KERN_WARNING, LOG_FIP | LOG_ELS,
					"2761 FLOGI roundrobin FCF failover "
					"failed (rc:x%x) to read FCF (x%x)\n",
					rc, phba->fcf.current_rec.fcf_indx);
		else
			goto stop_flogi_current_fcf;
	}
	return 0;

stop_flogi_current_fcf:
	lpfc_can_disctmo(vport);
	return 1;
}

/**
 * lpfc_sli4_fcf_pri_list_del
 * @phba: pointer to lpfc hba data structure.
 * @fcf_index the index of the fcf record to delete
 * This routine checks the on list flag of the fcf_index to be deleted.
 * If it is one the list then it is removed from the list, and the flag
 * is cleared. This routine grab the hbalock before removing the fcf
 * record from the list.
 **/
static void lpfc_sli4_fcf_pri_list_del(struct lpfc_hba *phba,
			uint16_t fcf_index)
{
	struct lpfc_fcf_pri *new_fcf_pri;

	new_fcf_pri = &phba->fcf.fcf_pri[fcf_index];
	lpfc_printf_log(phba, KERN_INFO, LOG_FIP,
		"3058 deleting idx x%x pri x%x flg x%x\n",
		fcf_index, new_fcf_pri->fcf_rec.priority,
		 new_fcf_pri->fcf_rec.flag);
	spin_lock_irq(&phba->hbalock);
	if (new_fcf_pri->fcf_rec.flag & LPFC_FCF_ON_PRI_LIST) {
		if (phba->fcf.current_rec.priority ==
				new_fcf_pri->fcf_rec.priority)
			phba->fcf.eligible_fcf_cnt--;
		list_del_init(&new_fcf_pri->list);
		new_fcf_pri->fcf_rec.flag &= ~LPFC_FCF_ON_PRI_LIST;
	}
	spin_unlock_irq(&phba->hbalock);
}

/**
 * lpfc_sli4_set_fcf_flogi_fail
 * @phba: pointer to lpfc hba data structure.
 * @fcf_index the index of the fcf record to update
 * This routine acquires the hbalock and then set the LPFC_FCF_FLOGI_FAILED
 * flag so the the round robin slection for the particular priority level
 * will try a different fcf record that does not have this bit set.
 * If the fcf record is re-read for any reason this flag is cleared brfore
 * adding it to the priority list.
 **/
void
lpfc_sli4_set_fcf_flogi_fail(struct lpfc_hba *phba, uint16_t fcf_index)
{
	struct lpfc_fcf_pri *new_fcf_pri;
	new_fcf_pri = &phba->fcf.fcf_pri[fcf_index];
	spin_lock_irq(&phba->hbalock);
	new_fcf_pri->fcf_rec.flag |= LPFC_FCF_FLOGI_FAILED;
	spin_unlock_irq(&phba->hbalock);
}

/**
 * lpfc_sli4_fcf_pri_list_add
 * @phba: pointer to lpfc hba data structure.
 * @fcf_index the index of the fcf record to add
 * This routine checks the priority of the fcf_index to be added.
 * If it is a lower priority than the current head of the fcf_pri list
 * then it is added to the list in the right order.
 * If it is the same priority as the current head of the list then it
 * is added to the head of the list and its bit in the rr_bmask is set.
 * If the fcf_index to be added is of a higher priority than the current
 * head of the list then the rr_bmask is cleared, its bit is set in the
 * rr_bmask and it is added to the head of the list.
 * returns:
 * 0=success 1=failure
 **/
static int lpfc_sli4_fcf_pri_list_add(struct lpfc_hba *phba,
	uint16_t fcf_index,
	struct fcf_record *new_fcf_record)
{
	uint16_t current_fcf_pri;
	uint16_t last_index;
	struct lpfc_fcf_pri *fcf_pri;
	struct lpfc_fcf_pri *next_fcf_pri;
	struct lpfc_fcf_pri *new_fcf_pri;
	int ret;

	new_fcf_pri = &phba->fcf.fcf_pri[fcf_index];
	lpfc_printf_log(phba, KERN_INFO, LOG_FIP,
		"3059 adding idx x%x pri x%x flg x%x\n",
		fcf_index, new_fcf_record->fip_priority,
		 new_fcf_pri->fcf_rec.flag);
	spin_lock_irq(&phba->hbalock);
	if (new_fcf_pri->fcf_rec.flag & LPFC_FCF_ON_PRI_LIST)
		list_del_init(&new_fcf_pri->list);
	new_fcf_pri->fcf_rec.fcf_index = fcf_index;
	new_fcf_pri->fcf_rec.priority = new_fcf_record->fip_priority;
	if (list_empty(&phba->fcf.fcf_pri_list)) {
		list_add(&new_fcf_pri->list, &phba->fcf.fcf_pri_list);
		ret = lpfc_sli4_fcf_rr_index_set(phba,
				new_fcf_pri->fcf_rec.fcf_index);
		goto out;
	}

	last_index = find_first_bit(phba->fcf.fcf_rr_bmask,
				LPFC_SLI4_FCF_TBL_INDX_MAX);
	if (last_index >= LPFC_SLI4_FCF_TBL_INDX_MAX) {
		ret = 0; /* Empty rr list */
		goto out;
	}
	current_fcf_pri = phba->fcf.fcf_pri[last_index].fcf_rec.priority;
	if (new_fcf_pri->fcf_rec.priority <=  current_fcf_pri) {
		list_add(&new_fcf_pri->list, &phba->fcf.fcf_pri_list);
		if (new_fcf_pri->fcf_rec.priority <  current_fcf_pri) {
			memset(phba->fcf.fcf_rr_bmask, 0,
				sizeof(*phba->fcf.fcf_rr_bmask));
			/* fcfs_at_this_priority_level = 1; */
			phba->fcf.eligible_fcf_cnt = 1;
		} else
			/* fcfs_at_this_priority_level++; */
			phba->fcf.eligible_fcf_cnt++;
		ret = lpfc_sli4_fcf_rr_index_set(phba,
				new_fcf_pri->fcf_rec.fcf_index);
		goto out;
	}

	list_for_each_entry_safe(fcf_pri, next_fcf_pri,
				&phba->fcf.fcf_pri_list, list) {
		if (new_fcf_pri->fcf_rec.priority <=
				fcf_pri->fcf_rec.priority) {
			if (fcf_pri->list.prev == &phba->fcf.fcf_pri_list)
				list_add(&new_fcf_pri->list,
						&phba->fcf.fcf_pri_list);
			else
				list_add(&new_fcf_pri->list,
					 &((struct lpfc_fcf_pri *)
					fcf_pri->list.prev)->list);
			ret = 0;
			goto out;
		} else if (fcf_pri->list.next == &phba->fcf.fcf_pri_list
			|| new_fcf_pri->fcf_rec.priority <
				next_fcf_pri->fcf_rec.priority) {
			list_add(&new_fcf_pri->list, &fcf_pri->list);
			ret = 0;
			goto out;
		}
		if (new_fcf_pri->fcf_rec.priority > fcf_pri->fcf_rec.priority)
			continue;

	}
	ret = 1;
out:
	/* we use = instead of |= to clear the FLOGI_FAILED flag. */
	new_fcf_pri->fcf_rec.flag = LPFC_FCF_ON_PRI_LIST;
	spin_unlock_irq(&phba->hbalock);
	return ret;
}

/**
 * lpfc_mbx_cmpl_fcf_scan_read_fcf_rec - fcf scan read_fcf mbox cmpl handler.
 * @phba: pointer to lpfc hba data structure.
 * @mboxq: pointer to mailbox object.
 *
 * This function iterates through all the fcf records available in
 * HBA and chooses the optimal FCF record for discovery. After finding
 * the FCF for discovery it registers the FCF record and kicks start
 * discovery.
 * If FCF_IN_USE flag is set in currently used FCF, the routine tries to
 * use an FCF record which matches fabric name and mac address of the
 * currently used FCF record.
 * If the driver supports only one FCF, it will try to use the FCF record
 * used by BOOT_BIOS.
 */
void
lpfc_mbx_cmpl_fcf_scan_read_fcf_rec(struct lpfc_hba *phba, LPFC_MBOXQ_t *mboxq)
{
	struct fcf_record *new_fcf_record;
	uint32_t boot_flag, addr_mode;
	uint16_t fcf_index, next_fcf_index;
	struct lpfc_fcf_rec *fcf_rec = NULL;
	uint16_t vlan_id = LPFC_FCOE_NULL_VID;
	bool select_new_fcf;
	int rc;

	/* If there is pending FCoE event restart FCF table scan */
	if (lpfc_check_pending_fcoe_event(phba, LPFC_SKIP_UNREG_FCF)) {
		lpfc_sli4_mbox_cmd_free(phba, mboxq);
		return;
	}

	/* Parse the FCF record from the non-embedded mailbox command */
	new_fcf_record = lpfc_sli4_fcf_rec_mbox_parse(phba, mboxq,
						      &next_fcf_index);
	if (!new_fcf_record) {
		lpfc_printf_log(phba, KERN_ERR, LOG_FIP,
				"2765 Mailbox command READ_FCF_RECORD "
				"failed to retrieve a FCF record.\n");
		/* Let next new FCF event trigger fast failover */
		spin_lock_irq(&phba->hbalock);
		phba->hba_flag &= ~FCF_TS_INPROG;
		spin_unlock_irq(&phba->hbalock);
		lpfc_sli4_mbox_cmd_free(phba, mboxq);
		return;
	}

	/* Check the FCF record against the connection list */
	rc = lpfc_match_fcf_conn_list(phba, new_fcf_record, &boot_flag,
				      &addr_mode, &vlan_id);

	/* Log the FCF record information if turned on */
	lpfc_sli4_log_fcf_record_info(phba, new_fcf_record, vlan_id,
				      next_fcf_index);

	/*
	 * If the fcf record does not match with connect list entries
	 * read the next entry; otherwise, this is an eligible FCF
	 * record for roundrobin FCF failover.
	 */
	if (!rc) {
		lpfc_sli4_fcf_pri_list_del(phba,
					bf_get(lpfc_fcf_record_fcf_index,
					       new_fcf_record));
		lpfc_printf_log(phba, KERN_WARNING, LOG_FIP,
				"2781 FCF (x%x) failed connection "
				"list check: (x%x/x%x/%x)\n",
				bf_get(lpfc_fcf_record_fcf_index,
				       new_fcf_record),
				bf_get(lpfc_fcf_record_fcf_avail,
				       new_fcf_record),
				bf_get(lpfc_fcf_record_fcf_valid,
				       new_fcf_record),
				bf_get(lpfc_fcf_record_fcf_sol,
				       new_fcf_record));
		if ((phba->fcf.fcf_flag & FCF_IN_USE) &&
		    lpfc_sli4_fcf_record_match(phba, &phba->fcf.current_rec,
		    new_fcf_record, LPFC_FCOE_IGNORE_VID)) {
			if (bf_get(lpfc_fcf_record_fcf_index, new_fcf_record) !=
			    phba->fcf.current_rec.fcf_indx) {
				lpfc_printf_log(phba, KERN_ERR, LOG_FIP,
					"2862 FCF (x%x) matches property "
					"of in-use FCF (x%x)\n",
					bf_get(lpfc_fcf_record_fcf_index,
					       new_fcf_record),
					phba->fcf.current_rec.fcf_indx);
				goto read_next_fcf;
			}
			/*
			 * In case the current in-use FCF record becomes
			 * invalid/unavailable during FCF discovery that
			 * was not triggered by fast FCF failover process,
			 * treat it as fast FCF failover.
			 */
			if (!(phba->fcf.fcf_flag & FCF_REDISC_PEND) &&
			    !(phba->fcf.fcf_flag & FCF_REDISC_FOV)) {
				lpfc_printf_log(phba, KERN_WARNING, LOG_FIP,
						"2835 Invalid in-use FCF "
						"(x%x), enter FCF failover "
						"table scan.\n",
						phba->fcf.current_rec.fcf_indx);
				spin_lock_irq(&phba->hbalock);
				phba->fcf.fcf_flag |= FCF_REDISC_FOV;
				spin_unlock_irq(&phba->hbalock);
				lpfc_sli4_mbox_cmd_free(phba, mboxq);
				lpfc_sli4_fcf_scan_read_fcf_rec(phba,
						LPFC_FCOE_FCF_GET_FIRST);
				return;
			}
		}
		goto read_next_fcf;
	} else {
		fcf_index = bf_get(lpfc_fcf_record_fcf_index, new_fcf_record);
		rc = lpfc_sli4_fcf_pri_list_add(phba, fcf_index,
							new_fcf_record);
		if (rc)
			goto read_next_fcf;
	}

	/*
	 * If this is not the first FCF discovery of the HBA, use last
	 * FCF record for the discovery. The condition that a rescan
	 * matches the in-use FCF record: fabric name, switch name, mac
	 * address, and vlan_id.
	 */
	spin_lock_irq(&phba->hbalock);
	if (phba->fcf.fcf_flag & FCF_IN_USE) {
		if (phba->cfg_fcf_failover_policy == LPFC_FCF_FOV &&
			lpfc_sli4_fcf_record_match(phba, &phba->fcf.current_rec,
		    new_fcf_record, vlan_id)) {
			if (bf_get(lpfc_fcf_record_fcf_index, new_fcf_record) ==
			    phba->fcf.current_rec.fcf_indx) {
				phba->fcf.fcf_flag |= FCF_AVAILABLE;
				if (phba->fcf.fcf_flag & FCF_REDISC_PEND)
					/* Stop FCF redisc wait timer */
					__lpfc_sli4_stop_fcf_redisc_wait_timer(
									phba);
				else if (phba->fcf.fcf_flag & FCF_REDISC_FOV)
					/* Fast failover, mark completed */
					phba->fcf.fcf_flag &= ~FCF_REDISC_FOV;
				spin_unlock_irq(&phba->hbalock);
				lpfc_printf_log(phba, KERN_INFO, LOG_FIP,
						"2836 New FCF matches in-use "
						"FCF (x%x), port_state:x%x, "
						"fc_flag:x%x\n",
						phba->fcf.current_rec.fcf_indx,
						phba->pport->port_state,
						phba->pport->fc_flag);
				goto out;
			} else
				lpfc_printf_log(phba, KERN_ERR, LOG_FIP,
					"2863 New FCF (x%x) matches "
					"property of in-use FCF (x%x)\n",
					bf_get(lpfc_fcf_record_fcf_index,
					       new_fcf_record),
					phba->fcf.current_rec.fcf_indx);
		}
		/*
		 * Read next FCF record from HBA searching for the matching
		 * with in-use record only if not during the fast failover
		 * period. In case of fast failover period, it shall try to
		 * determine whether the FCF record just read should be the
		 * next candidate.
		 */
		if (!(phba->fcf.fcf_flag & FCF_REDISC_FOV)) {
			spin_unlock_irq(&phba->hbalock);
			goto read_next_fcf;
		}
	}
	/*
	 * Update on failover FCF record only if it's in FCF fast-failover
	 * period; otherwise, update on current FCF record.
	 */
	if (phba->fcf.fcf_flag & FCF_REDISC_FOV)
		fcf_rec = &phba->fcf.failover_rec;
	else
		fcf_rec = &phba->fcf.current_rec;

	if (phba->fcf.fcf_flag & FCF_AVAILABLE) {
		/*
		 * If the driver FCF record does not have boot flag
		 * set and new hba fcf record has boot flag set, use
		 * the new hba fcf record.
		 */
		if (boot_flag && !(fcf_rec->flag & BOOT_ENABLE)) {
			/* Choose this FCF record */
			lpfc_printf_log(phba, KERN_INFO, LOG_FIP,
					"2837 Update current FCF record "
					"(x%x) with new FCF record (x%x)\n",
					fcf_rec->fcf_indx,
					bf_get(lpfc_fcf_record_fcf_index,
					new_fcf_record));
			__lpfc_update_fcf_record(phba, fcf_rec, new_fcf_record,
					addr_mode, vlan_id, BOOT_ENABLE);
			spin_unlock_irq(&phba->hbalock);
			goto read_next_fcf;
		}
		/*
		 * If the driver FCF record has boot flag set and the
		 * new hba FCF record does not have boot flag, read
		 * the next FCF record.
		 */
		if (!boot_flag && (fcf_rec->flag & BOOT_ENABLE)) {
			spin_unlock_irq(&phba->hbalock);
			goto read_next_fcf;
		}
		/*
		 * If the new hba FCF record has lower priority value
		 * than the driver FCF record, use the new record.
		 */
		if (new_fcf_record->fip_priority < fcf_rec->priority) {
			/* Choose the new FCF record with lower priority */
			lpfc_printf_log(phba, KERN_INFO, LOG_FIP,
					"2838 Update current FCF record "
					"(x%x) with new FCF record (x%x)\n",
					fcf_rec->fcf_indx,
					bf_get(lpfc_fcf_record_fcf_index,
					       new_fcf_record));
			__lpfc_update_fcf_record(phba, fcf_rec, new_fcf_record,
					addr_mode, vlan_id, 0);
			/* Reset running random FCF selection count */
			phba->fcf.eligible_fcf_cnt = 1;
		} else if (new_fcf_record->fip_priority == fcf_rec->priority) {
			/* Update running random FCF selection count */
			phba->fcf.eligible_fcf_cnt++;
			select_new_fcf = lpfc_sli4_new_fcf_random_select(phba,
						phba->fcf.eligible_fcf_cnt);
			if (select_new_fcf) {
				lpfc_printf_log(phba, KERN_INFO, LOG_FIP,
					"2839 Update current FCF record "
					"(x%x) with new FCF record (x%x)\n",
					fcf_rec->fcf_indx,
					bf_get(lpfc_fcf_record_fcf_index,
					       new_fcf_record));
				/* Choose the new FCF by random selection */
				__lpfc_update_fcf_record(phba, fcf_rec,
							 new_fcf_record,
							 addr_mode, vlan_id, 0);
			}
		}
		spin_unlock_irq(&phba->hbalock);
		goto read_next_fcf;
	}
	/*
	 * This is the first suitable FCF record, choose this record for
	 * initial best-fit FCF.
	 */
	if (fcf_rec) {
		lpfc_printf_log(phba, KERN_INFO, LOG_FIP,
				"2840 Update initial FCF candidate "
				"with FCF (x%x)\n",
				bf_get(lpfc_fcf_record_fcf_index,
				       new_fcf_record));
		__lpfc_update_fcf_record(phba, fcf_rec, new_fcf_record,
					 addr_mode, vlan_id, (boot_flag ?
					 BOOT_ENABLE : 0));
		phba->fcf.fcf_flag |= FCF_AVAILABLE;
		/* Setup initial running random FCF selection count */
		phba->fcf.eligible_fcf_cnt = 1;
	}
	spin_unlock_irq(&phba->hbalock);
	goto read_next_fcf;

read_next_fcf:
	lpfc_sli4_mbox_cmd_free(phba, mboxq);
	if (next_fcf_index == LPFC_FCOE_FCF_NEXT_NONE || next_fcf_index == 0) {
		if (phba->fcf.fcf_flag & FCF_REDISC_FOV) {
			/*
			 * Case of FCF fast failover scan
			 */

			/*
			 * It has not found any suitable FCF record, cancel
			 * FCF scan inprogress, and do nothing
			 */
			if (!(phba->fcf.failover_rec.flag & RECORD_VALID)) {
				lpfc_printf_log(phba, KERN_WARNING, LOG_FIP,
					       "2782 No suitable FCF found: "
					       "(x%x/x%x)\n",
					       phba->fcoe_eventtag_at_fcf_scan,
					       bf_get(lpfc_fcf_record_fcf_index,
						      new_fcf_record));
				spin_lock_irq(&phba->hbalock);
				if (phba->hba_flag & HBA_DEVLOSS_TMO) {
					phba->hba_flag &= ~FCF_TS_INPROG;
					spin_unlock_irq(&phba->hbalock);
					/* Unregister in-use FCF and rescan */
					lpfc_printf_log(phba, KERN_INFO,
							LOG_FIP,
							"2864 On devloss tmo "
							"unreg in-use FCF and "
							"rescan FCF table\n");
					lpfc_unregister_fcf_rescan(phba);
					return;
				}
				/*
				 * Let next new FCF event trigger fast failover
				 */
				phba->hba_flag &= ~FCF_TS_INPROG;
				spin_unlock_irq(&phba->hbalock);
				return;
			}
			/*
			 * It has found a suitable FCF record that is not
			 * the same as in-use FCF record, unregister the
			 * in-use FCF record, replace the in-use FCF record
			 * with the new FCF record, mark FCF fast failover
			 * completed, and then start register the new FCF
			 * record.
			 */

			/* Unregister the current in-use FCF record */
			lpfc_unregister_fcf(phba);

			/* Replace in-use record with the new record */
			lpfc_printf_log(phba, KERN_INFO, LOG_FIP,
					"2842 Replace in-use FCF (x%x) "
					"with failover FCF (x%x)\n",
					phba->fcf.current_rec.fcf_indx,
					phba->fcf.failover_rec.fcf_indx);
			memcpy(&phba->fcf.current_rec,
			       &phba->fcf.failover_rec,
			       sizeof(struct lpfc_fcf_rec));
			/*
			 * Mark the fast FCF failover rediscovery completed
			 * and the start of the first round of the roundrobin
			 * FCF failover.
			 */
			spin_lock_irq(&phba->hbalock);
			phba->fcf.fcf_flag &= ~FCF_REDISC_FOV;
			spin_unlock_irq(&phba->hbalock);
			/* Register to the new FCF record */
			lpfc_register_fcf(phba);
		} else {
			/*
			 * In case of transaction period to fast FCF failover,
			 * do nothing when search to the end of the FCF table.
			 */
			if ((phba->fcf.fcf_flag & FCF_REDISC_EVT) ||
			    (phba->fcf.fcf_flag & FCF_REDISC_PEND))
				return;

			if (phba->cfg_fcf_failover_policy == LPFC_FCF_FOV &&
				phba->fcf.fcf_flag & FCF_IN_USE) {
				/*
				 * In case the current in-use FCF record no
				 * longer existed during FCF discovery that
				 * was not triggered by fast FCF failover
				 * process, treat it as fast FCF failover.
				 */
				lpfc_printf_log(phba, KERN_INFO, LOG_FIP,
						"2841 In-use FCF record (x%x) "
						"not reported, entering fast "
						"FCF failover mode scanning.\n",
						phba->fcf.current_rec.fcf_indx);
				spin_lock_irq(&phba->hbalock);
				phba->fcf.fcf_flag |= FCF_REDISC_FOV;
				spin_unlock_irq(&phba->hbalock);
				lpfc_sli4_fcf_scan_read_fcf_rec(phba,
						LPFC_FCOE_FCF_GET_FIRST);
				return;
			}
			/* Register to the new FCF record */
			lpfc_register_fcf(phba);
		}
	} else
		lpfc_sli4_fcf_scan_read_fcf_rec(phba, next_fcf_index);
	return;

out:
	lpfc_sli4_mbox_cmd_free(phba, mboxq);
	lpfc_register_fcf(phba);

	return;
}

/**
 * lpfc_mbx_cmpl_fcf_rr_read_fcf_rec - fcf roundrobin read_fcf mbox cmpl hdler
 * @phba: pointer to lpfc hba data structure.
 * @mboxq: pointer to mailbox object.
 *
 * This is the callback function for FLOGI failure roundrobin FCF failover
 * read FCF record mailbox command from the eligible FCF record bmask for
 * performing the failover. If the FCF read back is not valid/available, it
 * fails through to retrying FLOGI to the currently registered FCF again.
 * Otherwise, if the FCF read back is valid and available, it will set the
 * newly read FCF record to the failover FCF record, unregister currently
 * registered FCF record, copy the failover FCF record to the current
 * FCF record, and then register the current FCF record before proceeding
 * to trying FLOGI on the new failover FCF.
 */
void
lpfc_mbx_cmpl_fcf_rr_read_fcf_rec(struct lpfc_hba *phba, LPFC_MBOXQ_t *mboxq)
{
	struct fcf_record *new_fcf_record;
	uint32_t boot_flag, addr_mode;
	uint16_t next_fcf_index, fcf_index;
	uint16_t current_fcf_index;
	uint16_t vlan_id;
	int rc;

	/* If link state is not up, stop the roundrobin failover process */
	if (phba->link_state < LPFC_LINK_UP) {
		spin_lock_irq(&phba->hbalock);
		phba->fcf.fcf_flag &= ~FCF_DISCOVERY;
		phba->hba_flag &= ~FCF_RR_INPROG;
		spin_unlock_irq(&phba->hbalock);
		goto out;
	}

	/* Parse the FCF record from the non-embedded mailbox command */
	new_fcf_record = lpfc_sli4_fcf_rec_mbox_parse(phba, mboxq,
						      &next_fcf_index);
	if (!new_fcf_record) {
		lpfc_printf_log(phba, KERN_WARNING, LOG_FIP,
				"2766 Mailbox command READ_FCF_RECORD "
				"failed to retrieve a FCF record. "
				"hba_flg x%x fcf_flg x%x\n", phba->hba_flag,
				phba->fcf.fcf_flag);
		lpfc_unregister_fcf_rescan(phba);
		goto out;
	}

	/* Get the needed parameters from FCF record */
	rc = lpfc_match_fcf_conn_list(phba, new_fcf_record, &boot_flag,
				      &addr_mode, &vlan_id);

	/* Log the FCF record information if turned on */
	lpfc_sli4_log_fcf_record_info(phba, new_fcf_record, vlan_id,
				      next_fcf_index);

	fcf_index = bf_get(lpfc_fcf_record_fcf_index, new_fcf_record);
	if (!rc) {
		lpfc_printf_log(phba, KERN_INFO, LOG_FIP,
				"2848 Remove ineligible FCF (x%x) from "
				"from roundrobin bmask\n", fcf_index);
		/* Clear roundrobin bmask bit for ineligible FCF */
		lpfc_sli4_fcf_rr_index_clear(phba, fcf_index);
		/* Perform next round of roundrobin FCF failover */
		fcf_index = lpfc_sli4_fcf_rr_next_index_get(phba);
		rc = lpfc_sli4_fcf_rr_next_proc(phba->pport, fcf_index);
		if (rc)
			goto out;
		goto error_out;
	}

	if (fcf_index == phba->fcf.current_rec.fcf_indx) {
		lpfc_printf_log(phba, KERN_INFO, LOG_FIP,
				"2760 Perform FLOGI roundrobin FCF failover: "
				"FCF (x%x) back to FCF (x%x)\n",
				phba->fcf.current_rec.fcf_indx, fcf_index);
		/* Wait 500 ms before retrying FLOGI to current FCF */
		msleep(500);
		lpfc_issue_init_vfi(phba->pport);
		goto out;
	}

	/* Upload new FCF record to the failover FCF record */
	lpfc_printf_log(phba, KERN_INFO, LOG_FIP,
			"2834 Update current FCF (x%x) with new FCF (x%x)\n",
			phba->fcf.failover_rec.fcf_indx, fcf_index);
	spin_lock_irq(&phba->hbalock);
	__lpfc_update_fcf_record(phba, &phba->fcf.failover_rec,
				 new_fcf_record, addr_mode, vlan_id,
				 (boot_flag ? BOOT_ENABLE : 0));
	spin_unlock_irq(&phba->hbalock);

	current_fcf_index = phba->fcf.current_rec.fcf_indx;

	/* Unregister the current in-use FCF record */
	lpfc_unregister_fcf(phba);

	/* Replace in-use record with the new record */
	memcpy(&phba->fcf.current_rec, &phba->fcf.failover_rec,
	       sizeof(struct lpfc_fcf_rec));

	lpfc_printf_log(phba, KERN_INFO, LOG_FIP,
			"2783 Perform FLOGI roundrobin FCF failover: FCF "
			"(x%x) to FCF (x%x)\n", current_fcf_index, fcf_index);

error_out:
	lpfc_register_fcf(phba);
out:
	lpfc_sli4_mbox_cmd_free(phba, mboxq);
}

/**
 * lpfc_mbx_cmpl_read_fcf_rec - read fcf completion handler.
 * @phba: pointer to lpfc hba data structure.
 * @mboxq: pointer to mailbox object.
 *
 * This is the callback function of read FCF record mailbox command for
 * updating the eligible FCF bmask for FLOGI failure roundrobin FCF
 * failover when a new FCF event happened. If the FCF read back is
 * valid/available and it passes the connection list check, it updates
 * the bmask for the eligible FCF record for roundrobin failover.
 */
void
lpfc_mbx_cmpl_read_fcf_rec(struct lpfc_hba *phba, LPFC_MBOXQ_t *mboxq)
{
	struct fcf_record *new_fcf_record;
	uint32_t boot_flag, addr_mode;
	uint16_t fcf_index, next_fcf_index;
	uint16_t vlan_id;
	int rc;

	/* If link state is not up, no need to proceed */
	if (phba->link_state < LPFC_LINK_UP)
		goto out;

	/* If FCF discovery period is over, no need to proceed */
	if (!(phba->fcf.fcf_flag & FCF_DISCOVERY))
		goto out;

	/* Parse the FCF record from the non-embedded mailbox command */
	new_fcf_record = lpfc_sli4_fcf_rec_mbox_parse(phba, mboxq,
						      &next_fcf_index);
	if (!new_fcf_record) {
		lpfc_printf_log(phba, KERN_INFO, LOG_FIP,
				"2767 Mailbox command READ_FCF_RECORD "
				"failed to retrieve a FCF record.\n");
		goto out;
	}

	/* Check the connection list for eligibility */
	rc = lpfc_match_fcf_conn_list(phba, new_fcf_record, &boot_flag,
				      &addr_mode, &vlan_id);

	/* Log the FCF record information if turned on */
	lpfc_sli4_log_fcf_record_info(phba, new_fcf_record, vlan_id,
				      next_fcf_index);

	if (!rc)
		goto out;

	/* Update the eligible FCF record index bmask */
	fcf_index = bf_get(lpfc_fcf_record_fcf_index, new_fcf_record);

	rc = lpfc_sli4_fcf_pri_list_add(phba, fcf_index, new_fcf_record);

out:
	lpfc_sli4_mbox_cmd_free(phba, mboxq);
}

/**
 * lpfc_init_vfi_cmpl - Completion handler for init_vfi mbox command.
 * @phba: pointer to lpfc hba data structure.
 * @mboxq: pointer to mailbox data structure.
 *
 * This function handles completion of init vfi mailbox command.
 */
static void
lpfc_init_vfi_cmpl(struct lpfc_hba *phba, LPFC_MBOXQ_t *mboxq)
{
	struct lpfc_vport *vport = mboxq->vport;

	/*
	 * VFI not supported on interface type 0, just do the flogi
	 * Also continue if the VFI is in use - just use the same one.
	 */
	if (mboxq->u.mb.mbxStatus &&
	    (bf_get(lpfc_sli_intf_if_type, &phba->sli4_hba.sli_intf) !=
			LPFC_SLI_INTF_IF_TYPE_0) &&
	    mboxq->u.mb.mbxStatus != MBX_VFI_IN_USE) {
		lpfc_printf_vlog(vport, KERN_ERR,
				LOG_MBOX,
				"2891 Init VFI mailbox failed 0x%x\n",
				mboxq->u.mb.mbxStatus);
		mempool_free(mboxq, phba->mbox_mem_pool);
		lpfc_vport_set_state(vport, FC_VPORT_FAILED);
		return;
	}

	lpfc_initial_flogi(vport);
	mempool_free(mboxq, phba->mbox_mem_pool);
	return;
}

/**
 * lpfc_issue_init_vfi - Issue init_vfi mailbox command.
 * @vport: pointer to lpfc_vport data structure.
 *
 * This function issue a init_vfi mailbox command to initialize the VFI and
 * VPI for the physical port.
 */
void
lpfc_issue_init_vfi(struct lpfc_vport *vport)
{
	LPFC_MBOXQ_t *mboxq;
	int rc;
	struct lpfc_hba *phba = vport->phba;

	mboxq = mempool_alloc(phba->mbox_mem_pool, GFP_KERNEL);
	if (!mboxq) {
		lpfc_printf_vlog(vport, KERN_ERR,
			LOG_MBOX, "2892 Failed to allocate "
			"init_vfi mailbox\n");
		return;
	}
	lpfc_init_vfi(mboxq, vport);
	mboxq->mbox_cmpl = lpfc_init_vfi_cmpl;
	rc = lpfc_sli_issue_mbox(phba, mboxq, MBX_NOWAIT);
	if (rc == MBX_NOT_FINISHED) {
		lpfc_printf_vlog(vport, KERN_ERR,
			LOG_MBOX, "2893 Failed to issue init_vfi mailbox\n");
		mempool_free(mboxq, vport->phba->mbox_mem_pool);
	}
}

/**
 * lpfc_init_vpi_cmpl - Completion handler for init_vpi mbox command.
 * @phba: pointer to lpfc hba data structure.
 * @mboxq: pointer to mailbox data structure.
 *
 * This function handles completion of init vpi mailbox command.
 */
void
lpfc_init_vpi_cmpl(struct lpfc_hba *phba, LPFC_MBOXQ_t *mboxq)
{
	struct lpfc_vport *vport = mboxq->vport;
	struct lpfc_nodelist *ndlp;
	struct Scsi_Host *shost = lpfc_shost_from_vport(vport);

	if (mboxq->u.mb.mbxStatus) {
		lpfc_printf_vlog(vport, KERN_ERR,
				LOG_MBOX,
				"2609 Init VPI mailbox failed 0x%x\n",
				mboxq->u.mb.mbxStatus);
		mempool_free(mboxq, phba->mbox_mem_pool);
		lpfc_vport_set_state(vport, FC_VPORT_FAILED);
		return;
	}
	spin_lock_irq(shost->host_lock);
	vport->fc_flag &= ~FC_VPORT_NEEDS_INIT_VPI;
	spin_unlock_irq(shost->host_lock);

	/* If this port is physical port or FDISC is done, do reg_vpi */
	if ((phba->pport == vport) || (vport->port_state == LPFC_FDISC)) {
			ndlp = lpfc_findnode_did(vport, Fabric_DID);
			if (!ndlp)
				lpfc_printf_vlog(vport, KERN_ERR,
					LOG_DISCOVERY,
					"2731 Cannot find fabric "
					"controller node\n");
			else
				lpfc_register_new_vport(phba, vport, ndlp);
			mempool_free(mboxq, phba->mbox_mem_pool);
			return;
	}

	if (phba->link_flag & LS_NPIV_FAB_SUPPORTED)
		lpfc_initial_fdisc(vport);
	else {
		lpfc_vport_set_state(vport, FC_VPORT_NO_FABRIC_SUPP);
		lpfc_printf_vlog(vport, KERN_ERR, LOG_ELS,
				 "2606 No NPIV Fabric support\n");
	}
	mempool_free(mboxq, phba->mbox_mem_pool);
	return;
}

/**
 * lpfc_issue_init_vpi - Issue init_vpi mailbox command.
 * @vport: pointer to lpfc_vport data structure.
 *
 * This function issue a init_vpi mailbox command to initialize
 * VPI for the vport.
 */
void
lpfc_issue_init_vpi(struct lpfc_vport *vport)
{
	LPFC_MBOXQ_t *mboxq;
	int rc, vpi;

	if ((vport->port_type != LPFC_PHYSICAL_PORT) && (!vport->vpi)) {
		vpi = lpfc_alloc_vpi(vport->phba);
		if (!vpi) {
			lpfc_printf_vlog(vport, KERN_ERR,
					 LOG_MBOX,
					 "3303 Failed to obtain vport vpi\n");
			lpfc_vport_set_state(vport, FC_VPORT_FAILED);
			return;
		}
		vport->vpi = vpi;
	}

	mboxq = mempool_alloc(vport->phba->mbox_mem_pool, GFP_KERNEL);
	if (!mboxq) {
		lpfc_printf_vlog(vport, KERN_ERR,
			LOG_MBOX, "2607 Failed to allocate "
			"init_vpi mailbox\n");
		return;
	}
	lpfc_init_vpi(vport->phba, mboxq, vport->vpi);
	mboxq->vport = vport;
	mboxq->mbox_cmpl = lpfc_init_vpi_cmpl;
	rc = lpfc_sli_issue_mbox(vport->phba, mboxq, MBX_NOWAIT);
	if (rc == MBX_NOT_FINISHED) {
		lpfc_printf_vlog(vport, KERN_ERR,
			LOG_MBOX, "2608 Failed to issue init_vpi mailbox\n");
		mempool_free(mboxq, vport->phba->mbox_mem_pool);
	}
}

/**
 * lpfc_start_fdiscs - send fdiscs for each vports on this port.
 * @phba: pointer to lpfc hba data structure.
 *
 * This function loops through the list of vports on the @phba and issues an
 * FDISC if possible.
 */
void
lpfc_start_fdiscs(struct lpfc_hba *phba)
{
	struct lpfc_vport **vports;
	int i;

	vports = lpfc_create_vport_work_array(phba);
	if (vports != NULL) {
		for (i = 0; i <= phba->max_vports && vports[i] != NULL; i++) {
			if (vports[i]->port_type == LPFC_PHYSICAL_PORT)
				continue;
			/* There are no vpi for this vport */
			if (vports[i]->vpi > phba->max_vpi) {
				lpfc_vport_set_state(vports[i],
						     FC_VPORT_FAILED);
				continue;
			}
			if (phba->fc_topology == LPFC_TOPOLOGY_LOOP) {
				lpfc_vport_set_state(vports[i],
						     FC_VPORT_LINKDOWN);
				continue;
			}
			if (vports[i]->fc_flag & FC_VPORT_NEEDS_INIT_VPI) {
				lpfc_issue_init_vpi(vports[i]);
				continue;
			}
			if (phba->link_flag & LS_NPIV_FAB_SUPPORTED)
				lpfc_initial_fdisc(vports[i]);
			else {
				lpfc_vport_set_state(vports[i],
						     FC_VPORT_NO_FABRIC_SUPP);
				lpfc_printf_vlog(vports[i], KERN_ERR,
						 LOG_ELS,
						 "0259 No NPIV "
						 "Fabric support\n");
			}
		}
	}
	lpfc_destroy_vport_work_array(phba, vports);
}

void
lpfc_mbx_cmpl_reg_vfi(struct lpfc_hba *phba, LPFC_MBOXQ_t *mboxq)
{
	struct lpfc_dmabuf *dmabuf = mboxq->ctx_buf;
	struct lpfc_vport *vport = mboxq->vport;
	struct Scsi_Host *shost = lpfc_shost_from_vport(vport);

	/*
	 * VFI not supported for interface type 0, so ignore any mailbox
	 * error (except VFI in use) and continue with the discovery.
	 */
	if (mboxq->u.mb.mbxStatus &&
	    (bf_get(lpfc_sli_intf_if_type, &phba->sli4_hba.sli_intf) !=
			LPFC_SLI_INTF_IF_TYPE_0) &&
	    mboxq->u.mb.mbxStatus != MBX_VFI_IN_USE) {
		lpfc_printf_vlog(vport, KERN_ERR, LOG_MBOX,
			 "2018 REG_VFI mbxStatus error x%x "
			 "HBA state x%x\n",
			 mboxq->u.mb.mbxStatus, vport->port_state);
		if (phba->fc_topology == LPFC_TOPOLOGY_LOOP) {
			/* FLOGI failed, use loop map to make discovery list */
			lpfc_disc_list_loopmap(vport);
			/* Start discovery */
			lpfc_disc_start(vport);
			goto out_free_mem;
		}
		lpfc_vport_set_state(vport, FC_VPORT_FAILED);
		goto out_free_mem;
	}

	/* If the VFI is already registered, there is nothing else to do
	 * Unless this was a VFI update and we are in PT2PT mode, then
	 * we should drop through to set the port state to ready.
	 */
	if (vport->fc_flag & FC_VFI_REGISTERED)
		if (!(phba->sli_rev == LPFC_SLI_REV4 &&
		      vport->fc_flag & FC_PT2PT))
			goto out_free_mem;

	/* The VPI is implicitly registered when the VFI is registered */
	spin_lock_irq(shost->host_lock);
	vport->vpi_state |= LPFC_VPI_REGISTERED;
	vport->fc_flag |= FC_VFI_REGISTERED;
	vport->fc_flag &= ~FC_VPORT_NEEDS_REG_VPI;
	vport->fc_flag &= ~FC_VPORT_NEEDS_INIT_VPI;
	spin_unlock_irq(shost->host_lock);

	/* In case SLI4 FC loopback test, we are ready */
	if ((phba->sli_rev == LPFC_SLI_REV4) &&
	    (phba->link_flag & LS_LOOPBACK_MODE)) {
		phba->link_state = LPFC_HBA_READY;
		goto out_free_mem;
	}

	lpfc_printf_vlog(vport, KERN_INFO, LOG_SLI,
			 "3313 cmpl reg vfi  port_state:%x fc_flag:%x myDid:%x "
			 "alpacnt:%d LinkState:%x topology:%x\n",
			 vport->port_state, vport->fc_flag, vport->fc_myDID,
			 vport->phba->alpa_map[0],
			 phba->link_state, phba->fc_topology);

	if (vport->port_state == LPFC_FABRIC_CFG_LINK) {
		/*
		 * For private loop or for NPort pt2pt,
		 * just start discovery and we are done.
		 */
		if ((vport->fc_flag & FC_PT2PT) ||
		    ((phba->fc_topology == LPFC_TOPOLOGY_LOOP) &&
		    !(vport->fc_flag & FC_PUBLIC_LOOP))) {

			/* Use loop map to make discovery list */
			lpfc_disc_list_loopmap(vport);
			/* Start discovery */
			if (vport->fc_flag & FC_PT2PT)
				vport->port_state = LPFC_VPORT_READY;
			else
				lpfc_disc_start(vport);
		} else {
			lpfc_start_fdiscs(phba);
			lpfc_do_scr_ns_plogi(phba, vport);
		}
	}

out_free_mem:
	mempool_free(mboxq, phba->mbox_mem_pool);
	if (dmabuf) {
		lpfc_mbuf_free(phba, dmabuf->virt, dmabuf->phys);
		kfree(dmabuf);
	}
	return;
}

static void
lpfc_mbx_cmpl_read_sparam(struct lpfc_hba *phba, LPFC_MBOXQ_t *pmb)
{
	MAILBOX_t *mb = &pmb->u.mb;
	struct lpfc_dmabuf *mp = (struct lpfc_dmabuf *)pmb->ctx_buf;
	struct lpfc_vport  *vport = pmb->vport;
	struct Scsi_Host *shost = lpfc_shost_from_vport(vport);
	struct serv_parm *sp = &vport->fc_sparam;
	uint32_t ed_tov;

	/* Check for error */
	if (mb->mbxStatus) {
		/* READ_SPARAM mbox error <mbxStatus> state <hba_state> */
		lpfc_printf_vlog(vport, KERN_ERR, LOG_MBOX,
				 "0319 READ_SPARAM mbxStatus error x%x "
				 "hba state x%x>\n",
				 mb->mbxStatus, vport->port_state);
		lpfc_linkdown(phba);
		goto out;
	}

	memcpy((uint8_t *) &vport->fc_sparam, (uint8_t *) mp->virt,
	       sizeof (struct serv_parm));

	ed_tov = be32_to_cpu(sp->cmn.e_d_tov);
	if (sp->cmn.edtovResolution)	/* E_D_TOV ticks are in nanoseconds */
		ed_tov = (ed_tov + 999999) / 1000000;

	phba->fc_edtov = ed_tov;
	phba->fc_ratov = (2 * ed_tov) / 1000;
	if (phba->fc_ratov < FF_DEF_RATOV) {
		/* RA_TOV should be atleast 10sec for initial flogi */
		phba->fc_ratov = FF_DEF_RATOV;
	}

	lpfc_update_vport_wwn(vport);
	fc_host_port_name(shost) = wwn_to_u64(vport->fc_portname.u.wwn);
	if (vport->port_type == LPFC_PHYSICAL_PORT) {
		memcpy(&phba->wwnn, &vport->fc_nodename, sizeof(phba->wwnn));
		memcpy(&phba->wwpn, &vport->fc_portname, sizeof(phba->wwnn));
	}

	lpfc_mbuf_free(phba, mp->virt, mp->phys);
	kfree(mp);
	mempool_free(pmb, phba->mbox_mem_pool);
	return;

out:
	pmb->ctx_buf = NULL;
	lpfc_mbuf_free(phba, mp->virt, mp->phys);
	kfree(mp);
	lpfc_issue_clear_la(phba, vport);
	mempool_free(pmb, phba->mbox_mem_pool);
	return;
}

static void
lpfc_mbx_process_link_up(struct lpfc_hba *phba, struct lpfc_mbx_read_top *la)
{
	struct lpfc_vport *vport = phba->pport;
	LPFC_MBOXQ_t *sparam_mbox, *cfglink_mbox = NULL;
	struct Scsi_Host *shost;
	int i;
	struct lpfc_dmabuf *mp;
	int rc;
	struct fcf_record *fcf_record;
	uint32_t fc_flags = 0;

	spin_lock_irq(&phba->hbalock);
	phba->fc_linkspeed = bf_get(lpfc_mbx_read_top_link_spd, la);

	if (!(phba->hba_flag & HBA_FCOE_MODE)) {
		switch (bf_get(lpfc_mbx_read_top_link_spd, la)) {
		case LPFC_LINK_SPEED_1GHZ:
		case LPFC_LINK_SPEED_2GHZ:
		case LPFC_LINK_SPEED_4GHZ:
		case LPFC_LINK_SPEED_8GHZ:
		case LPFC_LINK_SPEED_10GHZ:
		case LPFC_LINK_SPEED_16GHZ:
		case LPFC_LINK_SPEED_32GHZ:
		case LPFC_LINK_SPEED_64GHZ:
		case LPFC_LINK_SPEED_128GHZ:
			break;
		default:
			phba->fc_linkspeed = LPFC_LINK_SPEED_UNKNOWN;
			break;
		}
	}

	if (phba->fc_topology &&
	    phba->fc_topology != bf_get(lpfc_mbx_read_top_topology, la)) {
		lpfc_printf_log(phba, KERN_WARNING, LOG_SLI,
				"3314 Toplogy changed was 0x%x is 0x%x\n",
				phba->fc_topology,
				bf_get(lpfc_mbx_read_top_topology, la));
		phba->fc_topology_changed = 1;
	}

	phba->fc_topology = bf_get(lpfc_mbx_read_top_topology, la);
	phba->link_flag &= ~LS_NPIV_FAB_SUPPORTED;

	shost = lpfc_shost_from_vport(vport);
	if (phba->fc_topology == LPFC_TOPOLOGY_LOOP) {
		phba->sli3_options &= ~LPFC_SLI3_NPIV_ENABLED;

		/* if npiv is enabled and this adapter supports npiv log
		 * a message that npiv is not supported in this topology
		 */
		if (phba->cfg_enable_npiv && phba->max_vpi)
			lpfc_printf_log(phba, KERN_ERR, LOG_LINK_EVENT,
				"1309 Link Up Event npiv not supported in loop "
				"topology\n");
				/* Get Loop Map information */
		if (bf_get(lpfc_mbx_read_top_il, la))
			fc_flags |= FC_LBIT;

		vport->fc_myDID = bf_get(lpfc_mbx_read_top_alpa_granted, la);
		i = la->lilpBde64.tus.f.bdeSize;

		if (i == 0) {
			phba->alpa_map[0] = 0;
		} else {
			if (vport->cfg_log_verbose & LOG_LINK_EVENT) {
				int numalpa, j, k;
				union {
					uint8_t pamap[16];
					struct {
						uint32_t wd1;
						uint32_t wd2;
						uint32_t wd3;
						uint32_t wd4;
					} pa;
				} un;
				numalpa = phba->alpa_map[0];
				j = 0;
				while (j < numalpa) {
					memset(un.pamap, 0, 16);
					for (k = 1; j < numalpa; k++) {
						un.pamap[k - 1] =
							phba->alpa_map[j + 1];
						j++;
						if (k == 16)
							break;
					}
					/* Link Up Event ALPA map */
					lpfc_printf_log(phba,
							KERN_WARNING,
							LOG_LINK_EVENT,
							"1304 Link Up Event "
							"ALPA map Data: x%x "
							"x%x x%x x%x\n",
							un.pa.wd1, un.pa.wd2,
							un.pa.wd3, un.pa.wd4);
				}
			}
		}
	} else {
		if (!(phba->sli3_options & LPFC_SLI3_NPIV_ENABLED)) {
			if (phba->max_vpi && phba->cfg_enable_npiv &&
			   (phba->sli_rev >= LPFC_SLI_REV3))
				phba->sli3_options |= LPFC_SLI3_NPIV_ENABLED;
		}
		vport->fc_myDID = phba->fc_pref_DID;
		fc_flags |= FC_LBIT;
	}
	spin_unlock_irq(&phba->hbalock);

	if (fc_flags) {
		spin_lock_irq(shost->host_lock);
		vport->fc_flag |= fc_flags;
		spin_unlock_irq(shost->host_lock);
	}

	lpfc_linkup(phba);
	sparam_mbox = mempool_alloc(phba->mbox_mem_pool, GFP_KERNEL);
	if (!sparam_mbox)
		goto out;

	rc = lpfc_read_sparam(phba, sparam_mbox, 0);
	if (rc) {
		mempool_free(sparam_mbox, phba->mbox_mem_pool);
		goto out;
	}
	sparam_mbox->vport = vport;
	sparam_mbox->mbox_cmpl = lpfc_mbx_cmpl_read_sparam;
	rc = lpfc_sli_issue_mbox(phba, sparam_mbox, MBX_NOWAIT);
	if (rc == MBX_NOT_FINISHED) {
		mp = (struct lpfc_dmabuf *)sparam_mbox->ctx_buf;
		lpfc_mbuf_free(phba, mp->virt, mp->phys);
		kfree(mp);
		mempool_free(sparam_mbox, phba->mbox_mem_pool);
		goto out;
	}

	if (!(phba->hba_flag & HBA_FCOE_MODE)) {
		cfglink_mbox = mempool_alloc(phba->mbox_mem_pool, GFP_KERNEL);
		if (!cfglink_mbox)
			goto out;
		vport->port_state = LPFC_LOCAL_CFG_LINK;
		lpfc_config_link(phba, cfglink_mbox);
		cfglink_mbox->vport = vport;
		cfglink_mbox->mbox_cmpl = lpfc_mbx_cmpl_local_config_link;
		rc = lpfc_sli_issue_mbox(phba, cfglink_mbox, MBX_NOWAIT);
		if (rc == MBX_NOT_FINISHED) {
			mempool_free(cfglink_mbox, phba->mbox_mem_pool);
			goto out;
		}
	} else {
		vport->port_state = LPFC_VPORT_UNKNOWN;
		/*
		 * Add the driver's default FCF record at FCF index 0 now. This
		 * is phase 1 implementation that support FCF index 0 and driver
		 * defaults.
		 */
		if (!(phba->hba_flag & HBA_FIP_SUPPORT)) {
			fcf_record = kzalloc(sizeof(struct fcf_record),
					GFP_KERNEL);
			if (unlikely(!fcf_record)) {
				lpfc_printf_log(phba, KERN_ERR,
					LOG_MBOX | LOG_SLI,
					"2554 Could not allocate memory for "
					"fcf record\n");
				rc = -ENODEV;
				goto out;
			}

			lpfc_sli4_build_dflt_fcf_record(phba, fcf_record,
						LPFC_FCOE_FCF_DEF_INDEX);
			rc = lpfc_sli4_add_fcf_record(phba, fcf_record);
			if (unlikely(rc)) {
				lpfc_printf_log(phba, KERN_ERR,
					LOG_MBOX | LOG_SLI,
					"2013 Could not manually add FCF "
					"record 0, status %d\n", rc);
				rc = -ENODEV;
				kfree(fcf_record);
				goto out;
			}
			kfree(fcf_record);
		}
		/*
		 * The driver is expected to do FIP/FCF. Call the port
		 * and get the FCF Table.
		 */
		spin_lock_irq(&phba->hbalock);
		if (phba->hba_flag & FCF_TS_INPROG) {
			spin_unlock_irq(&phba->hbalock);
			return;
		}
		/* This is the initial FCF discovery scan */
		phba->fcf.fcf_flag |= FCF_INIT_DISC;
		spin_unlock_irq(&phba->hbalock);
		lpfc_printf_log(phba, KERN_INFO, LOG_FIP | LOG_DISCOVERY,
				"2778 Start FCF table scan at linkup\n");
		rc = lpfc_sli4_fcf_scan_read_fcf_rec(phba,
						     LPFC_FCOE_FCF_GET_FIRST);
		if (rc) {
			spin_lock_irq(&phba->hbalock);
			phba->fcf.fcf_flag &= ~FCF_INIT_DISC;
			spin_unlock_irq(&phba->hbalock);
			goto out;
		}
		/* Reset FCF roundrobin bmask for new discovery */
		lpfc_sli4_clear_fcf_rr_bmask(phba);
	}

	return;
out:
	lpfc_vport_set_state(vport, FC_VPORT_FAILED);
	lpfc_printf_vlog(vport, KERN_ERR, LOG_MBOX,
			 "0263 Discovery Mailbox error: state: 0x%x : %p %p\n",
			 vport->port_state, sparam_mbox, cfglink_mbox);
	lpfc_issue_clear_la(phba, vport);
	return;
}

static void
lpfc_enable_la(struct lpfc_hba *phba)
{
	uint32_t control;
	struct lpfc_sli *psli = &phba->sli;
	spin_lock_irq(&phba->hbalock);
	psli->sli_flag |= LPFC_PROCESS_LA;
	if (phba->sli_rev <= LPFC_SLI_REV3) {
		control = readl(phba->HCregaddr);
		control |= HC_LAINT_ENA;
		writel(control, phba->HCregaddr);
		readl(phba->HCregaddr); /* flush */
	}
	spin_unlock_irq(&phba->hbalock);
}

static void
lpfc_mbx_issue_link_down(struct lpfc_hba *phba)
{
	lpfc_linkdown(phba);
	lpfc_enable_la(phba);
	lpfc_unregister_unused_fcf(phba);
	/* turn on Link Attention interrupts - no CLEAR_LA needed */
}


/*
 * This routine handles processing a READ_TOPOLOGY mailbox
 * command upon completion. It is setup in the LPFC_MBOXQ
 * as the completion routine when the command is
 * handed off to the SLI layer. SLI4 only.
 */
void
lpfc_mbx_cmpl_read_topology(struct lpfc_hba *phba, LPFC_MBOXQ_t *pmb)
{
	struct lpfc_vport *vport = pmb->vport;
	struct Scsi_Host  *shost = lpfc_shost_from_vport(vport);
	struct lpfc_mbx_read_top *la;
	struct lpfc_sli_ring *pring;
	MAILBOX_t *mb = &pmb->u.mb;
	struct lpfc_dmabuf *mp = (struct lpfc_dmabuf *)(pmb->ctx_buf);
	uint8_t attn_type;

	/* Unblock ELS traffic */
	pring = lpfc_phba_elsring(phba);
	if (pring)
		pring->flag &= ~LPFC_STOP_IOCB_EVENT;

	/* Check for error */
	if (mb->mbxStatus) {
		lpfc_printf_log(phba, KERN_INFO, LOG_LINK_EVENT,
				"1307 READ_LA mbox error x%x state x%x\n",
				mb->mbxStatus, vport->port_state);
		lpfc_mbx_issue_link_down(phba);
		phba->link_state = LPFC_HBA_ERROR;
		goto lpfc_mbx_cmpl_read_topology_free_mbuf;
	}

	la = (struct lpfc_mbx_read_top *) &pmb->u.mb.un.varReadTop;
	attn_type = bf_get(lpfc_mbx_read_top_att_type, la);

	memcpy(&phba->alpa_map[0], mp->virt, 128);

	spin_lock_irq(shost->host_lock);
	if (bf_get(lpfc_mbx_read_top_pb, la))
		vport->fc_flag |= FC_BYPASSED_MODE;
	else
		vport->fc_flag &= ~FC_BYPASSED_MODE;
	spin_unlock_irq(shost->host_lock);

	if (phba->fc_eventTag <= la->eventTag) {
		phba->fc_stat.LinkMultiEvent++;
		if (attn_type == LPFC_ATT_LINK_UP)
			if (phba->fc_eventTag != 0)
				lpfc_linkdown(phba);
	}

	phba->fc_eventTag = la->eventTag;
	if (phba->sli_rev < LPFC_SLI_REV4) {
		spin_lock_irq(&phba->hbalock);
		if (bf_get(lpfc_mbx_read_top_mm, la))
			phba->sli.sli_flag |= LPFC_MENLO_MAINT;
		else
			phba->sli.sli_flag &= ~LPFC_MENLO_MAINT;
		spin_unlock_irq(&phba->hbalock);
	}

	phba->link_events++;
	if ((attn_type == LPFC_ATT_LINK_UP) &&
	    !(phba->sli.sli_flag & LPFC_MENLO_MAINT)) {
		phba->fc_stat.LinkUp++;
		if (phba->link_flag & LS_LOOPBACK_MODE) {
			lpfc_printf_log(phba, KERN_ERR, LOG_LINK_EVENT,
					"1306 Link Up Event in loop back mode "
					"x%x received Data: x%x x%x x%x x%x\n",
					la->eventTag, phba->fc_eventTag,
					bf_get(lpfc_mbx_read_top_alpa_granted,
					       la),
					bf_get(lpfc_mbx_read_top_link_spd, la),
					phba->alpa_map[0]);
		} else {
			lpfc_printf_log(phba, KERN_ERR, LOG_LINK_EVENT,
					"1303 Link Up Event x%x received "
					"Data: x%x x%x x%x x%x x%x x%x %d\n",
					la->eventTag, phba->fc_eventTag,
					bf_get(lpfc_mbx_read_top_alpa_granted,
					       la),
					bf_get(lpfc_mbx_read_top_link_spd, la),
					phba->alpa_map[0],
					bf_get(lpfc_mbx_read_top_mm, la),
					bf_get(lpfc_mbx_read_top_fa, la),
					phba->wait_4_mlo_maint_flg);
		}
		lpfc_mbx_process_link_up(phba, la);
	} else if (attn_type == LPFC_ATT_LINK_DOWN ||
		   attn_type == LPFC_ATT_UNEXP_WWPN) {
		phba->fc_stat.LinkDown++;
		if (phba->link_flag & LS_LOOPBACK_MODE)
			lpfc_printf_log(phba, KERN_ERR, LOG_LINK_EVENT,
				"1308 Link Down Event in loop back mode "
				"x%x received "
				"Data: x%x x%x x%x\n",
				la->eventTag, phba->fc_eventTag,
				phba->pport->port_state, vport->fc_flag);
		else if (attn_type == LPFC_ATT_UNEXP_WWPN)
			lpfc_printf_log(phba, KERN_ERR, LOG_LINK_EVENT,
				"1313 Link Down UNEXP WWPN Event x%x received "
				"Data: x%x x%x x%x x%x x%x\n",
				la->eventTag, phba->fc_eventTag,
				phba->pport->port_state, vport->fc_flag,
				bf_get(lpfc_mbx_read_top_mm, la),
				bf_get(lpfc_mbx_read_top_fa, la));
		else
			lpfc_printf_log(phba, KERN_ERR, LOG_LINK_EVENT,
				"1305 Link Down Event x%x received "
				"Data: x%x x%x x%x x%x x%x\n",
				la->eventTag, phba->fc_eventTag,
				phba->pport->port_state, vport->fc_flag,
				bf_get(lpfc_mbx_read_top_mm, la),
				bf_get(lpfc_mbx_read_top_fa, la));
		lpfc_mbx_issue_link_down(phba);
	}
	if (phba->sli.sli_flag & LPFC_MENLO_MAINT &&
	    attn_type == LPFC_ATT_LINK_UP) {
		if (phba->link_state != LPFC_LINK_DOWN) {
			phba->fc_stat.LinkDown++;
			lpfc_printf_log(phba, KERN_ERR, LOG_LINK_EVENT,
				"1312 Link Down Event x%x received "
				"Data: x%x x%x x%x\n",
				la->eventTag, phba->fc_eventTag,
				phba->pport->port_state, vport->fc_flag);
			lpfc_mbx_issue_link_down(phba);
		} else
			lpfc_enable_la(phba);

		lpfc_printf_log(phba, KERN_ERR, LOG_LINK_EVENT,
				"1310 Menlo Maint Mode Link up Event x%x rcvd "
				"Data: x%x x%x x%x\n",
				la->eventTag, phba->fc_eventTag,
				phba->pport->port_state, vport->fc_flag);
		/*
		 * The cmnd that triggered this will be waiting for this
		 * signal.
		 */
		/* WAKEUP for MENLO_SET_MODE or MENLO_RESET command. */
		if (phba->wait_4_mlo_maint_flg) {
			phba->wait_4_mlo_maint_flg = 0;
			wake_up_interruptible(&phba->wait_4_mlo_m_q);
		}
	}

	if ((phba->sli_rev < LPFC_SLI_REV4) &&
	    bf_get(lpfc_mbx_read_top_fa, la)) {
		if (phba->sli.sli_flag & LPFC_MENLO_MAINT)
			lpfc_issue_clear_la(phba, vport);
		lpfc_printf_log(phba, KERN_INFO, LOG_LINK_EVENT,
				"1311 fa %d\n",
				bf_get(lpfc_mbx_read_top_fa, la));
	}

lpfc_mbx_cmpl_read_topology_free_mbuf:
	lpfc_mbuf_free(phba, mp->virt, mp->phys);
	kfree(mp);
	mempool_free(pmb, phba->mbox_mem_pool);
	return;
}

/*
 * This routine handles processing a REG_LOGIN mailbox
 * command upon completion. It is setup in the LPFC_MBOXQ
 * as the completion routine when the command is
 * handed off to the SLI layer.
 */
void
lpfc_mbx_cmpl_reg_login(struct lpfc_hba *phba, LPFC_MBOXQ_t *pmb)
{
	struct lpfc_vport  *vport = pmb->vport;
	struct lpfc_dmabuf *mp = (struct lpfc_dmabuf *)(pmb->ctx_buf);
	struct lpfc_nodelist *ndlp = (struct lpfc_nodelist *)pmb->ctx_ndlp;
	struct Scsi_Host  *shost = lpfc_shost_from_vport(vport);

	pmb->ctx_buf = NULL;
	pmb->ctx_ndlp = NULL;

	lpfc_printf_vlog(vport, KERN_INFO, LOG_SLI,
			 "0002 rpi:%x DID:%x flg:%x %d map:%x %p\n",
			 ndlp->nlp_rpi, ndlp->nlp_DID, ndlp->nlp_flag,
			 kref_read(&ndlp->kref),
			 ndlp->nlp_usg_map, ndlp);
	if (ndlp->nlp_flag & NLP_REG_LOGIN_SEND)
		ndlp->nlp_flag &= ~NLP_REG_LOGIN_SEND;

	if (ndlp->nlp_flag & NLP_IGNR_REG_CMPL ||
	    ndlp->nlp_state != NLP_STE_REG_LOGIN_ISSUE) {
		/* We rcvd a rscn after issuing this
		 * mbox reg login, we may have cycled
		 * back through the state and be
		 * back at reg login state so this
		 * mbox needs to be ignored becase
		 * there is another reg login in
		 * process.
		 */
		spin_lock_irq(shost->host_lock);
		ndlp->nlp_flag &= ~NLP_IGNR_REG_CMPL;
		spin_unlock_irq(shost->host_lock);

		/*
		 * We cannot leave the RPI registered because
		 * if we go thru discovery again for this ndlp
		 * a subsequent REG_RPI will fail.
		 */
		ndlp->nlp_flag |= NLP_RPI_REGISTERED;
		lpfc_unreg_rpi(vport, ndlp);
	}

	/* Call state machine */
	lpfc_disc_state_machine(vport, ndlp, pmb, NLP_EVT_CMPL_REG_LOGIN);

	lpfc_mbuf_free(phba, mp->virt, mp->phys);
	kfree(mp);
	mempool_free(pmb, phba->mbox_mem_pool);
	/* decrement the node reference count held for this callback
	 * function.
	 */
	lpfc_nlp_put(ndlp);

	return;
}

static void
lpfc_mbx_cmpl_unreg_vpi(struct lpfc_hba *phba, LPFC_MBOXQ_t *pmb)
{
	MAILBOX_t *mb = &pmb->u.mb;
	struct lpfc_vport *vport = pmb->vport;
	struct Scsi_Host  *shost = lpfc_shost_from_vport(vport);

	switch (mb->mbxStatus) {
	case 0x0011:
	case 0x0020:
		lpfc_printf_vlog(vport, KERN_INFO, LOG_NODE,
				 "0911 cmpl_unreg_vpi, mb status = 0x%x\n",
				 mb->mbxStatus);
		break;
	/* If VPI is busy, reset the HBA */
	case 0x9700:
		lpfc_printf_vlog(vport, KERN_ERR, LOG_NODE,
			"2798 Unreg_vpi failed vpi 0x%x, mb status = 0x%x\n",
			vport->vpi, mb->mbxStatus);
		if (!(phba->pport->load_flag & FC_UNLOADING))
			lpfc_workq_post_event(phba, NULL, NULL,
				LPFC_EVT_RESET_HBA);
	}
	spin_lock_irq(shost->host_lock);
	vport->vpi_state &= ~LPFC_VPI_REGISTERED;
	vport->fc_flag |= FC_VPORT_NEEDS_REG_VPI;
	spin_unlock_irq(shost->host_lock);
	vport->unreg_vpi_cmpl = VPORT_OK;
	mempool_free(pmb, phba->mbox_mem_pool);
	lpfc_cleanup_vports_rrqs(vport, NULL);
	/*
	 * This shost reference might have been taken at the beginning of
	 * lpfc_vport_delete()
	 */
	if ((vport->load_flag & FC_UNLOADING) && (vport != phba->pport))
		scsi_host_put(shost);
}

int
lpfc_mbx_unreg_vpi(struct lpfc_vport *vport)
{
	struct lpfc_hba  *phba = vport->phba;
	LPFC_MBOXQ_t *mbox;
	int rc;

	mbox = mempool_alloc(phba->mbox_mem_pool, GFP_KERNEL);
	if (!mbox)
		return 1;

	lpfc_unreg_vpi(phba, vport->vpi, mbox);
	mbox->vport = vport;
	mbox->mbox_cmpl = lpfc_mbx_cmpl_unreg_vpi;
	rc = lpfc_sli_issue_mbox(phba, mbox, MBX_NOWAIT);
	if (rc == MBX_NOT_FINISHED) {
		lpfc_printf_vlog(vport, KERN_ERR, LOG_MBOX | LOG_VPORT,
				 "1800 Could not issue unreg_vpi\n");
		mempool_free(mbox, phba->mbox_mem_pool);
		vport->unreg_vpi_cmpl = VPORT_ERROR;
		return rc;
	}
	return 0;
}

static void
lpfc_mbx_cmpl_reg_vpi(struct lpfc_hba *phba, LPFC_MBOXQ_t *pmb)
{
	struct lpfc_vport *vport = pmb->vport;
	struct Scsi_Host  *shost = lpfc_shost_from_vport(vport);
	MAILBOX_t *mb = &pmb->u.mb;

	switch (mb->mbxStatus) {
	case 0x0011:
	case 0x9601:
	case 0x9602:
		lpfc_printf_vlog(vport, KERN_INFO, LOG_NODE,
				 "0912 cmpl_reg_vpi, mb status = 0x%x\n",
				 mb->mbxStatus);
		lpfc_vport_set_state(vport, FC_VPORT_FAILED);
		spin_lock_irq(shost->host_lock);
		vport->fc_flag &= ~(FC_FABRIC | FC_PUBLIC_LOOP);
		spin_unlock_irq(shost->host_lock);
		vport->fc_myDID = 0;

		if ((vport->cfg_enable_fc4_type == LPFC_ENABLE_BOTH) ||
		    (vport->cfg_enable_fc4_type == LPFC_ENABLE_NVME)) {
			if (phba->nvmet_support)
				lpfc_nvmet_update_targetport(phba);
			else
				lpfc_nvme_update_localport(vport);
		}
		goto out;
	}

	spin_lock_irq(shost->host_lock);
	vport->vpi_state |= LPFC_VPI_REGISTERED;
	vport->fc_flag &= ~FC_VPORT_NEEDS_REG_VPI;
	spin_unlock_irq(shost->host_lock);
	vport->num_disc_nodes = 0;
	/* go thru NPR list and issue ELS PLOGIs */
	if (vport->fc_npr_cnt)
		lpfc_els_disc_plogi(vport);

	if (!vport->num_disc_nodes) {
		spin_lock_irq(shost->host_lock);
		vport->fc_flag &= ~FC_NDISC_ACTIVE;
		spin_unlock_irq(shost->host_lock);
		lpfc_can_disctmo(vport);
	}
	vport->port_state = LPFC_VPORT_READY;

out:
	mempool_free(pmb, phba->mbox_mem_pool);
	return;
}

/**
 * lpfc_create_static_vport - Read HBA config region to create static vports.
 * @phba: pointer to lpfc hba data structure.
 *
 * This routine issue a DUMP mailbox command for config region 22 to get
 * the list of static vports to be created. The function create vports
 * based on the information returned from the HBA.
 **/
void
lpfc_create_static_vport(struct lpfc_hba *phba)
{
	LPFC_MBOXQ_t *pmb = NULL;
	MAILBOX_t *mb;
	struct static_vport_info *vport_info;
	int mbx_wait_rc = 0, i;
	struct fc_vport_identifiers vport_id;
	struct fc_vport *new_fc_vport;
	struct Scsi_Host *shost;
	struct lpfc_vport *vport;
	uint16_t offset = 0;
	uint8_t *vport_buff;
	struct lpfc_dmabuf *mp;
	uint32_t byte_count = 0;

	pmb = mempool_alloc(phba->mbox_mem_pool, GFP_KERNEL);
	if (!pmb) {
		lpfc_printf_log(phba, KERN_ERR, LOG_INIT,
				"0542 lpfc_create_static_vport failed to"
				" allocate mailbox memory\n");
		return;
	}
	memset(pmb, 0, sizeof(LPFC_MBOXQ_t));
	mb = &pmb->u.mb;

	vport_info = kzalloc(sizeof(struct static_vport_info), GFP_KERNEL);
	if (!vport_info) {
		lpfc_printf_log(phba, KERN_ERR, LOG_INIT,
				"0543 lpfc_create_static_vport failed to"
				" allocate vport_info\n");
		mempool_free(pmb, phba->mbox_mem_pool);
		return;
	}

	vport_buff = (uint8_t *) vport_info;
	do {
		/* free dma buffer from previous round */
		if (pmb->ctx_buf) {
			mp = (struct lpfc_dmabuf *)pmb->ctx_buf;
			lpfc_mbuf_free(phba, mp->virt, mp->phys);
			kfree(mp);
		}
		if (lpfc_dump_static_vport(phba, pmb, offset))
			goto out;

		pmb->vport = phba->pport;
		mbx_wait_rc = lpfc_sli_issue_mbox_wait(phba, pmb,
							LPFC_MBOX_TMO);

		if ((mbx_wait_rc != MBX_SUCCESS) || mb->mbxStatus) {
			lpfc_printf_log(phba, KERN_WARNING, LOG_INIT,
				"0544 lpfc_create_static_vport failed to"
				" issue dump mailbox command ret 0x%x "
				"status 0x%x\n",
				mbx_wait_rc, mb->mbxStatus);
			goto out;
		}

		if (phba->sli_rev == LPFC_SLI_REV4) {
			byte_count = pmb->u.mqe.un.mb_words[5];
			mp = (struct lpfc_dmabuf *)pmb->ctx_buf;
			if (byte_count > sizeof(struct static_vport_info) -
					offset)
				byte_count = sizeof(struct static_vport_info)
					- offset;
			memcpy(vport_buff + offset, mp->virt, byte_count);
			offset += byte_count;
		} else {
			if (mb->un.varDmp.word_cnt >
				sizeof(struct static_vport_info) - offset)
				mb->un.varDmp.word_cnt =
					sizeof(struct static_vport_info)
						- offset;
			byte_count = mb->un.varDmp.word_cnt;
			lpfc_sli_pcimem_bcopy(((uint8_t *)mb) + DMP_RSP_OFFSET,
				vport_buff + offset,
				byte_count);

			offset += byte_count;
		}

	} while (byte_count &&
		offset < sizeof(struct static_vport_info));


	if ((le32_to_cpu(vport_info->signature) != VPORT_INFO_SIG) ||
		((le32_to_cpu(vport_info->rev) & VPORT_INFO_REV_MASK)
			!= VPORT_INFO_REV)) {
		lpfc_printf_log(phba, KERN_ERR, LOG_INIT,
			"0545 lpfc_create_static_vport bad"
			" information header 0x%x 0x%x\n",
			le32_to_cpu(vport_info->signature),
			le32_to_cpu(vport_info->rev) & VPORT_INFO_REV_MASK);

		goto out;
	}

	shost = lpfc_shost_from_vport(phba->pport);

	for (i = 0; i < MAX_STATIC_VPORT_COUNT; i++) {
		memset(&vport_id, 0, sizeof(vport_id));
		vport_id.port_name = wwn_to_u64(vport_info->vport_list[i].wwpn);
		vport_id.node_name = wwn_to_u64(vport_info->vport_list[i].wwnn);
		if (!vport_id.port_name || !vport_id.node_name)
			continue;

		vport_id.roles = FC_PORT_ROLE_FCP_INITIATOR;
		vport_id.vport_type = FC_PORTTYPE_NPIV;
		vport_id.disable = false;
		new_fc_vport = fc_vport_create(shost, 0, &vport_id);

		if (!new_fc_vport) {
			lpfc_printf_log(phba, KERN_WARNING, LOG_INIT,
				"0546 lpfc_create_static_vport failed to"
				" create vport\n");
			continue;
		}

		vport = *(struct lpfc_vport **)new_fc_vport->dd_data;
		vport->vport_flag |= STATIC_VPORT;
	}

out:
	kfree(vport_info);
	if (mbx_wait_rc != MBX_TIMEOUT) {
		if (pmb->ctx_buf) {
			mp = (struct lpfc_dmabuf *)pmb->ctx_buf;
			lpfc_mbuf_free(phba, mp->virt, mp->phys);
			kfree(mp);
		}
		mempool_free(pmb, phba->mbox_mem_pool);
	}

	return;
}

/*
 * This routine handles processing a Fabric REG_LOGIN mailbox
 * command upon completion. It is setup in the LPFC_MBOXQ
 * as the completion routine when the command is
 * handed off to the SLI layer.
 */
void
lpfc_mbx_cmpl_fabric_reg_login(struct lpfc_hba *phba, LPFC_MBOXQ_t *pmb)
{
	struct lpfc_vport *vport = pmb->vport;
	MAILBOX_t *mb = &pmb->u.mb;
	struct lpfc_dmabuf *mp = (struct lpfc_dmabuf *)(pmb->ctx_buf);
	struct lpfc_nodelist *ndlp;
	struct Scsi_Host *shost;

	ndlp = (struct lpfc_nodelist *)pmb->ctx_ndlp;
	pmb->ctx_ndlp = NULL;
	pmb->ctx_buf = NULL;

	if (mb->mbxStatus) {
		lpfc_printf_vlog(vport, KERN_ERR, LOG_MBOX,
				 "0258 Register Fabric login error: 0x%x\n",
				 mb->mbxStatus);
		lpfc_mbuf_free(phba, mp->virt, mp->phys);
		kfree(mp);
		mempool_free(pmb, phba->mbox_mem_pool);

		if (phba->fc_topology == LPFC_TOPOLOGY_LOOP) {
			/* FLOGI failed, use loop map to make discovery list */
			lpfc_disc_list_loopmap(vport);

			/* Start discovery */
			lpfc_disc_start(vport);
			/* Decrement the reference count to ndlp after the
			 * reference to the ndlp are done.
			 */
			lpfc_nlp_put(ndlp);
			return;
		}

		lpfc_vport_set_state(vport, FC_VPORT_FAILED);
		/* Decrement the reference count to ndlp after the reference
		 * to the ndlp are done.
		 */
		lpfc_nlp_put(ndlp);
		return;
	}

	if (phba->sli_rev < LPFC_SLI_REV4)
		ndlp->nlp_rpi = mb->un.varWords[0];
	ndlp->nlp_flag |= NLP_RPI_REGISTERED;
	ndlp->nlp_type |= NLP_FABRIC;
	lpfc_nlp_set_state(vport, ndlp, NLP_STE_UNMAPPED_NODE);

	if (vport->port_state == LPFC_FABRIC_CFG_LINK) {
		/* when physical port receive logo donot start
		 * vport discovery */
		if (!(vport->fc_flag & FC_LOGO_RCVD_DID_CHNG))
			lpfc_start_fdiscs(phba);
		else {
			shost = lpfc_shost_from_vport(vport);
			spin_lock_irq(shost->host_lock);
			vport->fc_flag &= ~FC_LOGO_RCVD_DID_CHNG ;
			spin_unlock_irq(shost->host_lock);
		}
		lpfc_do_scr_ns_plogi(phba, vport);
	}

	lpfc_mbuf_free(phba, mp->virt, mp->phys);
	kfree(mp);
	mempool_free(pmb, phba->mbox_mem_pool);

	/* Drop the reference count from the mbox at the end after
	 * all the current reference to the ndlp have been done.
	 */
	lpfc_nlp_put(ndlp);
	return;
}

 /*
  * This routine will issue a GID_FT for each FC4 Type supported
  * by the driver. ALL GID_FTs must complete before discovery is started.
  */
int
lpfc_issue_gidft(struct lpfc_vport *vport)
{
	/* Good status, issue CT Request to NameServer */
	if ((vport->cfg_enable_fc4_type == LPFC_ENABLE_BOTH) ||
	    (vport->cfg_enable_fc4_type == LPFC_ENABLE_FCP)) {
		if (lpfc_ns_cmd(vport, SLI_CTNS_GID_FT, 0, SLI_CTPT_FCP)) {
			/* Cannot issue NameServer FCP Query, so finish up
			 * discovery
			 */
			lpfc_printf_vlog(vport, KERN_ERR, LOG_SLI,
					 "0604 %s FC TYPE %x %s\n",
					 "Failed to issue GID_FT to ",
					 FC_TYPE_FCP,
					 "Finishing discovery.");
			return 0;
		}
		vport->gidft_inp++;
	}

	if ((vport->cfg_enable_fc4_type == LPFC_ENABLE_BOTH) ||
	    (vport->cfg_enable_fc4_type == LPFC_ENABLE_NVME)) {
		if (lpfc_ns_cmd(vport, SLI_CTNS_GID_FT, 0, SLI_CTPT_NVME)) {
			/* Cannot issue NameServer NVME Query, so finish up
			 * discovery
			 */
			lpfc_printf_vlog(vport, KERN_ERR, LOG_SLI,
					 "0605 %s FC_TYPE %x %s %d\n",
					 "Failed to issue GID_FT to ",
					 FC_TYPE_NVME,
					 "Finishing discovery: gidftinp ",
					 vport->gidft_inp);
			if (vport->gidft_inp == 0)
				return 0;
		} else
			vport->gidft_inp++;
	}
	return vport->gidft_inp;
}

/**
 * lpfc_issue_gidpt - issue a GID_PT for all N_Ports
 * @vport: The virtual port for which this call is being executed.
 *
 * This routine will issue a GID_PT to get a list of all N_Ports
 *
 * Return value :
 *   0 - Failure to issue a GID_PT
 *   1 - GID_PT issued
 **/
int
lpfc_issue_gidpt(struct lpfc_vport *vport)
{
	/* Good status, issue CT Request to NameServer */
	if (lpfc_ns_cmd(vport, SLI_CTNS_GID_PT, 0, GID_PT_N_PORT)) {
		/* Cannot issue NameServer FCP Query, so finish up
		 * discovery
		 */
		lpfc_printf_vlog(vport, KERN_ERR, LOG_SLI,
				 "0606 %s Port TYPE %x %s\n",
				 "Failed to issue GID_PT to ",
				 GID_PT_N_PORT,
				 "Finishing discovery.");
		return 0;
	}
	vport->gidft_inp++;
	return 1;
}

/*
 * This routine handles processing a NameServer REG_LOGIN mailbox
 * command upon completion. It is setup in the LPFC_MBOXQ
 * as the completion routine when the command is
 * handed off to the SLI layer.
 */
void
lpfc_mbx_cmpl_ns_reg_login(struct lpfc_hba *phba, LPFC_MBOXQ_t *pmb)
{
	MAILBOX_t *mb = &pmb->u.mb;
	struct lpfc_dmabuf *mp = (struct lpfc_dmabuf *)(pmb->ctx_buf);
	struct lpfc_nodelist *ndlp = (struct lpfc_nodelist *)pmb->ctx_ndlp;
	struct lpfc_vport *vport = pmb->vport;

	pmb->ctx_buf = NULL;
	pmb->ctx_ndlp = NULL;
	vport->gidft_inp = 0;

	if (mb->mbxStatus) {
		lpfc_printf_vlog(vport, KERN_ERR, LOG_ELS,
				 "0260 Register NameServer error: 0x%x\n",
				 mb->mbxStatus);

out:
		/* decrement the node reference count held for this
		 * callback function.
		 */
		lpfc_nlp_put(ndlp);
		lpfc_mbuf_free(phba, mp->virt, mp->phys);
		kfree(mp);
		mempool_free(pmb, phba->mbox_mem_pool);

		/* If no other thread is using the ndlp, free it */
		lpfc_nlp_not_used(ndlp);

		if (phba->fc_topology == LPFC_TOPOLOGY_LOOP) {
			/*
			 * RegLogin failed, use loop map to make discovery
			 * list
			 */
			lpfc_disc_list_loopmap(vport);

			/* Start discovery */
			lpfc_disc_start(vport);
			return;
		}
		lpfc_vport_set_state(vport, FC_VPORT_FAILED);
		return;
	}

	if (phba->sli_rev < LPFC_SLI_REV4)
		ndlp->nlp_rpi = mb->un.varWords[0];
	ndlp->nlp_flag |= NLP_RPI_REGISTERED;
	ndlp->nlp_type |= NLP_FABRIC;
	lpfc_nlp_set_state(vport, ndlp, NLP_STE_UNMAPPED_NODE);
	lpfc_printf_vlog(vport, KERN_INFO, LOG_SLI,
			 "0003 rpi:%x DID:%x flg:%x %d map%x %p\n",
			 ndlp->nlp_rpi, ndlp->nlp_DID, ndlp->nlp_flag,
			 kref_read(&ndlp->kref),
			 ndlp->nlp_usg_map, ndlp);

	if (vport->port_state < LPFC_VPORT_READY) {
		/* Link up discovery requires Fabric registration. */
		lpfc_ns_cmd(vport, SLI_CTNS_RNN_ID, 0, 0);
		lpfc_ns_cmd(vport, SLI_CTNS_RSNN_NN, 0, 0);
		lpfc_ns_cmd(vport, SLI_CTNS_RSPN_ID, 0, 0);
		lpfc_ns_cmd(vport, SLI_CTNS_RFT_ID, 0, 0);

		if ((vport->cfg_enable_fc4_type == LPFC_ENABLE_BOTH) ||
		    (vport->cfg_enable_fc4_type == LPFC_ENABLE_FCP))
			lpfc_ns_cmd(vport, SLI_CTNS_RFF_ID, 0, FC_TYPE_FCP);

		if ((vport->cfg_enable_fc4_type == LPFC_ENABLE_BOTH) ||
		    (vport->cfg_enable_fc4_type == LPFC_ENABLE_NVME))
			lpfc_ns_cmd(vport, SLI_CTNS_RFF_ID, 0,
				    FC_TYPE_NVME);

		/* Issue SCR just before NameServer GID_FT Query */
		lpfc_issue_els_scr(vport, SCR_DID, 0);
	}

	vport->fc_ns_retry = 0;
	if (lpfc_issue_gidft(vport) == 0)
		goto out;

	/*
	 * At this point in time we may need to wait for multiple
	 * SLI_CTNS_GID_FT CT commands to complete before we start discovery.
	 *
	 * decrement the node reference count held for this
	 * callback function.
	 */
	lpfc_nlp_put(ndlp);
	lpfc_mbuf_free(phba, mp->virt, mp->phys);
	kfree(mp);
	mempool_free(pmb, phba->mbox_mem_pool);

	return;
}

static void
lpfc_register_remote_port(struct lpfc_vport *vport, struct lpfc_nodelist *ndlp)
{
	struct Scsi_Host *shost = lpfc_shost_from_vport(vport);
	struct fc_rport  *rport;
	struct lpfc_rport_data *rdata;
	struct fc_rport_identifiers rport_ids;
	struct lpfc_hba  *phba = vport->phba;

	if (vport->cfg_enable_fc4_type == LPFC_ENABLE_NVME)
		return;

	/* Remote port has reappeared. Re-register w/ FC transport */
	rport_ids.node_name = wwn_to_u64(ndlp->nlp_nodename.u.wwn);
	rport_ids.port_name = wwn_to_u64(ndlp->nlp_portname.u.wwn);
	rport_ids.port_id = ndlp->nlp_DID;
	rport_ids.roles = FC_RPORT_ROLE_UNKNOWN;

	/*
	 * We leave our node pointer in rport->dd_data when we unregister a
	 * FCP target port.  But fc_remote_port_add zeros the space to which
	 * rport->dd_data points.  So, if we're reusing a previously
	 * registered port, drop the reference that we took the last time we
	 * registered the port.
	 */
	rport = ndlp->rport;
	if (rport) {
		rdata = rport->dd_data;
		/* break the link before dropping the ref */
		ndlp->rport = NULL;
		if (rdata) {
			if (rdata->pnode == ndlp)
				lpfc_nlp_put(ndlp);
			rdata->pnode = NULL;
		}
		/* drop reference for earlier registeration */
		put_device(&rport->dev);
	}

	lpfc_debugfs_disc_trc(vport, LPFC_DISC_TRC_RPORT,
		"rport add:       did:x%x flg:x%x type x%x",
		ndlp->nlp_DID, ndlp->nlp_flag, ndlp->nlp_type);

	/* Don't add the remote port if unloading. */
	if (vport->load_flag & FC_UNLOADING)
		return;

	ndlp->rport = rport = fc_remote_port_add(shost, 0, &rport_ids);
	if (!rport || !get_device(&rport->dev)) {
		dev_printk(KERN_WARNING, &phba->pcidev->dev,
			   "Warning: fc_remote_port_add failed\n");
		return;
	}

	/* initialize static port data */
	rport->maxframe_size = ndlp->nlp_maxframe;
	rport->supported_classes = ndlp->nlp_class_sup;
	rdata = rport->dd_data;
	rdata->pnode = lpfc_nlp_get(ndlp);

	if (ndlp->nlp_type & NLP_FCP_TARGET)
		rport_ids.roles |= FC_PORT_ROLE_FCP_TARGET;
	if (ndlp->nlp_type & NLP_FCP_INITIATOR)
		rport_ids.roles |= FC_PORT_ROLE_FCP_INITIATOR;
	if (ndlp->nlp_type & NLP_NVME_INITIATOR)
		rport_ids.roles |= FC_PORT_ROLE_NVME_INITIATOR;
	if (ndlp->nlp_type & NLP_NVME_TARGET)
		rport_ids.roles |= FC_PORT_ROLE_NVME_TARGET;
	if (ndlp->nlp_type & NLP_NVME_DISCOVERY)
		rport_ids.roles |= FC_PORT_ROLE_NVME_DISCOVERY;

	if (rport_ids.roles !=  FC_RPORT_ROLE_UNKNOWN)
		fc_remote_port_rolechg(rport, rport_ids.roles);

	lpfc_printf_vlog(ndlp->vport, KERN_INFO, LOG_NODE,
			 "3183 rport register x%06x, rport %p role x%x\n",
			 ndlp->nlp_DID, rport, rport_ids.roles);

	if ((rport->scsi_target_id != -1) &&
	    (rport->scsi_target_id < LPFC_MAX_TARGET)) {
		ndlp->nlp_sid = rport->scsi_target_id;
	}
	return;
}

static void
lpfc_unregister_remote_port(struct lpfc_nodelist *ndlp)
{
	struct fc_rport *rport = ndlp->rport;
	struct lpfc_vport *vport = ndlp->vport;

	if (vport->cfg_enable_fc4_type == LPFC_ENABLE_NVME)
		return;

	lpfc_debugfs_disc_trc(vport, LPFC_DISC_TRC_RPORT,
		"rport delete:    did:x%x flg:x%x type x%x",
		ndlp->nlp_DID, ndlp->nlp_flag, ndlp->nlp_type);

	lpfc_printf_vlog(vport, KERN_INFO, LOG_NODE,
			 "3184 rport unregister x%06x, rport %p\n",
			 ndlp->nlp_DID, rport);

	fc_remote_port_delete(rport);

	return;
}

static void
lpfc_nlp_counters(struct lpfc_vport *vport, int state, int count)
{
	struct Scsi_Host *shost = lpfc_shost_from_vport(vport);

	spin_lock_irq(shost->host_lock);
	switch (state) {
	case NLP_STE_UNUSED_NODE:
		vport->fc_unused_cnt += count;
		break;
	case NLP_STE_PLOGI_ISSUE:
		vport->fc_plogi_cnt += count;
		break;
	case NLP_STE_ADISC_ISSUE:
		vport->fc_adisc_cnt += count;
		break;
	case NLP_STE_REG_LOGIN_ISSUE:
		vport->fc_reglogin_cnt += count;
		break;
	case NLP_STE_PRLI_ISSUE:
		vport->fc_prli_cnt += count;
		break;
	case NLP_STE_UNMAPPED_NODE:
		vport->fc_unmap_cnt += count;
		break;
	case NLP_STE_MAPPED_NODE:
		vport->fc_map_cnt += count;
		break;
	case NLP_STE_NPR_NODE:
		if (vport->fc_npr_cnt == 0 && count == -1)
			vport->fc_npr_cnt = 0;
		else
			vport->fc_npr_cnt += count;
		break;
	}
	spin_unlock_irq(shost->host_lock);
}

static void
lpfc_nlp_state_cleanup(struct lpfc_vport *vport, struct lpfc_nodelist *ndlp,
		       int old_state, int new_state)
{
	struct Scsi_Host *shost = lpfc_shost_from_vport(vport);

	if (new_state == NLP_STE_UNMAPPED_NODE) {
		ndlp->nlp_flag &= ~NLP_NODEV_REMOVE;
		ndlp->nlp_type |= NLP_FC_NODE;
	}
	if (new_state == NLP_STE_MAPPED_NODE)
		ndlp->nlp_flag &= ~NLP_NODEV_REMOVE;
	if (new_state == NLP_STE_NPR_NODE)
		ndlp->nlp_flag &= ~NLP_RCV_PLOGI;

	/* FCP and NVME Transport interface */
	if ((old_state == NLP_STE_MAPPED_NODE ||
	     old_state == NLP_STE_UNMAPPED_NODE)) {
		if (ndlp->rport) {
			vport->phba->nport_event_cnt++;
			lpfc_unregister_remote_port(ndlp);
		}

		if (ndlp->nlp_fc4_type & NLP_FC4_NVME) {
			vport->phba->nport_event_cnt++;
			if (vport->phba->nvmet_support == 0) {
				/* Start devloss if target. */
				if (ndlp->nlp_type & NLP_NVME_TARGET)
					lpfc_nvme_unregister_port(vport, ndlp);
			} else {
				/* NVMET has no upcall. */
				lpfc_nlp_put(ndlp);
			}
		}
	}

	/* FCP and NVME Transport interfaces */

	if (new_state ==  NLP_STE_MAPPED_NODE ||
	    new_state == NLP_STE_UNMAPPED_NODE) {
		if (ndlp->nlp_fc4_type ||
		    ndlp->nlp_DID == Fabric_DID ||
		    ndlp->nlp_DID == NameServer_DID ||
		    ndlp->nlp_DID == FDMI_DID) {
			vport->phba->nport_event_cnt++;
			/*
			 * Tell the fc transport about the port, if we haven't
			 * already. If we have, and it's a scsi entity, be
			 */
			lpfc_register_remote_port(vport, ndlp);
		}
		/* Notify the NVME transport of this new rport. */
		if (vport->phba->sli_rev >= LPFC_SLI_REV4 &&
		    ndlp->nlp_fc4_type & NLP_FC4_NVME) {
			if (vport->phba->nvmet_support == 0) {
				/* Register this rport with the transport.
				 * Only NVME Target Rports are registered with
				 * the transport.
				 */
				if (ndlp->nlp_type & NLP_NVME_TARGET) {
					vport->phba->nport_event_cnt++;
					lpfc_nvme_register_port(vport, ndlp);
				}
			} else {
				/* Just take an NDLP ref count since the
				 * target does not register rports.
				 */
				lpfc_nlp_get(ndlp);
			}
		}
	}

	if ((new_state ==  NLP_STE_MAPPED_NODE) &&
		(vport->stat_data_enabled)) {
		/*
		 * A new target is discovered, if there is no buffer for
		 * statistical data collection allocate buffer.
		 */
		ndlp->lat_data = kcalloc(LPFC_MAX_BUCKET_COUNT,
					 sizeof(struct lpfc_scsicmd_bkt),
					 GFP_KERNEL);

		if (!ndlp->lat_data)
			lpfc_printf_vlog(vport, KERN_ERR, LOG_NODE,
				"0286 lpfc_nlp_state_cleanup failed to "
				"allocate statistical data buffer DID "
				"0x%x\n", ndlp->nlp_DID);
	}
	/*
	 * If the node just added to Mapped list was an FCP target,
	 * but the remote port registration failed or assigned a target
	 * id outside the presentable range - move the node to the
	 * Unmapped List.
	 */
	if ((new_state == NLP_STE_MAPPED_NODE) &&
	    (ndlp->nlp_type & NLP_FCP_TARGET) &&
	    (!ndlp->rport ||
	     ndlp->rport->scsi_target_id == -1 ||
	     ndlp->rport->scsi_target_id >= LPFC_MAX_TARGET)) {
		spin_lock_irq(shost->host_lock);
		ndlp->nlp_flag |= NLP_TGT_NO_SCSIID;
		spin_unlock_irq(shost->host_lock);
		lpfc_nlp_set_state(vport, ndlp, NLP_STE_UNMAPPED_NODE);
	}
}

static char *
lpfc_nlp_state_name(char *buffer, size_t size, int state)
{
	static char *states[] = {
		[NLP_STE_UNUSED_NODE] = "UNUSED",
		[NLP_STE_PLOGI_ISSUE] = "PLOGI",
		[NLP_STE_ADISC_ISSUE] = "ADISC",
		[NLP_STE_REG_LOGIN_ISSUE] = "REGLOGIN",
		[NLP_STE_PRLI_ISSUE] = "PRLI",
		[NLP_STE_LOGO_ISSUE] = "LOGO",
		[NLP_STE_UNMAPPED_NODE] = "UNMAPPED",
		[NLP_STE_MAPPED_NODE] = "MAPPED",
		[NLP_STE_NPR_NODE] = "NPR",
	};

	if (state < NLP_STE_MAX_STATE && states[state])
		strlcpy(buffer, states[state], size);
	else
		snprintf(buffer, size, "unknown (%d)", state);
	return buffer;
}

void
lpfc_nlp_set_state(struct lpfc_vport *vport, struct lpfc_nodelist *ndlp,
		   int state)
{
	struct Scsi_Host *shost = lpfc_shost_from_vport(vport);
	int  old_state = ndlp->nlp_state;
	char name1[16], name2[16];

	lpfc_printf_vlog(vport, KERN_INFO, LOG_NODE,
			 "0904 NPort state transition x%06x, %s -> %s\n",
			 ndlp->nlp_DID,
			 lpfc_nlp_state_name(name1, sizeof(name1), old_state),
			 lpfc_nlp_state_name(name2, sizeof(name2), state));

	lpfc_debugfs_disc_trc(vport, LPFC_DISC_TRC_NODE,
		"node statechg    did:x%x old:%d ste:%d",
		ndlp->nlp_DID, old_state, state);

	if (old_state == NLP_STE_NPR_NODE &&
	    state != NLP_STE_NPR_NODE)
		lpfc_cancel_retry_delay_tmo(vport, ndlp);
	if (old_state == NLP_STE_UNMAPPED_NODE) {
		ndlp->nlp_flag &= ~NLP_TGT_NO_SCSIID;
		ndlp->nlp_type &= ~NLP_FC_NODE;
	}

	if (list_empty(&ndlp->nlp_listp)) {
		spin_lock_irq(shost->host_lock);
		list_add_tail(&ndlp->nlp_listp, &vport->fc_nodes);
		spin_unlock_irq(shost->host_lock);
	} else if (old_state)
		lpfc_nlp_counters(vport, old_state, -1);

	ndlp->nlp_state = state;
	lpfc_nlp_counters(vport, state, 1);
	lpfc_nlp_state_cleanup(vport, ndlp, old_state, state);
}

void
lpfc_enqueue_node(struct lpfc_vport *vport, struct lpfc_nodelist *ndlp)
{
	struct Scsi_Host *shost = lpfc_shost_from_vport(vport);

	if (list_empty(&ndlp->nlp_listp)) {
		spin_lock_irq(shost->host_lock);
		list_add_tail(&ndlp->nlp_listp, &vport->fc_nodes);
		spin_unlock_irq(shost->host_lock);
	}
}

void
lpfc_dequeue_node(struct lpfc_vport *vport, struct lpfc_nodelist *ndlp)
{
	struct Scsi_Host *shost = lpfc_shost_from_vport(vport);

	lpfc_cancel_retry_delay_tmo(vport, ndlp);
	if (ndlp->nlp_state && !list_empty(&ndlp->nlp_listp))
		lpfc_nlp_counters(vport, ndlp->nlp_state, -1);
	spin_lock_irq(shost->host_lock);
	list_del_init(&ndlp->nlp_listp);
	spin_unlock_irq(shost->host_lock);
	lpfc_nlp_state_cleanup(vport, ndlp, ndlp->nlp_state,
				NLP_STE_UNUSED_NODE);
}

static void
lpfc_disable_node(struct lpfc_vport *vport, struct lpfc_nodelist *ndlp)
{
	lpfc_cancel_retry_delay_tmo(vport, ndlp);
	if (ndlp->nlp_state && !list_empty(&ndlp->nlp_listp))
		lpfc_nlp_counters(vport, ndlp->nlp_state, -1);
	lpfc_nlp_state_cleanup(vport, ndlp, ndlp->nlp_state,
				NLP_STE_UNUSED_NODE);
}
/**
 * lpfc_initialize_node - Initialize all fields of node object
 * @vport: Pointer to Virtual Port object.
 * @ndlp: Pointer to FC node object.
 * @did: FC_ID of the node.
 *
 * This function is always called when node object need to be initialized.
 * It initializes all the fields of the node object. Although the reference
 * to phba from @ndlp can be obtained indirectly through it's reference to
 * @vport, a direct reference to phba is taken here by @ndlp. This is due
 * to the life-span of the @ndlp might go beyond the existence of @vport as
 * the final release of ndlp is determined by its reference count. And, the
 * operation on @ndlp needs the reference to phba.
 **/
static inline void
lpfc_initialize_node(struct lpfc_vport *vport, struct lpfc_nodelist *ndlp,
	uint32_t did)
{
	INIT_LIST_HEAD(&ndlp->els_retry_evt.evt_listp);
	INIT_LIST_HEAD(&ndlp->dev_loss_evt.evt_listp);
	timer_setup(&ndlp->nlp_delayfunc, lpfc_els_retry_delay, 0);
	ndlp->nlp_DID = did;
	ndlp->vport = vport;
	ndlp->phba = vport->phba;
	ndlp->nlp_sid = NLP_NO_SID;
	ndlp->nlp_fc4_type = NLP_FC4_NONE;
	kref_init(&ndlp->kref);
	NLP_INT_NODE_ACT(ndlp);
	atomic_set(&ndlp->cmd_pending, 0);
	ndlp->cmd_qdepth = vport->cfg_tgt_queue_depth;
	ndlp->nlp_defer_did = NLP_EVT_NOTHING_PENDING;
}

struct lpfc_nodelist *
lpfc_enable_node(struct lpfc_vport *vport, struct lpfc_nodelist *ndlp,
		 int state)
{
	struct lpfc_hba *phba = vport->phba;
	uint32_t did, flag;
	unsigned long flags;
	unsigned long *active_rrqs_xri_bitmap = NULL;
	int rpi = LPFC_RPI_ALLOC_ERROR;
	uint32_t defer_did = 0;

	if (!ndlp)
		return NULL;

	if (phba->sli_rev == LPFC_SLI_REV4) {
		rpi = lpfc_sli4_alloc_rpi(vport->phba);
		if (rpi == LPFC_RPI_ALLOC_ERROR)
			return NULL;
	}

	spin_lock_irqsave(&phba->ndlp_lock, flags);
	/* The ndlp should not be in memory free mode */
	if (NLP_CHK_FREE_REQ(ndlp)) {
		spin_unlock_irqrestore(&phba->ndlp_lock, flags);
		lpfc_printf_vlog(vport, KERN_WARNING, LOG_NODE,
				"0277 lpfc_enable_node: ndlp:x%p "
				"usgmap:x%x refcnt:%d\n",
				(void *)ndlp, ndlp->nlp_usg_map,
				kref_read(&ndlp->kref));
		goto free_rpi;
	}
	/* The ndlp should not already be in active mode */
	if (NLP_CHK_NODE_ACT(ndlp)) {
		spin_unlock_irqrestore(&phba->ndlp_lock, flags);
		lpfc_printf_vlog(vport, KERN_WARNING, LOG_NODE,
				"0278 lpfc_enable_node: ndlp:x%p "
				"usgmap:x%x refcnt:%d\n",
				(void *)ndlp, ndlp->nlp_usg_map,
				kref_read(&ndlp->kref));
		goto free_rpi;
	}

	/* First preserve the orginal DID, xri_bitmap and some flags */
	did = ndlp->nlp_DID;
	flag = (ndlp->nlp_flag & NLP_UNREG_INP);
	if (flag & NLP_UNREG_INP)
		defer_did = ndlp->nlp_defer_did;
	if (phba->sli_rev == LPFC_SLI_REV4)
		active_rrqs_xri_bitmap = ndlp->active_rrqs_xri_bitmap;

	/* Zero ndlp except of ndlp linked list pointer */
	memset((((char *)ndlp) + sizeof (struct list_head)), 0,
		sizeof (struct lpfc_nodelist) - sizeof (struct list_head));

	/* Next reinitialize and restore saved objects */
	lpfc_initialize_node(vport, ndlp, did);
	ndlp->nlp_flag |= flag;
	if (flag & NLP_UNREG_INP)
		ndlp->nlp_defer_did = defer_did;
	if (phba->sli_rev == LPFC_SLI_REV4)
		ndlp->active_rrqs_xri_bitmap = active_rrqs_xri_bitmap;

	spin_unlock_irqrestore(&phba->ndlp_lock, flags);
	if (vport->phba->sli_rev == LPFC_SLI_REV4) {
		ndlp->nlp_rpi = rpi;
		lpfc_printf_vlog(vport, KERN_INFO, LOG_NODE,
				 "0008 rpi:%x DID:%x flg:%x refcnt:%d "
				 "map:%x %p\n", ndlp->nlp_rpi, ndlp->nlp_DID,
				 ndlp->nlp_flag,
				 kref_read(&ndlp->kref),
				 ndlp->nlp_usg_map, ndlp);
	}


	if (state != NLP_STE_UNUSED_NODE)
		lpfc_nlp_set_state(vport, ndlp, state);

	lpfc_debugfs_disc_trc(vport, LPFC_DISC_TRC_NODE,
		"node enable:       did:x%x",
		ndlp->nlp_DID, 0, 0);
	return ndlp;

free_rpi:
	if (phba->sli_rev == LPFC_SLI_REV4)
		lpfc_sli4_free_rpi(vport->phba, rpi);
	return NULL;
}

void
lpfc_drop_node(struct lpfc_vport *vport, struct lpfc_nodelist *ndlp)
{
	/*
	 * Use of lpfc_drop_node and UNUSED list: lpfc_drop_node should
	 * be used if we wish to issue the "last" lpfc_nlp_put() to remove
	 * the ndlp from the vport. The ndlp marked as UNUSED on the list
	 * until ALL other outstanding threads have completed. We check
	 * that the ndlp not already in the UNUSED state before we proceed.
	 */
	if (ndlp->nlp_state == NLP_STE_UNUSED_NODE)
		return;
	lpfc_nlp_set_state(vport, ndlp, NLP_STE_UNUSED_NODE);
	if (vport->phba->sli_rev == LPFC_SLI_REV4) {
		lpfc_cleanup_vports_rrqs(vport, ndlp);
		lpfc_unreg_rpi(vport, ndlp);
	}

	lpfc_nlp_put(ndlp);
	return;
}

/*
 * Start / ReStart rescue timer for Discovery / RSCN handling
 */
void
lpfc_set_disctmo(struct lpfc_vport *vport)
{
	struct Scsi_Host *shost = lpfc_shost_from_vport(vport);
	struct lpfc_hba  *phba = vport->phba;
	uint32_t tmo;

	if (vport->port_state == LPFC_LOCAL_CFG_LINK) {
		/* For FAN, timeout should be greater than edtov */
		tmo = (((phba->fc_edtov + 999) / 1000) + 1);
	} else {
		/* Normal discovery timeout should be > than ELS/CT timeout
		 * FC spec states we need 3 * ratov for CT requests
		 */
		tmo = ((phba->fc_ratov * 3) + 3);
	}


	if (!timer_pending(&vport->fc_disctmo)) {
		lpfc_debugfs_disc_trc(vport, LPFC_DISC_TRC_ELS_CMD,
			"set disc timer:  tmo:x%x state:x%x flg:x%x",
			tmo, vport->port_state, vport->fc_flag);
	}

	mod_timer(&vport->fc_disctmo, jiffies + msecs_to_jiffies(1000 * tmo));
	spin_lock_irq(shost->host_lock);
	vport->fc_flag |= FC_DISC_TMO;
	spin_unlock_irq(shost->host_lock);

	/* Start Discovery Timer state <hba_state> */
	lpfc_printf_vlog(vport, KERN_INFO, LOG_DISCOVERY,
			 "0247 Start Discovery Timer state x%x "
			 "Data: x%x x%lx x%x x%x\n",
			 vport->port_state, tmo,
			 (unsigned long)&vport->fc_disctmo, vport->fc_plogi_cnt,
			 vport->fc_adisc_cnt);

	return;
}

/*
 * Cancel rescue timer for Discovery / RSCN handling
 */
int
lpfc_can_disctmo(struct lpfc_vport *vport)
{
	struct Scsi_Host *shost = lpfc_shost_from_vport(vport);
	unsigned long iflags;

	lpfc_debugfs_disc_trc(vport, LPFC_DISC_TRC_ELS_CMD,
		"can disc timer:  state:x%x rtry:x%x flg:x%x",
		vport->port_state, vport->fc_ns_retry, vport->fc_flag);

	/* Turn off discovery timer if its running */
	if (vport->fc_flag & FC_DISC_TMO) {
		spin_lock_irqsave(shost->host_lock, iflags);
		vport->fc_flag &= ~FC_DISC_TMO;
		spin_unlock_irqrestore(shost->host_lock, iflags);
		del_timer_sync(&vport->fc_disctmo);
		spin_lock_irqsave(&vport->work_port_lock, iflags);
		vport->work_port_events &= ~WORKER_DISC_TMO;
		spin_unlock_irqrestore(&vport->work_port_lock, iflags);
	}

	/* Cancel Discovery Timer state <hba_state> */
	lpfc_printf_vlog(vport, KERN_INFO, LOG_DISCOVERY,
			 "0248 Cancel Discovery Timer state x%x "
			 "Data: x%x x%x x%x\n",
			 vport->port_state, vport->fc_flag,
			 vport->fc_plogi_cnt, vport->fc_adisc_cnt);
	return 0;
}

/*
 * Check specified ring for outstanding IOCB on the SLI queue
 * Return true if iocb matches the specified nport
 */
int
lpfc_check_sli_ndlp(struct lpfc_hba *phba,
		    struct lpfc_sli_ring *pring,
		    struct lpfc_iocbq *iocb,
		    struct lpfc_nodelist *ndlp)
{
	IOCB_t *icmd = &iocb->iocb;
	struct lpfc_vport    *vport = ndlp->vport;

	if (iocb->vport != vport)
		return 0;

	if (pring->ringno == LPFC_ELS_RING) {
		switch (icmd->ulpCommand) {
		case CMD_GEN_REQUEST64_CR:
			if (iocb->context_un.ndlp == ndlp)
				return 1;
			/* fall through */
		case CMD_ELS_REQUEST64_CR:
			if (icmd->un.elsreq64.remoteID == ndlp->nlp_DID)
				return 1;
			/* fall through */
		case CMD_XMIT_ELS_RSP64_CX:
			if (iocb->context1 == (uint8_t *) ndlp)
				return 1;
			/* fall through */
		}
	} else if (pring->ringno == LPFC_FCP_RING) {
		/* Skip match check if waiting to relogin to FCP target */
		if ((ndlp->nlp_type & NLP_FCP_TARGET) &&
		    (ndlp->nlp_flag & NLP_DELAY_TMO)) {
			return 0;
		}
		if (icmd->ulpContext == (volatile ushort)ndlp->nlp_rpi) {
			return 1;
		}
	}
	return 0;
}

static void
__lpfc_dequeue_nport_iocbs(struct lpfc_hba *phba,
		struct lpfc_nodelist *ndlp, struct lpfc_sli_ring *pring,
		struct list_head *dequeue_list)
{
	struct lpfc_iocbq *iocb, *next_iocb;

	list_for_each_entry_safe(iocb, next_iocb, &pring->txq, list) {
		/* Check to see if iocb matches the nport */
		if (lpfc_check_sli_ndlp(phba, pring, iocb, ndlp))
			/* match, dequeue */
			list_move_tail(&iocb->list, dequeue_list);
	}
}

static void
lpfc_sli3_dequeue_nport_iocbs(struct lpfc_hba *phba,
		struct lpfc_nodelist *ndlp, struct list_head *dequeue_list)
{
	struct lpfc_sli *psli = &phba->sli;
	uint32_t i;

	spin_lock_irq(&phba->hbalock);
	for (i = 0; i < psli->num_rings; i++)
		__lpfc_dequeue_nport_iocbs(phba, ndlp, &psli->sli3_ring[i],
						dequeue_list);
	spin_unlock_irq(&phba->hbalock);
}

static void
lpfc_sli4_dequeue_nport_iocbs(struct lpfc_hba *phba,
		struct lpfc_nodelist *ndlp, struct list_head *dequeue_list)
{
	struct lpfc_sli_ring *pring;
	struct lpfc_queue *qp = NULL;

	spin_lock_irq(&phba->hbalock);
	list_for_each_entry(qp, &phba->sli4_hba.lpfc_wq_list, wq_list) {
		pring = qp->pring;
		if (!pring)
			continue;
		spin_lock(&pring->ring_lock);
		__lpfc_dequeue_nport_iocbs(phba, ndlp, pring, dequeue_list);
		spin_unlock(&pring->ring_lock);
	}
	spin_unlock_irq(&phba->hbalock);
}

/*
 * Free resources / clean up outstanding I/Os
 * associated with nlp_rpi in the LPFC_NODELIST entry.
 */
static int
lpfc_no_rpi(struct lpfc_hba *phba, struct lpfc_nodelist *ndlp)
{
	LIST_HEAD(completions);

	lpfc_fabric_abort_nport(ndlp);

	/*
	 * Everything that matches on txcmplq will be returned
	 * by firmware with a no rpi error.
	 */
	if (ndlp->nlp_flag & NLP_RPI_REGISTERED) {
		if (phba->sli_rev != LPFC_SLI_REV4)
			lpfc_sli3_dequeue_nport_iocbs(phba, ndlp, &completions);
		else
			lpfc_sli4_dequeue_nport_iocbs(phba, ndlp, &completions);
	}

	/* Cancel all the IOCBs from the completions list */
	lpfc_sli_cancel_iocbs(phba, &completions, IOSTAT_LOCAL_REJECT,
			      IOERR_SLI_ABORTED);

	return 0;
}

/**
 * lpfc_nlp_logo_unreg - Unreg mailbox completion handler before LOGO
 * @phba: Pointer to HBA context object.
 * @pmb: Pointer to mailbox object.
 *
 * This function will issue an ELS LOGO command after completing
 * the UNREG_RPI.
 **/
static void
lpfc_nlp_logo_unreg(struct lpfc_hba *phba, LPFC_MBOXQ_t *pmb)
{
	struct lpfc_vport  *vport = pmb->vport;
	struct lpfc_nodelist *ndlp;

	ndlp = (struct lpfc_nodelist *)(pmb->ctx_ndlp);
	if (!ndlp)
		return;
	lpfc_issue_els_logo(vport, ndlp, 0);
	mempool_free(pmb, phba->mbox_mem_pool);

	/* Check to see if there are any deferred events to process */
	if ((ndlp->nlp_flag & NLP_UNREG_INP) &&
	    (ndlp->nlp_defer_did != NLP_EVT_NOTHING_PENDING)) {
		lpfc_printf_vlog(vport, KERN_INFO, LOG_DISCOVERY,
				 "1434 UNREG cmpl deferred logo x%x "
				 "on NPort x%x Data: x%x %p\n",
				 ndlp->nlp_rpi, ndlp->nlp_DID,
				 ndlp->nlp_defer_did, ndlp);

		ndlp->nlp_flag &= ~NLP_UNREG_INP;
		ndlp->nlp_defer_did = NLP_EVT_NOTHING_PENDING;
		lpfc_issue_els_plogi(vport, ndlp->nlp_DID, 0);
	} else {
		ndlp->nlp_flag &= ~NLP_UNREG_INP;
	}
}

/*
 * Free rpi associated with LPFC_NODELIST entry.
 * This routine is called from lpfc_freenode(), when we are removing
 * a LPFC_NODELIST entry. It is also called if the driver initiates a
 * LOGO that completes successfully, and we are waiting to PLOGI back
 * to the remote NPort. In addition, it is called after we receive
 * and unsolicated ELS cmd, send back a rsp, the rsp completes and
 * we are waiting to PLOGI back to the remote NPort.
 */
int
lpfc_unreg_rpi(struct lpfc_vport *vport, struct lpfc_nodelist *ndlp)
{
	struct lpfc_hba *phba = vport->phba;
	LPFC_MBOXQ_t    *mbox;
	int rc, acc_plogi = 1;
	uint16_t rpi;

	if (ndlp->nlp_flag & NLP_RPI_REGISTERED ||
	    ndlp->nlp_flag & NLP_REG_LOGIN_SEND) {
		if (ndlp->nlp_flag & NLP_REG_LOGIN_SEND)
			lpfc_printf_vlog(vport, KERN_INFO, LOG_SLI,
					 "3366 RPI x%x needs to be "
					 "unregistered nlp_flag x%x "
					 "did x%x\n",
					 ndlp->nlp_rpi, ndlp->nlp_flag,
					 ndlp->nlp_DID);

		/* If there is already an UNREG in progress for this ndlp,
		 * no need to queue up another one.
		 */
		if (ndlp->nlp_flag & NLP_UNREG_INP) {
			lpfc_printf_vlog(vport, KERN_INFO, LOG_DISCOVERY,
					 "1436 unreg_rpi SKIP UNREG x%x on "
					 "NPort x%x deferred x%x  flg x%x "
					 "Data: %p\n",
					 ndlp->nlp_rpi, ndlp->nlp_DID,
					 ndlp->nlp_defer_did,
					 ndlp->nlp_flag, ndlp);
			goto out;
		}

		mbox = mempool_alloc(phba->mbox_mem_pool, GFP_KERNEL);
		if (mbox) {
			/* SLI4 ports require the physical rpi value. */
			rpi = ndlp->nlp_rpi;
			if (phba->sli_rev == LPFC_SLI_REV4)
				rpi = phba->sli4_hba.rpi_ids[ndlp->nlp_rpi];

			lpfc_unreg_login(phba, vport->vpi, rpi, mbox);
			mbox->vport = vport;
			if (ndlp->nlp_flag & NLP_ISSUE_LOGO) {
				mbox->ctx_ndlp = ndlp;
				mbox->mbox_cmpl = lpfc_nlp_logo_unreg;
			} else {
				if (phba->sli_rev == LPFC_SLI_REV4 &&
				    (!(vport->load_flag & FC_UNLOADING)) &&
				    (bf_get(lpfc_sli_intf_if_type,
				     &phba->sli4_hba.sli_intf) >=
				      LPFC_SLI_INTF_IF_TYPE_2) &&
				    (kref_read(&ndlp->kref) > 0)) {
					mbox->ctx_ndlp = lpfc_nlp_get(ndlp);
					mbox->mbox_cmpl =
						lpfc_sli4_unreg_rpi_cmpl_clr;
					/*
					 * accept PLOGIs after unreg_rpi_cmpl
					 */
					acc_plogi = 0;
<<<<<<< HEAD
=======
				} else if (vport->load_flag & FC_UNLOADING) {
					mbox->ctx_ndlp = NULL;
					mbox->mbox_cmpl =
						lpfc_sli_def_mbox_cmpl;
>>>>>>> 0ecfebd2
				} else {
					mbox->ctx_ndlp = ndlp;
					mbox->mbox_cmpl =
						lpfc_sli_def_mbox_cmpl;
				}
			}
			if (((ndlp->nlp_DID & Fabric_DID_MASK) !=
			    Fabric_DID_MASK) &&
			    (!(vport->fc_flag & FC_OFFLINE_MODE)))
				ndlp->nlp_flag |= NLP_UNREG_INP;

			lpfc_printf_vlog(vport, KERN_INFO, LOG_DISCOVERY,
					 "1433 unreg_rpi UNREG x%x on "
					 "NPort x%x deferred flg x%x Data:%p\n",
					 ndlp->nlp_rpi, ndlp->nlp_DID,
					 ndlp->nlp_flag, ndlp);

			rc = lpfc_sli_issue_mbox(phba, mbox, MBX_NOWAIT);
			if (rc == MBX_NOT_FINISHED) {
				mempool_free(mbox, phba->mbox_mem_pool);
				acc_plogi = 1;
			}
		}
		lpfc_no_rpi(phba, ndlp);
out:
		if (phba->sli_rev != LPFC_SLI_REV4)
			ndlp->nlp_rpi = 0;
		ndlp->nlp_flag &= ~NLP_RPI_REGISTERED;
		ndlp->nlp_flag &= ~NLP_NPR_ADISC;
		if (acc_plogi)
			ndlp->nlp_flag &= ~NLP_LOGO_ACC;
		return 1;
	}
	ndlp->nlp_flag &= ~NLP_LOGO_ACC;
	return 0;
}

/**
 * lpfc_unreg_hba_rpis - Unregister rpis registered to the hba.
 * @phba: pointer to lpfc hba data structure.
 *
 * This routine is invoked to unregister all the currently registered RPIs
 * to the HBA.
 **/
void
lpfc_unreg_hba_rpis(struct lpfc_hba *phba)
{
	struct lpfc_vport **vports;
	struct lpfc_nodelist *ndlp;
	struct Scsi_Host *shost;
	int i;

	vports = lpfc_create_vport_work_array(phba);
	if (!vports) {
		lpfc_printf_log(phba, KERN_ERR, LOG_DISCOVERY,
			"2884 Vport array allocation failed \n");
		return;
	}
	for (i = 0; i <= phba->max_vports && vports[i] != NULL; i++) {
		shost = lpfc_shost_from_vport(vports[i]);
		spin_lock_irq(shost->host_lock);
		list_for_each_entry(ndlp, &vports[i]->fc_nodes, nlp_listp) {
			if (ndlp->nlp_flag & NLP_RPI_REGISTERED) {
				/* The mempool_alloc might sleep */
				spin_unlock_irq(shost->host_lock);
				lpfc_unreg_rpi(vports[i], ndlp);
				spin_lock_irq(shost->host_lock);
			}
		}
		spin_unlock_irq(shost->host_lock);
	}
	lpfc_destroy_vport_work_array(phba, vports);
}

void
lpfc_unreg_all_rpis(struct lpfc_vport *vport)
{
	struct lpfc_hba  *phba  = vport->phba;
	LPFC_MBOXQ_t     *mbox;
	int rc;

	if (phba->sli_rev == LPFC_SLI_REV4) {
		lpfc_sli4_unreg_all_rpis(vport);
		return;
	}

	mbox = mempool_alloc(phba->mbox_mem_pool, GFP_KERNEL);
	if (mbox) {
		lpfc_unreg_login(phba, vport->vpi, LPFC_UNREG_ALL_RPIS_VPORT,
				 mbox);
		mbox->vport = vport;
		mbox->mbox_cmpl = lpfc_sli_def_mbox_cmpl;
		mbox->ctx_ndlp = NULL;
		rc = lpfc_sli_issue_mbox_wait(phba, mbox, LPFC_MBOX_TMO);
		if (rc != MBX_TIMEOUT)
			mempool_free(mbox, phba->mbox_mem_pool);

		if ((rc == MBX_TIMEOUT) || (rc == MBX_NOT_FINISHED))
			lpfc_printf_vlog(vport, KERN_ERR, LOG_MBOX | LOG_VPORT,
				"1836 Could not issue "
				"unreg_login(all_rpis) status %d\n", rc);
	}
}

void
lpfc_unreg_default_rpis(struct lpfc_vport *vport)
{
	struct lpfc_hba  *phba  = vport->phba;
	LPFC_MBOXQ_t     *mbox;
	int rc;

	/* Unreg DID is an SLI3 operation. */
	if (phba->sli_rev > LPFC_SLI_REV3)
		return;

	mbox = mempool_alloc(phba->mbox_mem_pool, GFP_KERNEL);
	if (mbox) {
		lpfc_unreg_did(phba, vport->vpi, LPFC_UNREG_ALL_DFLT_RPIS,
			       mbox);
		mbox->vport = vport;
		mbox->mbox_cmpl = lpfc_sli_def_mbox_cmpl;
		mbox->ctx_ndlp = NULL;
		rc = lpfc_sli_issue_mbox_wait(phba, mbox, LPFC_MBOX_TMO);
		if (rc != MBX_TIMEOUT)
			mempool_free(mbox, phba->mbox_mem_pool);

		if ((rc == MBX_TIMEOUT) || (rc == MBX_NOT_FINISHED))
			lpfc_printf_vlog(vport, KERN_ERR, LOG_MBOX | LOG_VPORT,
					 "1815 Could not issue "
					 "unreg_did (default rpis) status %d\n",
					 rc);
	}
}

/*
 * Free resources associated with LPFC_NODELIST entry
 * so it can be freed.
 */
static int
lpfc_cleanup_node(struct lpfc_vport *vport, struct lpfc_nodelist *ndlp)
{
	struct Scsi_Host *shost = lpfc_shost_from_vport(vport);
	struct lpfc_hba  *phba = vport->phba;
	LPFC_MBOXQ_t *mb, *nextmb;
	struct lpfc_dmabuf *mp;

	/* Cleanup node for NPort <nlp_DID> */
	lpfc_printf_vlog(vport, KERN_INFO, LOG_NODE,
			 "0900 Cleanup node for NPort x%x "
			 "Data: x%x x%x x%x\n",
			 ndlp->nlp_DID, ndlp->nlp_flag,
			 ndlp->nlp_state, ndlp->nlp_rpi);
	if (NLP_CHK_FREE_REQ(ndlp)) {
		lpfc_printf_vlog(vport, KERN_WARNING, LOG_NODE,
				"0280 lpfc_cleanup_node: ndlp:x%p "
				"usgmap:x%x refcnt:%d\n",
				(void *)ndlp, ndlp->nlp_usg_map,
				kref_read(&ndlp->kref));
		lpfc_dequeue_node(vport, ndlp);
	} else {
		lpfc_printf_vlog(vport, KERN_WARNING, LOG_NODE,
				"0281 lpfc_cleanup_node: ndlp:x%p "
				"usgmap:x%x refcnt:%d\n",
				(void *)ndlp, ndlp->nlp_usg_map,
				kref_read(&ndlp->kref));
		lpfc_disable_node(vport, ndlp);
	}


	/* Don't need to clean up REG_LOGIN64 cmds for Default RPI cleanup */

	/* cleanup any ndlp on mbox q waiting for reglogin cmpl */
	if ((mb = phba->sli.mbox_active)) {
		if ((mb->u.mb.mbxCommand == MBX_REG_LOGIN64) &&
		   !(mb->mbox_flag & LPFC_MBX_IMED_UNREG) &&
		   (ndlp == (struct lpfc_nodelist *)mb->ctx_ndlp)) {
			mb->ctx_ndlp = NULL;
			mb->mbox_cmpl = lpfc_sli_def_mbox_cmpl;
		}
	}

	spin_lock_irq(&phba->hbalock);
	/* Cleanup REG_LOGIN completions which are not yet processed */
	list_for_each_entry(mb, &phba->sli.mboxq_cmpl, list) {
		if ((mb->u.mb.mbxCommand != MBX_REG_LOGIN64) ||
			(mb->mbox_flag & LPFC_MBX_IMED_UNREG) ||
			(ndlp != (struct lpfc_nodelist *)mb->ctx_ndlp))
			continue;

		mb->ctx_ndlp = NULL;
		mb->mbox_cmpl = lpfc_sli_def_mbox_cmpl;
	}

	list_for_each_entry_safe(mb, nextmb, &phba->sli.mboxq, list) {
		if ((mb->u.mb.mbxCommand == MBX_REG_LOGIN64) &&
		   !(mb->mbox_flag & LPFC_MBX_IMED_UNREG) &&
		    (ndlp == (struct lpfc_nodelist *)mb->ctx_ndlp)) {
			mp = (struct lpfc_dmabuf *)(mb->ctx_buf);
			if (mp) {
				__lpfc_mbuf_free(phba, mp->virt, mp->phys);
				kfree(mp);
			}
			list_del(&mb->list);
			mempool_free(mb, phba->mbox_mem_pool);
			/* We shall not invoke the lpfc_nlp_put to decrement
			 * the ndlp reference count as we are in the process
			 * of lpfc_nlp_release.
			 */
		}
	}
	spin_unlock_irq(&phba->hbalock);

	lpfc_els_abort(phba, ndlp);

	spin_lock_irq(shost->host_lock);
	ndlp->nlp_flag &= ~NLP_DELAY_TMO;
	spin_unlock_irq(shost->host_lock);

	ndlp->nlp_last_elscmd = 0;
	del_timer_sync(&ndlp->nlp_delayfunc);

	list_del_init(&ndlp->els_retry_evt.evt_listp);
	list_del_init(&ndlp->dev_loss_evt.evt_listp);
	lpfc_cleanup_vports_rrqs(vport, ndlp);
	lpfc_unreg_rpi(vport, ndlp);

	return 0;
}

/*
 * Check to see if we can free the nlp back to the freelist.
 * If we are in the middle of using the nlp in the discovery state
 * machine, defer the free till we reach the end of the state machine.
 */
static void
lpfc_nlp_remove(struct lpfc_vport *vport, struct lpfc_nodelist *ndlp)
{
	struct lpfc_hba  *phba = vport->phba;
	struct lpfc_rport_data *rdata;
	struct fc_rport *rport;
	LPFC_MBOXQ_t *mbox;
	int rc;

	lpfc_cancel_retry_delay_tmo(vport, ndlp);
	if ((ndlp->nlp_flag & NLP_DEFER_RM) &&
	    !(ndlp->nlp_flag & NLP_REG_LOGIN_SEND) &&
	    !(ndlp->nlp_flag & NLP_RPI_REGISTERED) &&
	    phba->sli_rev != LPFC_SLI_REV4) {
		/* For this case we need to cleanup the default rpi
		 * allocated by the firmware.
		 */
		lpfc_printf_vlog(vport, KERN_INFO, LOG_NODE,
				 "0005 rpi:%x DID:%x flg:%x %d map:%x %p\n",
				 ndlp->nlp_rpi, ndlp->nlp_DID, ndlp->nlp_flag,
				 kref_read(&ndlp->kref),
				 ndlp->nlp_usg_map, ndlp);
		if ((mbox = mempool_alloc(phba->mbox_mem_pool, GFP_KERNEL))
			!= NULL) {
			rc = lpfc_reg_rpi(phba, vport->vpi, ndlp->nlp_DID,
			    (uint8_t *) &vport->fc_sparam, mbox, ndlp->nlp_rpi);
			if (rc) {
				mempool_free(mbox, phba->mbox_mem_pool);
			}
			else {
				mbox->mbox_flag |= LPFC_MBX_IMED_UNREG;
				mbox->mbox_cmpl = lpfc_mbx_cmpl_dflt_rpi;
				mbox->vport = vport;
				mbox->ctx_ndlp = ndlp;
				rc =lpfc_sli_issue_mbox(phba, mbox, MBX_NOWAIT);
				if (rc == MBX_NOT_FINISHED) {
					mempool_free(mbox, phba->mbox_mem_pool);
				}
			}
		}
	}
	lpfc_cleanup_node(vport, ndlp);

	/*
	 * ndlp->rport must be set to NULL before it reaches here
	 * i.e. break rport/node link before doing lpfc_nlp_put for
	 * registered rport and then drop the reference of rport.
	 */
	if (ndlp->rport) {
		/*
		 * extra lpfc_nlp_put dropped the reference of ndlp
		 * for registered rport so need to cleanup rport
		 */
		lpfc_printf_vlog(vport, KERN_WARNING, LOG_NODE,
				"0940 removed node x%p DID x%x "
				" rport not null %p\n",
				ndlp, ndlp->nlp_DID, ndlp->rport);
		rport = ndlp->rport;
		rdata = rport->dd_data;
		rdata->pnode = NULL;
		ndlp->rport = NULL;
		put_device(&rport->dev);
	}
}

static int
lpfc_matchdid(struct lpfc_vport *vport, struct lpfc_nodelist *ndlp,
	      uint32_t did)
{
	D_ID mydid, ndlpdid, matchdid;

	if (did == Bcast_DID)
		return 0;

	/* First check for Direct match */
	if (ndlp->nlp_DID == did)
		return 1;

	/* Next check for area/domain identically equals 0 match */
	mydid.un.word = vport->fc_myDID;
	if ((mydid.un.b.domain == 0) && (mydid.un.b.area == 0)) {
		return 0;
	}

	matchdid.un.word = did;
	ndlpdid.un.word = ndlp->nlp_DID;
	if (matchdid.un.b.id == ndlpdid.un.b.id) {
		if ((mydid.un.b.domain == matchdid.un.b.domain) &&
		    (mydid.un.b.area == matchdid.un.b.area)) {
			/* This code is supposed to match the ID
			 * for a private loop device that is
			 * connect to fl_port. But we need to
			 * check that the port did not just go
			 * from pt2pt to fabric or we could end
			 * up matching ndlp->nlp_DID 000001 to
			 * fabric DID 0x20101
			 */
			if ((ndlpdid.un.b.domain == 0) &&
			    (ndlpdid.un.b.area == 0)) {
				if (ndlpdid.un.b.id &&
				    vport->phba->fc_topology ==
				    LPFC_TOPOLOGY_LOOP)
					return 1;
			}
			return 0;
		}

		matchdid.un.word = ndlp->nlp_DID;
		if ((mydid.un.b.domain == ndlpdid.un.b.domain) &&
		    (mydid.un.b.area == ndlpdid.un.b.area)) {
			if ((matchdid.un.b.domain == 0) &&
			    (matchdid.un.b.area == 0)) {
				if (matchdid.un.b.id)
					return 1;
			}
		}
	}
	return 0;
}

/* Search for a nodelist entry */
static struct lpfc_nodelist *
__lpfc_findnode_did(struct lpfc_vport *vport, uint32_t did)
{
	struct lpfc_nodelist *ndlp;
	uint32_t data1;

	list_for_each_entry(ndlp, &vport->fc_nodes, nlp_listp) {
		if (lpfc_matchdid(vport, ndlp, did)) {
			data1 = (((uint32_t) ndlp->nlp_state << 24) |
				 ((uint32_t) ndlp->nlp_xri << 16) |
				 ((uint32_t) ndlp->nlp_type << 8) |
				 ((uint32_t) ndlp->nlp_rpi & 0xff));
			lpfc_printf_vlog(vport, KERN_INFO, LOG_NODE,
					 "0929 FIND node DID "
					 "Data: x%p x%x x%x x%x %p\n",
					 ndlp, ndlp->nlp_DID,
					 ndlp->nlp_flag, data1,
					 ndlp->active_rrqs_xri_bitmap);
			return ndlp;
		}
	}

	/* FIND node did <did> NOT FOUND */
	lpfc_printf_vlog(vport, KERN_INFO, LOG_NODE,
			 "0932 FIND node did x%x NOT FOUND.\n", did);
	return NULL;
}

struct lpfc_nodelist *
lpfc_findnode_did(struct lpfc_vport *vport, uint32_t did)
{
	struct Scsi_Host *shost = lpfc_shost_from_vport(vport);
	struct lpfc_nodelist *ndlp;
	unsigned long iflags;

	spin_lock_irqsave(shost->host_lock, iflags);
	ndlp = __lpfc_findnode_did(vport, did);
	spin_unlock_irqrestore(shost->host_lock, iflags);
	return ndlp;
}

struct lpfc_nodelist *
lpfc_setup_disc_node(struct lpfc_vport *vport, uint32_t did)
{
	struct Scsi_Host *shost = lpfc_shost_from_vport(vport);
	struct lpfc_nodelist *ndlp;

	ndlp = lpfc_findnode_did(vport, did);
	if (!ndlp) {
		if (vport->phba->nvmet_support)
			return NULL;
		if ((vport->fc_flag & FC_RSCN_MODE) != 0 &&
		    lpfc_rscn_payload_check(vport, did) == 0)
			return NULL;
		ndlp = lpfc_nlp_init(vport, did);
		if (!ndlp)
			return NULL;
		lpfc_nlp_set_state(vport, ndlp, NLP_STE_NPR_NODE);
		spin_lock_irq(shost->host_lock);
		ndlp->nlp_flag |= NLP_NPR_2B_DISC;
		spin_unlock_irq(shost->host_lock);
		return ndlp;
	} else if (!NLP_CHK_NODE_ACT(ndlp)) {
		if (vport->phba->nvmet_support)
			return NULL;
		ndlp = lpfc_enable_node(vport, ndlp, NLP_STE_NPR_NODE);
		if (!ndlp)
			return NULL;
		spin_lock_irq(shost->host_lock);
		ndlp->nlp_flag |= NLP_NPR_2B_DISC;
		spin_unlock_irq(shost->host_lock);
		return ndlp;
	}

	/* The NVME Target does not want to actively manage an rport.
	 * The goal is to allow the target to reset its state and clear
	 * pending IO in preparation for the initiator to recover.
	 */
	if ((vport->fc_flag & FC_RSCN_MODE) &&
	    !(vport->fc_flag & FC_NDISC_ACTIVE)) {
		if (lpfc_rscn_payload_check(vport, did)) {

			/* Since this node is marked for discovery,
			 * delay timeout is not needed.
			 */
			lpfc_cancel_retry_delay_tmo(vport, ndlp);

			/* NVME Target mode waits until rport is known to be
			 * impacted by the RSCN before it transitions.  No
			 * active management - just go to NPR provided the
			 * node had a valid login.
			 */
			if (vport->phba->nvmet_support)
				return ndlp;

			/* If we've already received a PLOGI from this NPort
			 * we don't need to try to discover it again.
			 */
			if (ndlp->nlp_flag & NLP_RCV_PLOGI)
				return NULL;

			spin_lock_irq(shost->host_lock);
			ndlp->nlp_flag |= NLP_NPR_2B_DISC;
			spin_unlock_irq(shost->host_lock);
		} else
			ndlp = NULL;
	} else {
		/* If the initiator received a PLOGI from this NPort or if the
		 * initiator is already in the process of discovery on it,
		 * there's no need to try to discover it again.
		 */
		if (ndlp->nlp_state == NLP_STE_ADISC_ISSUE ||
		    ndlp->nlp_state == NLP_STE_PLOGI_ISSUE ||
		    (!vport->phba->nvmet_support &&
		     ndlp->nlp_flag & NLP_RCV_PLOGI))
			return NULL;

		if (vport->phba->nvmet_support)
			return ndlp;

		/* Moving to NPR state clears unsolicited flags and
		 * allows for rediscovery
		 */
		lpfc_nlp_set_state(vport, ndlp, NLP_STE_NPR_NODE);

		spin_lock_irq(shost->host_lock);
		ndlp->nlp_flag |= NLP_NPR_2B_DISC;
		spin_unlock_irq(shost->host_lock);
	}
	return ndlp;
}

/* Build a list of nodes to discover based on the loopmap */
void
lpfc_disc_list_loopmap(struct lpfc_vport *vport)
{
	struct lpfc_hba  *phba = vport->phba;
	int j;
	uint32_t alpa, index;

	if (!lpfc_is_link_up(phba))
		return;

	if (phba->fc_topology != LPFC_TOPOLOGY_LOOP)
		return;

	/* Check for loop map present or not */
	if (phba->alpa_map[0]) {
		for (j = 1; j <= phba->alpa_map[0]; j++) {
			alpa = phba->alpa_map[j];
			if (((vport->fc_myDID & 0xff) == alpa) || (alpa == 0))
				continue;
			lpfc_setup_disc_node(vport, alpa);
		}
	} else {
		/* No alpamap, so try all alpa's */
		for (j = 0; j < FC_MAXLOOP; j++) {
			/* If cfg_scan_down is set, start from highest
			 * ALPA (0xef) to lowest (0x1).
			 */
			if (vport->cfg_scan_down)
				index = j;
			else
				index = FC_MAXLOOP - j - 1;
			alpa = lpfcAlpaArray[index];
			if ((vport->fc_myDID & 0xff) == alpa)
				continue;
			lpfc_setup_disc_node(vport, alpa);
		}
	}
	return;
}

/* SLI3 only */
void
lpfc_issue_clear_la(struct lpfc_hba *phba, struct lpfc_vport *vport)
{
	LPFC_MBOXQ_t *mbox;
	struct lpfc_sli *psli = &phba->sli;
	struct lpfc_sli_ring *extra_ring = &psli->sli3_ring[LPFC_EXTRA_RING];
	struct lpfc_sli_ring *fcp_ring   = &psli->sli3_ring[LPFC_FCP_RING];
	int  rc;

	/*
	 * if it's not a physical port or if we already send
	 * clear_la then don't send it.
	 */
	if ((phba->link_state >= LPFC_CLEAR_LA) ||
	    (vport->port_type != LPFC_PHYSICAL_PORT) ||
		(phba->sli_rev == LPFC_SLI_REV4))
		return;

			/* Link up discovery */
	if ((mbox = mempool_alloc(phba->mbox_mem_pool, GFP_KERNEL)) != NULL) {
		phba->link_state = LPFC_CLEAR_LA;
		lpfc_clear_la(phba, mbox);
		mbox->mbox_cmpl = lpfc_mbx_cmpl_clear_la;
		mbox->vport = vport;
		rc = lpfc_sli_issue_mbox(phba, mbox, MBX_NOWAIT);
		if (rc == MBX_NOT_FINISHED) {
			mempool_free(mbox, phba->mbox_mem_pool);
			lpfc_disc_flush_list(vport);
			extra_ring->flag &= ~LPFC_STOP_IOCB_EVENT;
			fcp_ring->flag &= ~LPFC_STOP_IOCB_EVENT;
			phba->link_state = LPFC_HBA_ERROR;
		}
	}
}

/* Reg_vpi to tell firmware to resume normal operations */
void
lpfc_issue_reg_vpi(struct lpfc_hba *phba, struct lpfc_vport *vport)
{
	LPFC_MBOXQ_t *regvpimbox;

	regvpimbox = mempool_alloc(phba->mbox_mem_pool, GFP_KERNEL);
	if (regvpimbox) {
		lpfc_reg_vpi(vport, regvpimbox);
		regvpimbox->mbox_cmpl = lpfc_mbx_cmpl_reg_vpi;
		regvpimbox->vport = vport;
		if (lpfc_sli_issue_mbox(phba, regvpimbox, MBX_NOWAIT)
					== MBX_NOT_FINISHED) {
			mempool_free(regvpimbox, phba->mbox_mem_pool);
		}
	}
}

/* Start Link up / RSCN discovery on NPR nodes */
void
lpfc_disc_start(struct lpfc_vport *vport)
{
	struct Scsi_Host *shost = lpfc_shost_from_vport(vport);
	struct lpfc_hba  *phba = vport->phba;
	uint32_t num_sent;
	uint32_t clear_la_pending;

	if (!lpfc_is_link_up(phba)) {
		lpfc_printf_vlog(vport, KERN_INFO, LOG_SLI,
				 "3315 Link is not up %x\n",
				 phba->link_state);
		return;
	}

	if (phba->link_state == LPFC_CLEAR_LA)
		clear_la_pending = 1;
	else
		clear_la_pending = 0;

	if (vport->port_state < LPFC_VPORT_READY)
		vport->port_state = LPFC_DISC_AUTH;

	lpfc_set_disctmo(vport);

	vport->fc_prevDID = vport->fc_myDID;
	vport->num_disc_nodes = 0;

	/* Start Discovery state <hba_state> */
	lpfc_printf_vlog(vport, KERN_INFO, LOG_DISCOVERY,
			 "0202 Start Discovery hba state x%x "
			 "Data: x%x x%x x%x\n",
			 vport->port_state, vport->fc_flag, vport->fc_plogi_cnt,
			 vport->fc_adisc_cnt);

	/* First do ADISCs - if any */
	num_sent = lpfc_els_disc_adisc(vport);

	if (num_sent)
		return;

	/* Register the VPI for SLI3, NPIV only. */
	if ((phba->sli3_options & LPFC_SLI3_NPIV_ENABLED) &&
	    !(vport->fc_flag & FC_PT2PT) &&
	    !(vport->fc_flag & FC_RSCN_MODE) &&
	    (phba->sli_rev < LPFC_SLI_REV4)) {
		lpfc_issue_clear_la(phba, vport);
		lpfc_issue_reg_vpi(phba, vport);
		return;
	}

	/*
	 * For SLI2, we need to set port_state to READY and continue
	 * discovery.
	 */
	if (vport->port_state < LPFC_VPORT_READY && !clear_la_pending) {
		/* If we get here, there is nothing to ADISC */
		lpfc_issue_clear_la(phba, vport);

		if (!(vport->fc_flag & FC_ABORT_DISCOVERY)) {
			vport->num_disc_nodes = 0;
			/* go thru NPR nodes and issue ELS PLOGIs */
			if (vport->fc_npr_cnt)
				lpfc_els_disc_plogi(vport);

			if (!vport->num_disc_nodes) {
				spin_lock_irq(shost->host_lock);
				vport->fc_flag &= ~FC_NDISC_ACTIVE;
				spin_unlock_irq(shost->host_lock);
				lpfc_can_disctmo(vport);
			}
		}
		vport->port_state = LPFC_VPORT_READY;
	} else {
		/* Next do PLOGIs - if any */
		num_sent = lpfc_els_disc_plogi(vport);

		if (num_sent)
			return;

		if (vport->fc_flag & FC_RSCN_MODE) {
			/* Check to see if more RSCNs came in while we
			 * were processing this one.
			 */
			if ((vport->fc_rscn_id_cnt == 0) &&
			    (!(vport->fc_flag & FC_RSCN_DISCOVERY))) {
				spin_lock_irq(shost->host_lock);
				vport->fc_flag &= ~FC_RSCN_MODE;
				spin_unlock_irq(shost->host_lock);
				lpfc_can_disctmo(vport);
			} else
				lpfc_els_handle_rscn(vport);
		}
	}
	return;
}

/*
 *  Ignore completion for all IOCBs on tx and txcmpl queue for ELS
 *  ring the match the sppecified nodelist.
 */
static void
lpfc_free_tx(struct lpfc_hba *phba, struct lpfc_nodelist *ndlp)
{
	LIST_HEAD(completions);
	IOCB_t     *icmd;
	struct lpfc_iocbq    *iocb, *next_iocb;
	struct lpfc_sli_ring *pring;

	pring = lpfc_phba_elsring(phba);
	if (unlikely(!pring))
		return;

	/* Error matching iocb on txq or txcmplq
	 * First check the txq.
	 */
	spin_lock_irq(&phba->hbalock);
	list_for_each_entry_safe(iocb, next_iocb, &pring->txq, list) {
		if (iocb->context1 != ndlp) {
			continue;
		}
		icmd = &iocb->iocb;
		if ((icmd->ulpCommand == CMD_ELS_REQUEST64_CR) ||
		    (icmd->ulpCommand == CMD_XMIT_ELS_RSP64_CX)) {

			list_move_tail(&iocb->list, &completions);
		}
	}

	/* Next check the txcmplq */
	list_for_each_entry_safe(iocb, next_iocb, &pring->txcmplq, list) {
		if (iocb->context1 != ndlp) {
			continue;
		}
		icmd = &iocb->iocb;
		if (icmd->ulpCommand == CMD_ELS_REQUEST64_CR ||
		    icmd->ulpCommand == CMD_XMIT_ELS_RSP64_CX) {
			lpfc_sli_issue_abort_iotag(phba, pring, iocb);
		}
	}
	spin_unlock_irq(&phba->hbalock);

	/* Cancel all the IOCBs from the completions list */
	lpfc_sli_cancel_iocbs(phba, &completions, IOSTAT_LOCAL_REJECT,
			      IOERR_SLI_ABORTED);
}

static void
lpfc_disc_flush_list(struct lpfc_vport *vport)
{
	struct lpfc_nodelist *ndlp, *next_ndlp;
	struct lpfc_hba *phba = vport->phba;

	if (vport->fc_plogi_cnt || vport->fc_adisc_cnt) {
		list_for_each_entry_safe(ndlp, next_ndlp, &vport->fc_nodes,
					 nlp_listp) {
			if (!NLP_CHK_NODE_ACT(ndlp))
				continue;
			if (ndlp->nlp_state == NLP_STE_PLOGI_ISSUE ||
			    ndlp->nlp_state == NLP_STE_ADISC_ISSUE) {
				lpfc_free_tx(phba, ndlp);
			}
		}
	}
}

void
lpfc_cleanup_discovery_resources(struct lpfc_vport *vport)
{
	lpfc_els_flush_rscn(vport);
	lpfc_els_flush_cmd(vport);
	lpfc_disc_flush_list(vport);
}

/*****************************************************************************/
/*
 * NAME:     lpfc_disc_timeout
 *
 * FUNCTION: Fibre Channel driver discovery timeout routine.
 *
 * EXECUTION ENVIRONMENT: interrupt only
 *
 * CALLED FROM:
 *      Timer function
 *
 * RETURNS:
 *      none
 */
/*****************************************************************************/
void
lpfc_disc_timeout(struct timer_list *t)
{
	struct lpfc_vport *vport = from_timer(vport, t, fc_disctmo);
	struct lpfc_hba   *phba = vport->phba;
	uint32_t tmo_posted;
	unsigned long flags = 0;

	if (unlikely(!phba))
		return;

	spin_lock_irqsave(&vport->work_port_lock, flags);
	tmo_posted = vport->work_port_events & WORKER_DISC_TMO;
	if (!tmo_posted)
		vport->work_port_events |= WORKER_DISC_TMO;
	spin_unlock_irqrestore(&vport->work_port_lock, flags);

	if (!tmo_posted)
		lpfc_worker_wake_up(phba);
	return;
}

static void
lpfc_disc_timeout_handler(struct lpfc_vport *vport)
{
	struct Scsi_Host *shost = lpfc_shost_from_vport(vport);
	struct lpfc_hba  *phba = vport->phba;
	struct lpfc_sli  *psli = &phba->sli;
	struct lpfc_nodelist *ndlp, *next_ndlp;
	LPFC_MBOXQ_t *initlinkmbox;
	int rc, clrlaerr = 0;

	if (!(vport->fc_flag & FC_DISC_TMO))
		return;

	spin_lock_irq(shost->host_lock);
	vport->fc_flag &= ~FC_DISC_TMO;
	spin_unlock_irq(shost->host_lock);

	lpfc_debugfs_disc_trc(vport, LPFC_DISC_TRC_ELS_CMD,
		"disc timeout:    state:x%x rtry:x%x flg:x%x",
		vport->port_state, vport->fc_ns_retry, vport->fc_flag);

	switch (vport->port_state) {

	case LPFC_LOCAL_CFG_LINK:
		/*
		 * port_state is identically  LPFC_LOCAL_CFG_LINK while
		 * waiting for FAN timeout
		 */
		lpfc_printf_vlog(vport, KERN_WARNING, LOG_DISCOVERY,
				 "0221 FAN timeout\n");

		/* Start discovery by sending FLOGI, clean up old rpis */
		list_for_each_entry_safe(ndlp, next_ndlp, &vport->fc_nodes,
					 nlp_listp) {
			if (!NLP_CHK_NODE_ACT(ndlp))
				continue;
			if (ndlp->nlp_state != NLP_STE_NPR_NODE)
				continue;
			if (ndlp->nlp_type & NLP_FABRIC) {
				/* Clean up the ndlp on Fabric connections */
				lpfc_drop_node(vport, ndlp);

			} else if (!(ndlp->nlp_flag & NLP_NPR_ADISC)) {
				/* Fail outstanding IO now since device
				 * is marked for PLOGI.
				 */
				lpfc_unreg_rpi(vport, ndlp);
			}
		}
		if (vport->port_state != LPFC_FLOGI) {
			if (phba->sli_rev <= LPFC_SLI_REV3)
				lpfc_initial_flogi(vport);
			else
				lpfc_issue_init_vfi(vport);
			return;
		}
		break;

	case LPFC_FDISC:
	case LPFC_FLOGI:
	/* port_state is identically LPFC_FLOGI while waiting for FLOGI cmpl */
		/* Initial FLOGI timeout */
		lpfc_printf_vlog(vport, KERN_ERR, LOG_DISCOVERY,
				 "0222 Initial %s timeout\n",
				 vport->vpi ? "FDISC" : "FLOGI");

		/* Assume no Fabric and go on with discovery.
		 * Check for outstanding ELS FLOGI to abort.
		 */

		/* FLOGI failed, so just use loop map to make discovery list */
		lpfc_disc_list_loopmap(vport);

		/* Start discovery */
		lpfc_disc_start(vport);
		break;

	case LPFC_FABRIC_CFG_LINK:
	/* hba_state is identically LPFC_FABRIC_CFG_LINK while waiting for
	   NameServer login */
		lpfc_printf_vlog(vport, KERN_ERR, LOG_DISCOVERY,
				 "0223 Timeout while waiting for "
				 "NameServer login\n");
		/* Next look for NameServer ndlp */
		ndlp = lpfc_findnode_did(vport, NameServer_DID);
		if (ndlp && NLP_CHK_NODE_ACT(ndlp))
			lpfc_els_abort(phba, ndlp);

		/* ReStart discovery */
		goto restart_disc;

	case LPFC_NS_QRY:
	/* Check for wait for NameServer Rsp timeout */
		lpfc_printf_vlog(vport, KERN_ERR, LOG_DISCOVERY,
				 "0224 NameServer Query timeout "
				 "Data: x%x x%x\n",
				 vport->fc_ns_retry, LPFC_MAX_NS_RETRY);

		if (vport->fc_ns_retry < LPFC_MAX_NS_RETRY) {
			/* Try it one more time */
			vport->fc_ns_retry++;
			vport->gidft_inp = 0;
			rc = lpfc_issue_gidft(vport);
			if (rc == 0)
				break;
		}
		vport->fc_ns_retry = 0;

restart_disc:
		/*
		 * Discovery is over.
		 * set port_state to PORT_READY if SLI2.
		 * cmpl_reg_vpi will set port_state to READY for SLI3.
		 */
		if (phba->sli_rev < LPFC_SLI_REV4) {
			if (phba->sli3_options & LPFC_SLI3_NPIV_ENABLED)
				lpfc_issue_reg_vpi(phba, vport);
			else  {
				lpfc_issue_clear_la(phba, vport);
				vport->port_state = LPFC_VPORT_READY;
			}
		}

		/* Setup and issue mailbox INITIALIZE LINK command */
		initlinkmbox = mempool_alloc(phba->mbox_mem_pool, GFP_KERNEL);
		if (!initlinkmbox) {
			lpfc_printf_vlog(vport, KERN_ERR, LOG_DISCOVERY,
					 "0206 Device Discovery "
					 "completion error\n");
			phba->link_state = LPFC_HBA_ERROR;
			break;
		}

		lpfc_linkdown(phba);
		lpfc_init_link(phba, initlinkmbox, phba->cfg_topology,
			       phba->cfg_link_speed);
		initlinkmbox->u.mb.un.varInitLnk.lipsr_AL_PA = 0;
		initlinkmbox->vport = vport;
		initlinkmbox->mbox_cmpl = lpfc_sli_def_mbox_cmpl;
		rc = lpfc_sli_issue_mbox(phba, initlinkmbox, MBX_NOWAIT);
		lpfc_set_loopback_flag(phba);
		if (rc == MBX_NOT_FINISHED)
			mempool_free(initlinkmbox, phba->mbox_mem_pool);

		break;

	case LPFC_DISC_AUTH:
	/* Node Authentication timeout */
		lpfc_printf_vlog(vport, KERN_ERR, LOG_DISCOVERY,
				 "0227 Node Authentication timeout\n");
		lpfc_disc_flush_list(vport);

		/*
		 * set port_state to PORT_READY if SLI2.
		 * cmpl_reg_vpi will set port_state to READY for SLI3.
		 */
		if (phba->sli_rev < LPFC_SLI_REV4) {
			if (phba->sli3_options & LPFC_SLI3_NPIV_ENABLED)
				lpfc_issue_reg_vpi(phba, vport);
			else  {	/* NPIV Not enabled */
				lpfc_issue_clear_la(phba, vport);
				vport->port_state = LPFC_VPORT_READY;
			}
		}
		break;

	case LPFC_VPORT_READY:
		if (vport->fc_flag & FC_RSCN_MODE) {
			lpfc_printf_vlog(vport, KERN_ERR, LOG_DISCOVERY,
					 "0231 RSCN timeout Data: x%x "
					 "x%x\n",
					 vport->fc_ns_retry, LPFC_MAX_NS_RETRY);

			/* Cleanup any outstanding ELS commands */
			lpfc_els_flush_cmd(vport);

			lpfc_els_flush_rscn(vport);
			lpfc_disc_flush_list(vport);
		}
		break;

	default:
		lpfc_printf_vlog(vport, KERN_ERR, LOG_DISCOVERY,
				 "0273 Unexpected discovery timeout, "
				 "vport State x%x\n", vport->port_state);
		break;
	}

	switch (phba->link_state) {
	case LPFC_CLEAR_LA:
				/* CLEAR LA timeout */
		lpfc_printf_vlog(vport, KERN_ERR, LOG_DISCOVERY,
				 "0228 CLEAR LA timeout\n");
		clrlaerr = 1;
		break;

	case LPFC_LINK_UP:
		lpfc_issue_clear_la(phba, vport);
		/* fall through */
	case LPFC_LINK_UNKNOWN:
	case LPFC_WARM_START:
	case LPFC_INIT_START:
	case LPFC_INIT_MBX_CMDS:
	case LPFC_LINK_DOWN:
	case LPFC_HBA_ERROR:
		lpfc_printf_vlog(vport, KERN_ERR, LOG_DISCOVERY,
				 "0230 Unexpected timeout, hba link "
				 "state x%x\n", phba->link_state);
		clrlaerr = 1;
		break;

	case LPFC_HBA_READY:
		break;
	}

	if (clrlaerr) {
		lpfc_disc_flush_list(vport);
		if (phba->sli_rev != LPFC_SLI_REV4) {
			psli->sli3_ring[(LPFC_EXTRA_RING)].flag &=
				~LPFC_STOP_IOCB_EVENT;
			psli->sli3_ring[LPFC_FCP_RING].flag &=
				~LPFC_STOP_IOCB_EVENT;
		}
		vport->port_state = LPFC_VPORT_READY;
	}
	return;
}

/*
 * This routine handles processing a NameServer REG_LOGIN mailbox
 * command upon completion. It is setup in the LPFC_MBOXQ
 * as the completion routine when the command is
 * handed off to the SLI layer.
 */
void
lpfc_mbx_cmpl_fdmi_reg_login(struct lpfc_hba *phba, LPFC_MBOXQ_t *pmb)
{
	MAILBOX_t *mb = &pmb->u.mb;
	struct lpfc_dmabuf   *mp = (struct lpfc_dmabuf *)(pmb->ctx_buf);
	struct lpfc_nodelist *ndlp = (struct lpfc_nodelist *)pmb->ctx_ndlp;
	struct lpfc_vport    *vport = pmb->vport;

	pmb->ctx_buf = NULL;
	pmb->ctx_ndlp = NULL;

	if (phba->sli_rev < LPFC_SLI_REV4)
		ndlp->nlp_rpi = mb->un.varWords[0];
	ndlp->nlp_flag |= NLP_RPI_REGISTERED;
	ndlp->nlp_type |= NLP_FABRIC;
	lpfc_nlp_set_state(vport, ndlp, NLP_STE_UNMAPPED_NODE);
	lpfc_printf_vlog(vport, KERN_INFO, LOG_SLI,
			 "0004 rpi:%x DID:%x flg:%x %d map:%x %p\n",
			 ndlp->nlp_rpi, ndlp->nlp_DID, ndlp->nlp_flag,
			 kref_read(&ndlp->kref),
			 ndlp->nlp_usg_map, ndlp);
	/*
	 * Start issuing Fabric-Device Management Interface (FDMI) command to
	 * 0xfffffa (FDMI well known port).
	 * DHBA -> DPRT -> RHBA -> RPA  (physical port)
	 * DPRT -> RPRT (vports)
	 */
	if (vport->port_type == LPFC_PHYSICAL_PORT)
		lpfc_fdmi_cmd(vport, ndlp, SLI_MGMT_DHBA, 0);
	else
		lpfc_fdmi_cmd(vport, ndlp, SLI_MGMT_DPRT, 0);


	/* decrement the node reference count held for this callback
	 * function.
	 */
	lpfc_nlp_put(ndlp);
	lpfc_mbuf_free(phba, mp->virt, mp->phys);
	kfree(mp);
	mempool_free(pmb, phba->mbox_mem_pool);

	return;
}

static int
lpfc_filter_by_rpi(struct lpfc_nodelist *ndlp, void *param)
{
	uint16_t *rpi = param;

	/* check for active node */
	if (!NLP_CHK_NODE_ACT(ndlp))
		return 0;

	return ndlp->nlp_rpi == *rpi;
}

static int
lpfc_filter_by_wwpn(struct lpfc_nodelist *ndlp, void *param)
{
	return memcmp(&ndlp->nlp_portname, param,
		      sizeof(ndlp->nlp_portname)) == 0;
}

static struct lpfc_nodelist *
__lpfc_find_node(struct lpfc_vport *vport, node_filter filter, void *param)
{
	struct lpfc_nodelist *ndlp;

	list_for_each_entry(ndlp, &vport->fc_nodes, nlp_listp) {
		if (filter(ndlp, param)) {
			lpfc_printf_vlog(vport, KERN_INFO, LOG_NODE,
					 "3185 FIND node filter %p DID "
					 "ndlp %p did x%x flg x%x st x%x "
					 "xri x%x type x%x rpi x%x\n",
					 filter, ndlp, ndlp->nlp_DID,
					 ndlp->nlp_flag, ndlp->nlp_state,
					 ndlp->nlp_xri, ndlp->nlp_type,
					 ndlp->nlp_rpi);
			return ndlp;
		}
	}
	lpfc_printf_vlog(vport, KERN_INFO, LOG_NODE,
			 "3186 FIND node filter %p NOT FOUND.\n", filter);
	return NULL;
}

/*
 * This routine looks up the ndlp lists for the given RPI. If rpi found it
 * returns the node list element pointer else return NULL.
 */
struct lpfc_nodelist *
__lpfc_findnode_rpi(struct lpfc_vport *vport, uint16_t rpi)
{
	return __lpfc_find_node(vport, lpfc_filter_by_rpi, &rpi);
}

/*
 * This routine looks up the ndlp lists for the given WWPN. If WWPN found it
 * returns the node element list pointer else return NULL.
 */
struct lpfc_nodelist *
lpfc_findnode_wwpn(struct lpfc_vport *vport, struct lpfc_name *wwpn)
{
	struct Scsi_Host *shost = lpfc_shost_from_vport(vport);
	struct lpfc_nodelist *ndlp;

	spin_lock_irq(shost->host_lock);
	ndlp = __lpfc_find_node(vport, lpfc_filter_by_wwpn, wwpn);
	spin_unlock_irq(shost->host_lock);
	return ndlp;
}

/*
 * This routine looks up the ndlp lists for the given RPI. If the rpi
 * is found, the routine returns the node element list pointer else
 * return NULL.
 */
struct lpfc_nodelist *
lpfc_findnode_rpi(struct lpfc_vport *vport, uint16_t rpi)
{
	struct Scsi_Host *shost = lpfc_shost_from_vport(vport);
	struct lpfc_nodelist *ndlp;

	spin_lock_irq(shost->host_lock);
	ndlp = __lpfc_findnode_rpi(vport, rpi);
	spin_unlock_irq(shost->host_lock);
	return ndlp;
}

/**
 * lpfc_find_vport_by_vpid - Find a vport on a HBA through vport identifier
 * @phba: pointer to lpfc hba data structure.
 * @vpi: the physical host virtual N_Port identifier.
 *
 * This routine finds a vport on a HBA (referred by @phba) through a
 * @vpi. The function walks the HBA's vport list and returns the address
 * of the vport with the matching @vpi.
 *
 * Return code
 *    NULL - No vport with the matching @vpi found
 *    Otherwise - Address to the vport with the matching @vpi.
 **/
struct lpfc_vport *
lpfc_find_vport_by_vpid(struct lpfc_hba *phba, uint16_t vpi)
{
	struct lpfc_vport *vport;
	unsigned long flags;
	int i = 0;

	/* The physical ports are always vpi 0 - translate is unnecessary. */
	if (vpi > 0) {
		/*
		 * Translate the physical vpi to the logical vpi.  The
		 * vport stores the logical vpi.
		 */
		for (i = 0; i < phba->max_vpi; i++) {
			if (vpi == phba->vpi_ids[i])
				break;
		}

		if (i >= phba->max_vpi) {
			lpfc_printf_log(phba, KERN_ERR, LOG_ELS,
					 "2936 Could not find Vport mapped "
					 "to vpi %d\n", vpi);
			return NULL;
		}
	}

	spin_lock_irqsave(&phba->port_list_lock, flags);
	list_for_each_entry(vport, &phba->port_list, listentry) {
		if (vport->vpi == i) {
			spin_unlock_irqrestore(&phba->port_list_lock, flags);
			return vport;
		}
	}
	spin_unlock_irqrestore(&phba->port_list_lock, flags);
	return NULL;
}

struct lpfc_nodelist *
lpfc_nlp_init(struct lpfc_vport *vport, uint32_t did)
{
	struct lpfc_nodelist *ndlp;
	int rpi = LPFC_RPI_ALLOC_ERROR;

	if (vport->phba->sli_rev == LPFC_SLI_REV4) {
		rpi = lpfc_sli4_alloc_rpi(vport->phba);
		if (rpi == LPFC_RPI_ALLOC_ERROR)
			return NULL;
	}

	ndlp = mempool_alloc(vport->phba->nlp_mem_pool, GFP_KERNEL);
	if (!ndlp) {
		if (vport->phba->sli_rev == LPFC_SLI_REV4)
			lpfc_sli4_free_rpi(vport->phba, rpi);
		return NULL;
	}

	memset(ndlp, 0, sizeof (struct lpfc_nodelist));

	lpfc_initialize_node(vport, ndlp, did);
	INIT_LIST_HEAD(&ndlp->nlp_listp);
	if (vport->phba->sli_rev == LPFC_SLI_REV4) {
		ndlp->nlp_rpi = rpi;
		lpfc_printf_vlog(vport, KERN_INFO, LOG_NODE,
				 "0007 rpi:%x DID:%x flg:%x refcnt:%d "
				 "map:%x %p\n", ndlp->nlp_rpi, ndlp->nlp_DID,
				 ndlp->nlp_flag,
				 kref_read(&ndlp->kref),
				 ndlp->nlp_usg_map, ndlp);

		ndlp->active_rrqs_xri_bitmap =
				mempool_alloc(vport->phba->active_rrq_pool,
					      GFP_KERNEL);
		if (ndlp->active_rrqs_xri_bitmap)
			memset(ndlp->active_rrqs_xri_bitmap, 0,
			       ndlp->phba->cfg_rrq_xri_bitmap_sz);
	}



	lpfc_debugfs_disc_trc(vport, LPFC_DISC_TRC_NODE,
		"node init:       did:x%x",
		ndlp->nlp_DID, 0, 0);

	return ndlp;
}

/* This routine releases all resources associated with a specifc NPort's ndlp
 * and mempool_free's the nodelist.
 */
static void
lpfc_nlp_release(struct kref *kref)
{
	struct lpfc_hba *phba;
	unsigned long flags;
	struct lpfc_nodelist *ndlp = container_of(kref, struct lpfc_nodelist,
						  kref);

	lpfc_debugfs_disc_trc(ndlp->vport, LPFC_DISC_TRC_NODE,
		"node release:    did:x%x flg:x%x type:x%x",
		ndlp->nlp_DID, ndlp->nlp_flag, ndlp->nlp_type);

	lpfc_printf_vlog(ndlp->vport, KERN_INFO, LOG_NODE,
			"0279 lpfc_nlp_release: ndlp:x%p did %x "
			"usgmap:x%x refcnt:%d rpi:%x\n",
			(void *)ndlp, ndlp->nlp_DID, ndlp->nlp_usg_map,
			kref_read(&ndlp->kref), ndlp->nlp_rpi);

	/* remove ndlp from action. */
	lpfc_nlp_remove(ndlp->vport, ndlp);

	/* clear the ndlp active flag for all release cases */
	phba = ndlp->phba;
	spin_lock_irqsave(&phba->ndlp_lock, flags);
	NLP_CLR_NODE_ACT(ndlp);
	spin_unlock_irqrestore(&phba->ndlp_lock, flags);
	if (phba->sli_rev == LPFC_SLI_REV4)
		lpfc_sli4_free_rpi(phba, ndlp->nlp_rpi);

	/* free ndlp memory for final ndlp release */
	if (NLP_CHK_FREE_REQ(ndlp)) {
		kfree(ndlp->lat_data);
		if (phba->sli_rev == LPFC_SLI_REV4)
			mempool_free(ndlp->active_rrqs_xri_bitmap,
				     ndlp->phba->active_rrq_pool);
		mempool_free(ndlp, ndlp->phba->nlp_mem_pool);
	}
}

/* This routine bumps the reference count for a ndlp structure to ensure
 * that one discovery thread won't free a ndlp while another discovery thread
 * is using it.
 */
struct lpfc_nodelist *
lpfc_nlp_get(struct lpfc_nodelist *ndlp)
{
	struct lpfc_hba *phba;
	unsigned long flags;

	if (ndlp) {
		lpfc_debugfs_disc_trc(ndlp->vport, LPFC_DISC_TRC_NODE,
			"node get:        did:x%x flg:x%x refcnt:x%x",
			ndlp->nlp_DID, ndlp->nlp_flag,
			kref_read(&ndlp->kref));
		/* The check of ndlp usage to prevent incrementing the
		 * ndlp reference count that is in the process of being
		 * released.
		 */
		phba = ndlp->phba;
		spin_lock_irqsave(&phba->ndlp_lock, flags);
		if (!NLP_CHK_NODE_ACT(ndlp) || NLP_CHK_FREE_ACK(ndlp)) {
			spin_unlock_irqrestore(&phba->ndlp_lock, flags);
			lpfc_printf_vlog(ndlp->vport, KERN_WARNING, LOG_NODE,
				"0276 lpfc_nlp_get: ndlp:x%p "
				"usgmap:x%x refcnt:%d\n",
				(void *)ndlp, ndlp->nlp_usg_map,
				kref_read(&ndlp->kref));
			return NULL;
		} else
			kref_get(&ndlp->kref);
		spin_unlock_irqrestore(&phba->ndlp_lock, flags);
	}
	return ndlp;
}

/* This routine decrements the reference count for a ndlp structure. If the
 * count goes to 0, this indicates the the associated nodelist should be
 * freed. Returning 1 indicates the ndlp resource has been released; on the
 * other hand, returning 0 indicates the ndlp resource has not been released
 * yet.
 */
int
lpfc_nlp_put(struct lpfc_nodelist *ndlp)
{
	struct lpfc_hba *phba;
	unsigned long flags;

	if (!ndlp)
		return 1;

	lpfc_debugfs_disc_trc(ndlp->vport, LPFC_DISC_TRC_NODE,
	"node put:        did:x%x flg:x%x refcnt:x%x",
		ndlp->nlp_DID, ndlp->nlp_flag,
		kref_read(&ndlp->kref));
	phba = ndlp->phba;
	spin_lock_irqsave(&phba->ndlp_lock, flags);
	/* Check the ndlp memory free acknowledge flag to avoid the
	 * possible race condition that kref_put got invoked again
	 * after previous one has done ndlp memory free.
	 */
	if (NLP_CHK_FREE_ACK(ndlp)) {
		spin_unlock_irqrestore(&phba->ndlp_lock, flags);
		lpfc_printf_vlog(ndlp->vport, KERN_WARNING, LOG_NODE,
				"0274 lpfc_nlp_put: ndlp:x%p "
				"usgmap:x%x refcnt:%d\n",
				(void *)ndlp, ndlp->nlp_usg_map,
				kref_read(&ndlp->kref));
		return 1;
	}
	/* Check the ndlp inactivate log flag to avoid the possible
	 * race condition that kref_put got invoked again after ndlp
	 * is already in inactivating state.
	 */
	if (NLP_CHK_IACT_REQ(ndlp)) {
		spin_unlock_irqrestore(&phba->ndlp_lock, flags);
		lpfc_printf_vlog(ndlp->vport, KERN_WARNING, LOG_NODE,
				"0275 lpfc_nlp_put: ndlp:x%p "
				"usgmap:x%x refcnt:%d\n",
				(void *)ndlp, ndlp->nlp_usg_map,
				kref_read(&ndlp->kref));
		return 1;
	}
	/* For last put, mark the ndlp usage flags to make sure no
	 * other kref_get and kref_put on the same ndlp shall get
	 * in between the process when the final kref_put has been
	 * invoked on this ndlp.
	 */
	if (kref_read(&ndlp->kref) == 1) {
		/* Indicate ndlp is put to inactive state. */
		NLP_SET_IACT_REQ(ndlp);
		/* Acknowledge ndlp memory free has been seen. */
		if (NLP_CHK_FREE_REQ(ndlp))
			NLP_SET_FREE_ACK(ndlp);
	}
	spin_unlock_irqrestore(&phba->ndlp_lock, flags);
	/* Note, the kref_put returns 1 when decrementing a reference
	 * count that was 1, it invokes the release callback function,
	 * but it still left the reference count as 1 (not actually
	 * performs the last decrementation). Otherwise, it actually
	 * decrements the reference count and returns 0.
	 */
	return kref_put(&ndlp->kref, lpfc_nlp_release);
}

/* This routine free's the specified nodelist if it is not in use
 * by any other discovery thread. This routine returns 1 if the
 * ndlp has been freed. A return value of 0 indicates the ndlp is
 * not yet been released.
 */
int
lpfc_nlp_not_used(struct lpfc_nodelist *ndlp)
{
	lpfc_debugfs_disc_trc(ndlp->vport, LPFC_DISC_TRC_NODE,
		"node not used:   did:x%x flg:x%x refcnt:x%x",
		ndlp->nlp_DID, ndlp->nlp_flag,
		kref_read(&ndlp->kref));
	if (kref_read(&ndlp->kref) == 1)
		if (lpfc_nlp_put(ndlp))
			return 1;
	return 0;
}

/**
 * lpfc_fcf_inuse - Check if FCF can be unregistered.
 * @phba: Pointer to hba context object.
 *
 * This function iterate through all FC nodes associated
 * will all vports to check if there is any node with
 * fc_rports associated with it. If there is an fc_rport
 * associated with the node, then the node is either in
 * discovered state or its devloss_timer is pending.
 */
static int
lpfc_fcf_inuse(struct lpfc_hba *phba)
{
	struct lpfc_vport **vports;
	int i, ret = 0;
	struct lpfc_nodelist *ndlp;
	struct Scsi_Host  *shost;

	vports = lpfc_create_vport_work_array(phba);

	/* If driver cannot allocate memory, indicate fcf is in use */
	if (!vports)
		return 1;

	for (i = 0; i <= phba->max_vports && vports[i] != NULL; i++) {
		shost = lpfc_shost_from_vport(vports[i]);
		spin_lock_irq(shost->host_lock);
		/*
		 * IF the CVL_RCVD bit is not set then we have sent the
		 * flogi.
		 * If dev_loss fires while we are waiting we do not want to
		 * unreg the fcf.
		 */
		if (!(vports[i]->fc_flag & FC_VPORT_CVL_RCVD)) {
			spin_unlock_irq(shost->host_lock);
			ret =  1;
			goto out;
		}
		list_for_each_entry(ndlp, &vports[i]->fc_nodes, nlp_listp) {
			if (NLP_CHK_NODE_ACT(ndlp) && ndlp->rport &&
			  (ndlp->rport->roles & FC_RPORT_ROLE_FCP_TARGET)) {
				ret = 1;
				spin_unlock_irq(shost->host_lock);
				goto out;
			} else if (ndlp->nlp_flag & NLP_RPI_REGISTERED) {
				ret = 1;
				lpfc_printf_log(phba, KERN_INFO, LOG_ELS,
						"2624 RPI %x DID %x flag %x "
						"still logged in\n",
						ndlp->nlp_rpi, ndlp->nlp_DID,
						ndlp->nlp_flag);
			}
		}
		spin_unlock_irq(shost->host_lock);
	}
out:
	lpfc_destroy_vport_work_array(phba, vports);
	return ret;
}

/**
 * lpfc_unregister_vfi_cmpl - Completion handler for unreg vfi.
 * @phba: Pointer to hba context object.
 * @mboxq: Pointer to mailbox object.
 *
 * This function frees memory associated with the mailbox command.
 */
void
lpfc_unregister_vfi_cmpl(struct lpfc_hba *phba, LPFC_MBOXQ_t *mboxq)
{
	struct lpfc_vport *vport = mboxq->vport;
	struct Scsi_Host *shost = lpfc_shost_from_vport(vport);

	if (mboxq->u.mb.mbxStatus) {
		lpfc_printf_log(phba, KERN_ERR, LOG_DISCOVERY|LOG_MBOX,
			"2555 UNREG_VFI mbxStatus error x%x "
			"HBA state x%x\n",
			mboxq->u.mb.mbxStatus, vport->port_state);
	}
	spin_lock_irq(shost->host_lock);
	phba->pport->fc_flag &= ~FC_VFI_REGISTERED;
	spin_unlock_irq(shost->host_lock);
	mempool_free(mboxq, phba->mbox_mem_pool);
	return;
}

/**
 * lpfc_unregister_fcfi_cmpl - Completion handler for unreg fcfi.
 * @phba: Pointer to hba context object.
 * @mboxq: Pointer to mailbox object.
 *
 * This function frees memory associated with the mailbox command.
 */
static void
lpfc_unregister_fcfi_cmpl(struct lpfc_hba *phba, LPFC_MBOXQ_t *mboxq)
{
	struct lpfc_vport *vport = mboxq->vport;

	if (mboxq->u.mb.mbxStatus) {
		lpfc_printf_log(phba, KERN_ERR, LOG_DISCOVERY|LOG_MBOX,
			"2550 UNREG_FCFI mbxStatus error x%x "
			"HBA state x%x\n",
			mboxq->u.mb.mbxStatus, vport->port_state);
	}
	mempool_free(mboxq, phba->mbox_mem_pool);
	return;
}

/**
 * lpfc_unregister_fcf_prep - Unregister fcf record preparation
 * @phba: Pointer to hba context object.
 *
 * This function prepare the HBA for unregistering the currently registered
 * FCF from the HBA. It performs unregistering, in order, RPIs, VPIs, and
 * VFIs.
 */
int
lpfc_unregister_fcf_prep(struct lpfc_hba *phba)
{
	struct lpfc_vport **vports;
	struct lpfc_nodelist *ndlp;
	struct Scsi_Host *shost;
	int i = 0, rc;

	/* Unregister RPIs */
	if (lpfc_fcf_inuse(phba))
		lpfc_unreg_hba_rpis(phba);

	/* At this point, all discovery is aborted */
	phba->pport->port_state = LPFC_VPORT_UNKNOWN;

	/* Unregister VPIs */
	vports = lpfc_create_vport_work_array(phba);
	if (vports && (phba->sli3_options & LPFC_SLI3_NPIV_ENABLED))
		for (i = 0; i <= phba->max_vports && vports[i] != NULL; i++) {
			/* Stop FLOGI/FDISC retries */
			ndlp = lpfc_findnode_did(vports[i], Fabric_DID);
			if (ndlp)
				lpfc_cancel_retry_delay_tmo(vports[i], ndlp);
			lpfc_cleanup_pending_mbox(vports[i]);
			if (phba->sli_rev == LPFC_SLI_REV4)
				lpfc_sli4_unreg_all_rpis(vports[i]);
			lpfc_mbx_unreg_vpi(vports[i]);
			shost = lpfc_shost_from_vport(vports[i]);
			spin_lock_irq(shost->host_lock);
			vports[i]->fc_flag |= FC_VPORT_NEEDS_INIT_VPI;
			vports[i]->vpi_state &= ~LPFC_VPI_REGISTERED;
			spin_unlock_irq(shost->host_lock);
		}
	lpfc_destroy_vport_work_array(phba, vports);
	if (i == 0 && (!(phba->sli3_options & LPFC_SLI3_NPIV_ENABLED))) {
		ndlp = lpfc_findnode_did(phba->pport, Fabric_DID);
		if (ndlp)
			lpfc_cancel_retry_delay_tmo(phba->pport, ndlp);
		lpfc_cleanup_pending_mbox(phba->pport);
		if (phba->sli_rev == LPFC_SLI_REV4)
			lpfc_sli4_unreg_all_rpis(phba->pport);
		lpfc_mbx_unreg_vpi(phba->pport);
		shost = lpfc_shost_from_vport(phba->pport);
		spin_lock_irq(shost->host_lock);
		phba->pport->fc_flag |= FC_VPORT_NEEDS_INIT_VPI;
		phba->pport->vpi_state &= ~LPFC_VPI_REGISTERED;
		spin_unlock_irq(shost->host_lock);
	}

	/* Cleanup any outstanding ELS commands */
	lpfc_els_flush_all_cmd(phba);

	/* Unregister the physical port VFI */
	rc = lpfc_issue_unreg_vfi(phba->pport);
	return rc;
}

/**
 * lpfc_sli4_unregister_fcf - Unregister currently registered FCF record
 * @phba: Pointer to hba context object.
 *
 * This function issues synchronous unregister FCF mailbox command to HBA to
 * unregister the currently registered FCF record. The driver does not reset
 * the driver FCF usage state flags.
 *
 * Return 0 if successfully issued, none-zero otherwise.
 */
int
lpfc_sli4_unregister_fcf(struct lpfc_hba *phba)
{
	LPFC_MBOXQ_t *mbox;
	int rc;

	mbox = mempool_alloc(phba->mbox_mem_pool, GFP_KERNEL);
	if (!mbox) {
		lpfc_printf_log(phba, KERN_ERR, LOG_DISCOVERY|LOG_MBOX,
				"2551 UNREG_FCFI mbox allocation failed"
				"HBA state x%x\n", phba->pport->port_state);
		return -ENOMEM;
	}
	lpfc_unreg_fcfi(mbox, phba->fcf.fcfi);
	mbox->vport = phba->pport;
	mbox->mbox_cmpl = lpfc_unregister_fcfi_cmpl;
	rc = lpfc_sli_issue_mbox(phba, mbox, MBX_NOWAIT);

	if (rc == MBX_NOT_FINISHED) {
		lpfc_printf_log(phba, KERN_ERR, LOG_SLI,
				"2552 Unregister FCFI command failed rc x%x "
				"HBA state x%x\n",
				rc, phba->pport->port_state);
		return -EINVAL;
	}
	return 0;
}

/**
 * lpfc_unregister_fcf_rescan - Unregister currently registered fcf and rescan
 * @phba: Pointer to hba context object.
 *
 * This function unregisters the currently reigstered FCF. This function
 * also tries to find another FCF for discovery by rescan the HBA FCF table.
 */
void
lpfc_unregister_fcf_rescan(struct lpfc_hba *phba)
{
	int rc;

	/* Preparation for unregistering fcf */
	rc = lpfc_unregister_fcf_prep(phba);
	if (rc) {
		lpfc_printf_log(phba, KERN_ERR, LOG_DISCOVERY,
				"2748 Failed to prepare for unregistering "
				"HBA's FCF record: rc=%d\n", rc);
		return;
	}

	/* Now, unregister FCF record and reset HBA FCF state */
	rc = lpfc_sli4_unregister_fcf(phba);
	if (rc)
		return;
	/* Reset HBA FCF states after successful unregister FCF */
	phba->fcf.fcf_flag = 0;
	phba->fcf.current_rec.flag = 0;

	/*
	 * If driver is not unloading, check if there is any other
	 * FCF record that can be used for discovery.
	 */
	if ((phba->pport->load_flag & FC_UNLOADING) ||
	    (phba->link_state < LPFC_LINK_UP))
		return;

	/* This is considered as the initial FCF discovery scan */
	spin_lock_irq(&phba->hbalock);
	phba->fcf.fcf_flag |= FCF_INIT_DISC;
	spin_unlock_irq(&phba->hbalock);

	/* Reset FCF roundrobin bmask for new discovery */
	lpfc_sli4_clear_fcf_rr_bmask(phba);

	rc = lpfc_sli4_fcf_scan_read_fcf_rec(phba, LPFC_FCOE_FCF_GET_FIRST);

	if (rc) {
		spin_lock_irq(&phba->hbalock);
		phba->fcf.fcf_flag &= ~FCF_INIT_DISC;
		spin_unlock_irq(&phba->hbalock);
		lpfc_printf_log(phba, KERN_ERR, LOG_DISCOVERY|LOG_MBOX,
				"2553 lpfc_unregister_unused_fcf failed "
				"to read FCF record HBA state x%x\n",
				phba->pport->port_state);
	}
}

/**
 * lpfc_unregister_fcf - Unregister the currently registered fcf record
 * @phba: Pointer to hba context object.
 *
 * This function just unregisters the currently reigstered FCF. It does not
 * try to find another FCF for discovery.
 */
void
lpfc_unregister_fcf(struct lpfc_hba *phba)
{
	int rc;

	/* Preparation for unregistering fcf */
	rc = lpfc_unregister_fcf_prep(phba);
	if (rc) {
		lpfc_printf_log(phba, KERN_ERR, LOG_DISCOVERY,
				"2749 Failed to prepare for unregistering "
				"HBA's FCF record: rc=%d\n", rc);
		return;
	}

	/* Now, unregister FCF record and reset HBA FCF state */
	rc = lpfc_sli4_unregister_fcf(phba);
	if (rc)
		return;
	/* Set proper HBA FCF states after successful unregister FCF */
	spin_lock_irq(&phba->hbalock);
	phba->fcf.fcf_flag &= ~FCF_REGISTERED;
	spin_unlock_irq(&phba->hbalock);
}

/**
 * lpfc_unregister_unused_fcf - Unregister FCF if all devices are disconnected.
 * @phba: Pointer to hba context object.
 *
 * This function check if there are any connected remote port for the FCF and
 * if all the devices are disconnected, this function unregister FCFI.
 * This function also tries to use another FCF for discovery.
 */
void
lpfc_unregister_unused_fcf(struct lpfc_hba *phba)
{
	/*
	 * If HBA is not running in FIP mode, if HBA does not support
	 * FCoE, if FCF discovery is ongoing, or if FCF has not been
	 * registered, do nothing.
	 */
	spin_lock_irq(&phba->hbalock);
	if (!(phba->hba_flag & HBA_FCOE_MODE) ||
	    !(phba->fcf.fcf_flag & FCF_REGISTERED) ||
	    !(phba->hba_flag & HBA_FIP_SUPPORT) ||
	    (phba->fcf.fcf_flag & FCF_DISCOVERY) ||
	    (phba->pport->port_state == LPFC_FLOGI)) {
		spin_unlock_irq(&phba->hbalock);
		return;
	}
	spin_unlock_irq(&phba->hbalock);

	if (lpfc_fcf_inuse(phba))
		return;

	lpfc_unregister_fcf_rescan(phba);
}

/**
 * lpfc_read_fcf_conn_tbl - Create driver FCF connection table.
 * @phba: Pointer to hba context object.
 * @buff: Buffer containing the FCF connection table as in the config
 *         region.
 * This function create driver data structure for the FCF connection
 * record table read from config region 23.
 */
static void
lpfc_read_fcf_conn_tbl(struct lpfc_hba *phba,
	uint8_t *buff)
{
	struct lpfc_fcf_conn_entry *conn_entry, *next_conn_entry;
	struct lpfc_fcf_conn_hdr *conn_hdr;
	struct lpfc_fcf_conn_rec *conn_rec;
	uint32_t record_count;
	int i;

	/* Free the current connect table */
	list_for_each_entry_safe(conn_entry, next_conn_entry,
		&phba->fcf_conn_rec_list, list) {
		list_del_init(&conn_entry->list);
		kfree(conn_entry);
	}

	conn_hdr = (struct lpfc_fcf_conn_hdr *) buff;
	record_count = conn_hdr->length * sizeof(uint32_t)/
		sizeof(struct lpfc_fcf_conn_rec);

	conn_rec = (struct lpfc_fcf_conn_rec *)
		(buff + sizeof(struct lpfc_fcf_conn_hdr));

	for (i = 0; i < record_count; i++) {
		if (!(conn_rec[i].flags & FCFCNCT_VALID))
			continue;
		conn_entry = kzalloc(sizeof(struct lpfc_fcf_conn_entry),
			GFP_KERNEL);
		if (!conn_entry) {
			lpfc_printf_log(phba, KERN_ERR, LOG_INIT,
				"2566 Failed to allocate connection"
				" table entry\n");
			return;
		}

		memcpy(&conn_entry->conn_rec, &conn_rec[i],
			sizeof(struct lpfc_fcf_conn_rec));
		list_add_tail(&conn_entry->list,
			&phba->fcf_conn_rec_list);
	}

	if (!list_empty(&phba->fcf_conn_rec_list)) {
		i = 0;
		list_for_each_entry(conn_entry, &phba->fcf_conn_rec_list,
				    list) {
			conn_rec = &conn_entry->conn_rec;
			lpfc_printf_log(phba, KERN_INFO, LOG_INIT,
					"3345 FCF connection list rec[%02d]: "
					"flags:x%04x, vtag:x%04x, "
					"fabric_name:x%02x:%02x:%02x:%02x:"
					"%02x:%02x:%02x:%02x, "
					"switch_name:x%02x:%02x:%02x:%02x:"
					"%02x:%02x:%02x:%02x\n", i++,
					conn_rec->flags, conn_rec->vlan_tag,
					conn_rec->fabric_name[0],
					conn_rec->fabric_name[1],
					conn_rec->fabric_name[2],
					conn_rec->fabric_name[3],
					conn_rec->fabric_name[4],
					conn_rec->fabric_name[5],
					conn_rec->fabric_name[6],
					conn_rec->fabric_name[7],
					conn_rec->switch_name[0],
					conn_rec->switch_name[1],
					conn_rec->switch_name[2],
					conn_rec->switch_name[3],
					conn_rec->switch_name[4],
					conn_rec->switch_name[5],
					conn_rec->switch_name[6],
					conn_rec->switch_name[7]);
		}
	}
}

/**
 * lpfc_read_fcoe_param - Read FCoe parameters from conf region..
 * @phba: Pointer to hba context object.
 * @buff: Buffer containing the FCoE parameter data structure.
 *
 *  This function update driver data structure with config
 *  parameters read from config region 23.
 */
static void
lpfc_read_fcoe_param(struct lpfc_hba *phba,
			uint8_t *buff)
{
	struct lpfc_fip_param_hdr *fcoe_param_hdr;
	struct lpfc_fcoe_params *fcoe_param;

	fcoe_param_hdr = (struct lpfc_fip_param_hdr *)
		buff;
	fcoe_param = (struct lpfc_fcoe_params *)
		(buff + sizeof(struct lpfc_fip_param_hdr));

	if ((fcoe_param_hdr->parm_version != FIPP_VERSION) ||
		(fcoe_param_hdr->length != FCOE_PARAM_LENGTH))
		return;

	if (fcoe_param_hdr->parm_flags & FIPP_VLAN_VALID) {
		phba->valid_vlan = 1;
		phba->vlan_id = le16_to_cpu(fcoe_param->vlan_tag) &
			0xFFF;
	}

	phba->fc_map[0] = fcoe_param->fc_map[0];
	phba->fc_map[1] = fcoe_param->fc_map[1];
	phba->fc_map[2] = fcoe_param->fc_map[2];
	return;
}

/**
 * lpfc_get_rec_conf23 - Get a record type in config region data.
 * @buff: Buffer containing config region 23 data.
 * @size: Size of the data buffer.
 * @rec_type: Record type to be searched.
 *
 * This function searches config region data to find the beginning
 * of the record specified by record_type. If record found, this
 * function return pointer to the record else return NULL.
 */
static uint8_t *
lpfc_get_rec_conf23(uint8_t *buff, uint32_t size, uint8_t rec_type)
{
	uint32_t offset = 0, rec_length;

	if ((buff[0] == LPFC_REGION23_LAST_REC) ||
		(size < sizeof(uint32_t)))
		return NULL;

	rec_length = buff[offset + 1];

	/*
	 * One TLV record has one word header and number of data words
	 * specified in the rec_length field of the record header.
	 */
	while ((offset + rec_length * sizeof(uint32_t) + sizeof(uint32_t))
		<= size) {
		if (buff[offset] == rec_type)
			return &buff[offset];

		if (buff[offset] == LPFC_REGION23_LAST_REC)
			return NULL;

		offset += rec_length * sizeof(uint32_t) + sizeof(uint32_t);
		rec_length = buff[offset + 1];
	}
	return NULL;
}

/**
 * lpfc_parse_fcoe_conf - Parse FCoE config data read from config region 23.
 * @phba: Pointer to lpfc_hba data structure.
 * @buff: Buffer containing config region 23 data.
 * @size: Size of the data buffer.
 *
 * This function parses the FCoE config parameters in config region 23 and
 * populate driver data structure with the parameters.
 */
void
lpfc_parse_fcoe_conf(struct lpfc_hba *phba,
		uint8_t *buff,
		uint32_t size)
{
	uint32_t offset = 0;
	uint8_t *rec_ptr;

	/*
	 * If data size is less than 2 words signature and version cannot be
	 * verified.
	 */
	if (size < 2*sizeof(uint32_t))
		return;

	/* Check the region signature first */
	if (memcmp(buff, LPFC_REGION23_SIGNATURE, 4)) {
		lpfc_printf_log(phba, KERN_ERR, LOG_INIT,
			"2567 Config region 23 has bad signature\n");
		return;
	}

	offset += 4;

	/* Check the data structure version */
	if (buff[offset] != LPFC_REGION23_VERSION) {
		lpfc_printf_log(phba, KERN_ERR, LOG_INIT,
			"2568 Config region 23 has bad version\n");
		return;
	}
	offset += 4;

	/* Read FCoE param record */
	rec_ptr = lpfc_get_rec_conf23(&buff[offset],
			size - offset, FCOE_PARAM_TYPE);
	if (rec_ptr)
		lpfc_read_fcoe_param(phba, rec_ptr);

	/* Read FCF connection table */
	rec_ptr = lpfc_get_rec_conf23(&buff[offset],
		size - offset, FCOE_CONN_TBL_TYPE);
	if (rec_ptr)
		lpfc_read_fcf_conn_tbl(phba, rec_ptr);

}<|MERGE_RESOLUTION|>--- conflicted
+++ resolved
@@ -885,15 +885,9 @@
 	LPFC_MBOXQ_t          *mb;
 	int i;
 
-	if (phba->link_state == LPFC_LINK_DOWN) {
-		if (phba->sli4_hba.conf_trunk) {
-			phba->trunk_link.link0.state = 0;
-			phba->trunk_link.link1.state = 0;
-			phba->trunk_link.link2.state = 0;
-			phba->trunk_link.link3.state = 0;
-		}
+	if (phba->link_state == LPFC_LINK_DOWN)
 		return 0;
-	}
+
 	/* Block all SCSI stack I/Os */
 	lpfc_scsi_dev_block(phba);
 
@@ -4882,13 +4876,10 @@
 					 * accept PLOGIs after unreg_rpi_cmpl
 					 */
 					acc_plogi = 0;
-<<<<<<< HEAD
-=======
 				} else if (vport->load_flag & FC_UNLOADING) {
 					mbox->ctx_ndlp = NULL;
 					mbox->mbox_cmpl =
 						lpfc_sli_def_mbox_cmpl;
->>>>>>> 0ecfebd2
 				} else {
 					mbox->ctx_ndlp = ndlp;
 					mbox->mbox_cmpl =
