/* SPDX-License-Identifier: GPL-2.0+ */
/*
 * Copyright (C) 2019 Oracle.  All Rights Reserved.
 * Author: Darrick J. Wong <darrick.wong@oracle.com>
 */
#ifndef __XFS_HEALTH_H__
#define __XFS_HEALTH_H__

/*
 * In-Core Filesystem Health Assessments
 * =====================================
 *
 * We'd like to be able to summarize the current health status of the
 * filesystem so that the administrator knows when it's necessary to schedule
 * some downtime for repairs.  Until then, we would also like to avoid abrupt
 * shutdowns due to corrupt metadata.
 *
 * The online scrub feature evaluates the health of all filesystem metadata.
 * When scrub detects corruption in a piece of metadata it will set the
 * corresponding sickness flag, and repair will clear it if successful.  If
 * problems remain at unmount time, we can also request manual intervention by
 * logging a notice to run xfs_repair.
 *
 * Each health tracking group uses a pair of fields for reporting.  The
 * "checked" field tell us if a given piece of metadata has ever been examined,
 * and the "sick" field tells us if that piece was found to need repairs.
 * Therefore we can conclude that for a given sick flag value:
 *
 *  - checked && sick   => metadata needs repair
 *  - checked && !sick  => metadata is ok
 *  - !checked && sick  => errors have been observed during normal operation,
 *                         but the metadata has not been checked thoroughly
 *  - !checked && !sick => has not been examined since mount
 *
 * Evidence of health problems can be sorted into three basic categories:
 *
 * a) Primary evidence, which signals that something is defective within the
 *    general grouping of metadata.
 *
 * b) Secondary evidence, which are side effects of primary problem but are
 *    not themselves problems.  These can be forgotten when the primary
 *    health problems are addressed.
 *
 * c) Indirect evidence, which points to something being wrong in another
 *    group, but we had to release resources and this is all that's left of
 *    that state.
 */

struct xfs_mount;
struct xfs_perag;
struct xfs_inode;
struct xfs_fsop_geom;
struct xfs_btree_cur;
struct xfs_da_args;

/* Observable health issues for metadata spanning the entire filesystem. */
#define XFS_SICK_FS_COUNTERS	(1 << 0)  /* summary counters */
#define XFS_SICK_FS_UQUOTA	(1 << 1)  /* user quota */
#define XFS_SICK_FS_GQUOTA	(1 << 2)  /* group quota */
#define XFS_SICK_FS_PQUOTA	(1 << 3)  /* project quota */
#define XFS_SICK_FS_QUOTACHECK	(1 << 4)  /* quota counts */
#define XFS_SICK_FS_NLINKS	(1 << 5)  /* inode link counts */

/* Observable health issues for realtime volume metadata. */
#define XFS_SICK_RT_BITMAP	(1 << 0)  /* realtime bitmap */
#define XFS_SICK_RT_SUMMARY	(1 << 1)  /* realtime summary */

/* Observable health issues for AG metadata. */
#define XFS_SICK_AG_SB		(1 << 0)  /* superblock */
#define XFS_SICK_AG_AGF		(1 << 1)  /* AGF header */
#define XFS_SICK_AG_AGFL	(1 << 2)  /* AGFL header */
#define XFS_SICK_AG_AGI		(1 << 3)  /* AGI header */
#define XFS_SICK_AG_BNOBT	(1 << 4)  /* free space by block */
#define XFS_SICK_AG_CNTBT	(1 << 5)  /* free space by length */
#define XFS_SICK_AG_INOBT	(1 << 6)  /* inode index */
#define XFS_SICK_AG_FINOBT	(1 << 7)  /* free inode index */
#define XFS_SICK_AG_RMAPBT	(1 << 8)  /* reverse mappings */
#define XFS_SICK_AG_REFCNTBT	(1 << 9)  /* reference counts */
#define XFS_SICK_AG_INODES	(1 << 10) /* inactivated bad inodes */

/* Observable health issues for inode metadata. */
#define XFS_SICK_INO_CORE	(1 << 0)  /* inode core */
#define XFS_SICK_INO_BMBTD	(1 << 1)  /* data fork */
#define XFS_SICK_INO_BMBTA	(1 << 2)  /* attr fork */
#define XFS_SICK_INO_BMBTC	(1 << 3)  /* cow fork */
#define XFS_SICK_INO_DIR	(1 << 4)  /* directory */
#define XFS_SICK_INO_XATTR	(1 << 5)  /* extended attributes */
#define XFS_SICK_INO_SYMLINK	(1 << 6)  /* symbolic link remote target */
#define XFS_SICK_INO_PARENT	(1 << 7)  /* parent pointers */

#define XFS_SICK_INO_BMBTD_ZAPPED	(1 << 8)  /* data fork erased */
#define XFS_SICK_INO_BMBTA_ZAPPED	(1 << 9)  /* attr fork erased */
#define XFS_SICK_INO_DIR_ZAPPED		(1 << 10) /* directory erased */
#define XFS_SICK_INO_SYMLINK_ZAPPED	(1 << 11) /* symlink erased */

/* Don't propagate sick status to ag health summary during inactivation */
#define XFS_SICK_INO_FORGET	(1 << 12)
<<<<<<< HEAD
=======
#define XFS_SICK_INO_DIRTREE	(1 << 13)  /* directory tree structure */
>>>>>>> 0c383648

/* Primary evidence of health problems in a given group. */
#define XFS_SICK_FS_PRIMARY	(XFS_SICK_FS_COUNTERS | \
				 XFS_SICK_FS_UQUOTA | \
				 XFS_SICK_FS_GQUOTA | \
				 XFS_SICK_FS_PQUOTA | \
				 XFS_SICK_FS_QUOTACHECK | \
				 XFS_SICK_FS_NLINKS)

#define XFS_SICK_RT_PRIMARY	(XFS_SICK_RT_BITMAP | \
				 XFS_SICK_RT_SUMMARY)

#define XFS_SICK_AG_PRIMARY	(XFS_SICK_AG_SB | \
				 XFS_SICK_AG_AGF | \
				 XFS_SICK_AG_AGFL | \
				 XFS_SICK_AG_AGI | \
				 XFS_SICK_AG_BNOBT | \
				 XFS_SICK_AG_CNTBT | \
				 XFS_SICK_AG_INOBT | \
				 XFS_SICK_AG_FINOBT | \
				 XFS_SICK_AG_RMAPBT | \
				 XFS_SICK_AG_REFCNTBT)

#define XFS_SICK_INO_PRIMARY	(XFS_SICK_INO_CORE | \
				 XFS_SICK_INO_BMBTD | \
				 XFS_SICK_INO_BMBTA | \
				 XFS_SICK_INO_BMBTC | \
				 XFS_SICK_INO_DIR | \
				 XFS_SICK_INO_XATTR | \
				 XFS_SICK_INO_SYMLINK | \
				 XFS_SICK_INO_PARENT | \
				 XFS_SICK_INO_DIRTREE)

#define XFS_SICK_INO_ZAPPED	(XFS_SICK_INO_BMBTD_ZAPPED | \
				 XFS_SICK_INO_BMBTA_ZAPPED | \
				 XFS_SICK_INO_DIR_ZAPPED | \
				 XFS_SICK_INO_SYMLINK_ZAPPED)

/* Secondary state related to (but not primary evidence of) health problems. */
#define XFS_SICK_FS_SECONDARY	(0)
#define XFS_SICK_RT_SECONDARY	(0)
#define XFS_SICK_AG_SECONDARY	(0)
#define XFS_SICK_INO_SECONDARY	(XFS_SICK_INO_FORGET)

/* Evidence of health problems elsewhere. */
#define XFS_SICK_FS_INDIRECT	(0)
#define XFS_SICK_RT_INDIRECT	(0)
#define XFS_SICK_AG_INDIRECT	(XFS_SICK_AG_INODES)
#define XFS_SICK_INO_INDIRECT	(0)

/* All health masks. */
#define XFS_SICK_FS_ALL	(XFS_SICK_FS_PRIMARY | \
				 XFS_SICK_FS_SECONDARY | \
				 XFS_SICK_FS_INDIRECT)

<<<<<<< HEAD
#define XFS_SICK_INO_ZAPPED	(XFS_SICK_INO_BMBTD_ZAPPED | \
				 XFS_SICK_INO_BMBTA_ZAPPED | \
				 XFS_SICK_INO_DIR_ZAPPED | \
				 XFS_SICK_INO_SYMLINK_ZAPPED)

/* Secondary state related to (but not primary evidence of) health problems. */
#define XFS_SICK_FS_SECONDARY	(0)
#define XFS_SICK_RT_SECONDARY	(0)
#define XFS_SICK_AG_SECONDARY	(0)
#define XFS_SICK_INO_SECONDARY	(XFS_SICK_INO_FORGET)

/* Evidence of health problems elsewhere. */
#define XFS_SICK_FS_INDIRECT	(0)
#define XFS_SICK_RT_INDIRECT	(0)
#define XFS_SICK_AG_INDIRECT	(XFS_SICK_AG_INODES)
#define XFS_SICK_INO_INDIRECT	(0)

/* All health masks. */
#define XFS_SICK_FS_ALL	(XFS_SICK_FS_PRIMARY | \
				 XFS_SICK_FS_SECONDARY | \
				 XFS_SICK_FS_INDIRECT)

=======
>>>>>>> 0c383648
#define XFS_SICK_RT_ALL	(XFS_SICK_RT_PRIMARY | \
				 XFS_SICK_RT_SECONDARY | \
				 XFS_SICK_RT_INDIRECT)

#define XFS_SICK_AG_ALL	(XFS_SICK_AG_PRIMARY | \
				 XFS_SICK_AG_SECONDARY | \
				 XFS_SICK_AG_INDIRECT)

#define XFS_SICK_INO_ALL	(XFS_SICK_INO_PRIMARY | \
				 XFS_SICK_INO_SECONDARY | \
				 XFS_SICK_INO_INDIRECT | \
				 XFS_SICK_INO_ZAPPED)

/*
 * These functions must be provided by the xfs implementation.  Function
 * behavior with respect to the first argument should be as follows:
 *
 * xfs_*_mark_sick:        Set the sick flags and do not set checked flags.
 *                         Runtime code should call this upon encountering
 *                         a corruption.
 *
 * xfs_*_mark_corrupt:     Set the sick and checked flags simultaneously.
 *                         Fsck tools should call this when corruption is
 *                         found.
 *
 * xfs_*_mark_healthy:     Clear the sick flags and set the checked flags.
 *                         Fsck tools should call this after correcting errors.
 *
 * xfs_*_measure_sickness: Return the sick and check status in the provided
 *                         out parameters.
 */

void xfs_fs_mark_sick(struct xfs_mount *mp, unsigned int mask);
void xfs_fs_mark_corrupt(struct xfs_mount *mp, unsigned int mask);
void xfs_fs_mark_healthy(struct xfs_mount *mp, unsigned int mask);
void xfs_fs_measure_sickness(struct xfs_mount *mp, unsigned int *sick,
		unsigned int *checked);

void xfs_rt_mark_sick(struct xfs_mount *mp, unsigned int mask);
void xfs_rt_mark_corrupt(struct xfs_mount *mp, unsigned int mask);
void xfs_rt_mark_healthy(struct xfs_mount *mp, unsigned int mask);
void xfs_rt_measure_sickness(struct xfs_mount *mp, unsigned int *sick,
		unsigned int *checked);

void xfs_agno_mark_sick(struct xfs_mount *mp, xfs_agnumber_t agno,
		unsigned int mask);
void xfs_ag_mark_sick(struct xfs_perag *pag, unsigned int mask);
void xfs_ag_mark_corrupt(struct xfs_perag *pag, unsigned int mask);
void xfs_ag_mark_healthy(struct xfs_perag *pag, unsigned int mask);
void xfs_ag_measure_sickness(struct xfs_perag *pag, unsigned int *sick,
		unsigned int *checked);

void xfs_inode_mark_sick(struct xfs_inode *ip, unsigned int mask);
void xfs_inode_mark_corrupt(struct xfs_inode *ip, unsigned int mask);
void xfs_inode_mark_healthy(struct xfs_inode *ip, unsigned int mask);
void xfs_inode_measure_sickness(struct xfs_inode *ip, unsigned int *sick,
		unsigned int *checked);

void xfs_health_unmount(struct xfs_mount *mp);
void xfs_bmap_mark_sick(struct xfs_inode *ip, int whichfork);
void xfs_btree_mark_sick(struct xfs_btree_cur *cur);
void xfs_dirattr_mark_sick(struct xfs_inode *ip, int whichfork);
void xfs_da_mark_sick(struct xfs_da_args *args);

/* Now some helpers. */

static inline bool
xfs_fs_has_sickness(struct xfs_mount *mp, unsigned int mask)
{
	unsigned int	sick, checked;

	xfs_fs_measure_sickness(mp, &sick, &checked);
	return sick & mask;
}

static inline bool
xfs_rt_has_sickness(struct xfs_mount *mp, unsigned int mask)
{
	unsigned int	sick, checked;

	xfs_rt_measure_sickness(mp, &sick, &checked);
	return sick & mask;
}

static inline bool
xfs_ag_has_sickness(struct xfs_perag *pag, unsigned int mask)
{
	unsigned int	sick, checked;

	xfs_ag_measure_sickness(pag, &sick, &checked);
	return sick & mask;
}

static inline bool
xfs_inode_has_sickness(struct xfs_inode *ip, unsigned int mask)
{
	unsigned int	sick, checked;

	xfs_inode_measure_sickness(ip, &sick, &checked);
	return sick & mask;
}

static inline bool
xfs_fs_is_healthy(struct xfs_mount *mp)
{
	return !xfs_fs_has_sickness(mp, -1U);
}

static inline bool
xfs_rt_is_healthy(struct xfs_mount *mp)
{
	return !xfs_rt_has_sickness(mp, -1U);
}

static inline bool
xfs_ag_is_healthy(struct xfs_perag *pag)
{
	return !xfs_ag_has_sickness(pag, -1U);
}

static inline bool
xfs_inode_is_healthy(struct xfs_inode *ip)
{
	return !xfs_inode_has_sickness(ip, -1U);
}

void xfs_fsop_geom_health(struct xfs_mount *mp, struct xfs_fsop_geom *geo);
void xfs_ag_geom_health(struct xfs_perag *pag, struct xfs_ag_geometry *ageo);
void xfs_bulkstat_health(struct xfs_inode *ip, struct xfs_bulkstat *bs);

#define xfs_metadata_is_sick(error) \
	(unlikely((error) == -EFSCORRUPTED || (error) == -EFSBADCRC))

#endif	/* __XFS_HEALTH_H__ */<|MERGE_RESOLUTION|>--- conflicted
+++ resolved
@@ -95,10 +95,7 @@
 
 /* Don't propagate sick status to ag health summary during inactivation */
 #define XFS_SICK_INO_FORGET	(1 << 12)
-<<<<<<< HEAD
-=======
 #define XFS_SICK_INO_DIRTREE	(1 << 13)  /* directory tree structure */
->>>>>>> 0c383648
 
 /* Primary evidence of health problems in a given group. */
 #define XFS_SICK_FS_PRIMARY	(XFS_SICK_FS_COUNTERS | \
@@ -154,31 +151,6 @@
 				 XFS_SICK_FS_SECONDARY | \
 				 XFS_SICK_FS_INDIRECT)
 
-<<<<<<< HEAD
-#define XFS_SICK_INO_ZAPPED	(XFS_SICK_INO_BMBTD_ZAPPED | \
-				 XFS_SICK_INO_BMBTA_ZAPPED | \
-				 XFS_SICK_INO_DIR_ZAPPED | \
-				 XFS_SICK_INO_SYMLINK_ZAPPED)
-
-/* Secondary state related to (but not primary evidence of) health problems. */
-#define XFS_SICK_FS_SECONDARY	(0)
-#define XFS_SICK_RT_SECONDARY	(0)
-#define XFS_SICK_AG_SECONDARY	(0)
-#define XFS_SICK_INO_SECONDARY	(XFS_SICK_INO_FORGET)
-
-/* Evidence of health problems elsewhere. */
-#define XFS_SICK_FS_INDIRECT	(0)
-#define XFS_SICK_RT_INDIRECT	(0)
-#define XFS_SICK_AG_INDIRECT	(XFS_SICK_AG_INODES)
-#define XFS_SICK_INO_INDIRECT	(0)
-
-/* All health masks. */
-#define XFS_SICK_FS_ALL	(XFS_SICK_FS_PRIMARY | \
-				 XFS_SICK_FS_SECONDARY | \
-				 XFS_SICK_FS_INDIRECT)
-
-=======
->>>>>>> 0c383648
 #define XFS_SICK_RT_ALL	(XFS_SICK_RT_PRIMARY | \
 				 XFS_SICK_RT_SECONDARY | \
 				 XFS_SICK_RT_INDIRECT)
