--- conflicted
+++ resolved
@@ -14,14 +14,11 @@
 
 #define	NUMA_NO_NODE	(-1)
 #define	NUMA_NO_MEMBLK	(-1)
-<<<<<<< HEAD
-=======
 
 static inline bool numa_valid_node(int nid)
 {
 	return nid >= 0 && nid < MAX_NUMNODES;
 }
->>>>>>> 0c383648
 
 /* optionally keep NUMA memory info available post init */
 #ifdef CONFIG_NUMA_KEEP_MEMINFO
@@ -42,22 +39,10 @@
 
 #ifndef phys_to_target_node
 int phys_to_target_node(u64 start);
-<<<<<<< HEAD
-#endif
-
-#ifndef numa_fill_memblks
-static inline int __init numa_fill_memblks(u64 start, u64 end)
-{
-	return NUMA_NO_MEMBLK;
-}
-#endif
-
-=======
 #endif
 
 int numa_fill_memblks(u64 start, u64 end);
 
->>>>>>> 0c383648
 #else /* !CONFIG_NUMA */
 static inline int numa_nearest_node(int node, unsigned int state)
 {
