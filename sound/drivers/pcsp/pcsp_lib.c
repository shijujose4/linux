/*
 * PC-Speaker driver for Linux
 *
 * Copyright (C) 1993-1997  Michael Beck
 * Copyright (C) 1997-2001  David Woodhouse
 * Copyright (C) 2001-2008  Stas Sergeev
 */

#include <linux/module.h>
#include <linux/moduleparam.h>
#include <linux/interrupt.h>
#include <sound/pcm.h>
#include <asm/io.h>
#include "pcsp.h"

static int nforce_wa;
module_param(nforce_wa, bool, 0444);
MODULE_PARM_DESC(nforce_wa, "Apply NForce chipset workaround "
		"(expect bad sound)");

#define DMIX_WANTS_S16	1

/*
 * Call snd_pcm_period_elapsed in a tasklet
 * This avoids spinlock messes and long-running irq contexts
 */
static void pcsp_call_pcm_elapsed(unsigned long priv)
{
	if (atomic_read(&pcsp_chip.timer_active)) {
		struct snd_pcm_substream *substream;
		substream = pcsp_chip.playback_substream;
		if (substream)
			snd_pcm_period_elapsed(substream);
	}
}

static DECLARE_TASKLET(pcsp_pcm_tasklet, pcsp_call_pcm_elapsed, 0);

enum hrtimer_restart pcsp_do_timer(struct hrtimer *handle)
{
	unsigned char timer_cnt, val;
	int fmt_size, periods_elapsed;
	u64 ns;
	size_t period_bytes, buffer_bytes;
	struct snd_pcm_substream *substream;
	struct snd_pcm_runtime *runtime;
	struct snd_pcsp *chip = container_of(handle, struct snd_pcsp, timer);
	unsigned long flags;

	if (chip->thalf) {
		outb(chip->val61, 0x61);
		chip->thalf = 0;
		if (!atomic_read(&chip->timer_active))
<<<<<<< HEAD
			return HRTIMER_NORESTART;
		hrtimer_forward(&chip->timer, hrtimer_get_expires(&chip->timer),
=======
			goto stop;
		hrtimer_forward(&chip->timer, chip->timer.expires,
>>>>>>> bc4a68fe
				ktime_set(0, chip->ns_rem));
		return HRTIMER_RESTART;
	}

	if (!atomic_read(&chip->timer_active))
		goto stop;
	substream = chip->playback_substream;
	if (!substream)
		goto stop;

	runtime = substream->runtime;
	fmt_size = snd_pcm_format_physical_width(runtime->format) >> 3;
	/* assume it is mono! */
	val = runtime->dma_area[chip->playback_ptr + fmt_size - 1];
	if (snd_pcm_format_signed(runtime->format))
		val ^= 0x80;
	timer_cnt = val * CUR_DIV() / 256;

	if (timer_cnt && chip->enable) {
		spin_lock(&i8253_lock);
		if (!nforce_wa) {
			outb_p(chip->val61, 0x61);
			outb_p(timer_cnt, 0x42);
			outb(chip->val61 ^ 1, 0x61);
		} else {
			outb(chip->val61 ^ 2, 0x61);
			chip->thalf = 1;
		}
		spin_unlock(&i8253_lock);
	}

	period_bytes = snd_pcm_lib_period_bytes(substream);
	buffer_bytes = snd_pcm_lib_buffer_bytes(substream);

	spin_lock_irqsave(&chip->substream_lock, flags);
	chip->playback_ptr += PCSP_INDEX_INC() * fmt_size;
	periods_elapsed = chip->playback_ptr - chip->period_ptr;
	if (periods_elapsed < 0) {
#if PCSP_DEBUG
		printk(KERN_INFO "PCSP: buffer_bytes mod period_bytes != 0 ? "
			"(%zi %zi %zi)\n",
			chip->playback_ptr, period_bytes, buffer_bytes);
#endif
		periods_elapsed += buffer_bytes;
	}
	periods_elapsed /= period_bytes;
	/* wrap the pointer _before_ calling snd_pcm_period_elapsed(),
	 * or ALSA will BUG on us. */
	chip->playback_ptr %= buffer_bytes;

	if (periods_elapsed) {
		chip->period_ptr += periods_elapsed * period_bytes;
		chip->period_ptr %= buffer_bytes;
		tasklet_schedule(&pcsp_pcm_tasklet);
	}
	spin_unlock_irqrestore(&chip->substream_lock, flags);

	if (!atomic_read(&chip->timer_active))
		goto stop;

	chip->ns_rem = PCSP_PERIOD_NS();
	ns = (chip->thalf ? PCSP_CALC_NS(timer_cnt) : chip->ns_rem);
	chip->ns_rem -= ns;
	hrtimer_forward(&chip->timer, hrtimer_get_expires(&chip->timer),
							ktime_set(0, ns));
	return HRTIMER_RESTART;

 stop:
	return HRTIMER_NORESTART;
}

static void pcsp_start_playing(struct snd_pcsp *chip)
{
#if PCSP_DEBUG
	printk(KERN_INFO "PCSP: start_playing called\n");
#endif
	if (atomic_read(&chip->timer_active)) {
		printk(KERN_ERR "PCSP: Timer already active\n");
		return;
	}

	spin_lock(&i8253_lock);
	chip->val61 = inb(0x61) | 0x03;
	outb_p(0x92, 0x43);	/* binary, mode 1, LSB only, ch 2 */
	spin_unlock(&i8253_lock);
	atomic_set(&chip->timer_active, 1);
	chip->thalf = 0;

	hrtimer_start(&pcsp_chip.timer, ktime_set(0, 0), HRTIMER_MODE_REL);
}

static void pcsp_stop_playing(struct snd_pcsp *chip)
{
#if PCSP_DEBUG
	printk(KERN_INFO "PCSP: stop_playing called\n");
#endif
	if (!atomic_read(&chip->timer_active))
		return;

	atomic_set(&chip->timer_active, 0);
	spin_lock(&i8253_lock);
	/* restore the timer */
	outb_p(0xb6, 0x43);	/* binary, mode 3, LSB/MSB, ch 2 */
	outb(chip->val61 & 0xFC, 0x61);
	spin_unlock(&i8253_lock);
}

/*
 * Force to stop and sync the stream
 */
void pcsp_sync_stop(struct snd_pcsp *chip)
{
	local_irq_disable();
	pcsp_stop_playing(chip);
	local_irq_enable();
	hrtimer_cancel(&chip->timer);
	tasklet_kill(&pcsp_pcm_tasklet);
}

static int snd_pcsp_playback_close(struct snd_pcm_substream *substream)
{
	struct snd_pcsp *chip = snd_pcm_substream_chip(substream);
#if PCSP_DEBUG
	printk(KERN_INFO "PCSP: close called\n");
#endif
	pcsp_sync_stop(chip);
	chip->playback_substream = NULL;
	return 0;
}

static int snd_pcsp_playback_hw_params(struct snd_pcm_substream *substream,
				       struct snd_pcm_hw_params *hw_params)
{
	struct snd_pcsp *chip = snd_pcm_substream_chip(substream);
	int err;
	pcsp_sync_stop(chip);
	err = snd_pcm_lib_malloc_pages(substream,
				      params_buffer_bytes(hw_params));
	if (err < 0)
		return err;
	return 0;
}

static int snd_pcsp_playback_hw_free(struct snd_pcm_substream *substream)
{
	struct snd_pcsp *chip = snd_pcm_substream_chip(substream);
#if PCSP_DEBUG
	printk(KERN_INFO "PCSP: hw_free called\n");
#endif
	pcsp_sync_stop(chip);
	return snd_pcm_lib_free_pages(substream);
}

static int snd_pcsp_playback_prepare(struct snd_pcm_substream *substream)
{
	struct snd_pcsp *chip = snd_pcm_substream_chip(substream);
#if PCSP_DEBUG
	printk(KERN_INFO "PCSP: prepare called, "
			"size=%zi psize=%zi f=%zi f1=%i\n",
			snd_pcm_lib_buffer_bytes(substream),
			snd_pcm_lib_period_bytes(substream),
			snd_pcm_lib_buffer_bytes(substream) /
			snd_pcm_lib_period_bytes(substream),
			substream->runtime->periods);
#endif
	pcsp_sync_stop(chip);
	chip->playback_ptr = 0;
	chip->period_ptr = 0;
	return 0;
}

static int snd_pcsp_trigger(struct snd_pcm_substream *substream, int cmd)
{
	struct snd_pcsp *chip = snd_pcm_substream_chip(substream);
#if PCSP_DEBUG
	printk(KERN_INFO "PCSP: trigger called\n");
#endif
	switch (cmd) {
	case SNDRV_PCM_TRIGGER_START:
	case SNDRV_PCM_TRIGGER_RESUME:
		pcsp_start_playing(chip);
		break;
	case SNDRV_PCM_TRIGGER_STOP:
	case SNDRV_PCM_TRIGGER_SUSPEND:
		pcsp_stop_playing(chip);
		break;
	default:
		return -EINVAL;
	}
	return 0;
}

static snd_pcm_uframes_t snd_pcsp_playback_pointer(struct snd_pcm_substream
						   *substream)
{
	struct snd_pcsp *chip = snd_pcm_substream_chip(substream);
	unsigned int pos;
	spin_lock(&chip->substream_lock);
	pos = chip->playback_ptr;
	spin_unlock(&chip->substream_lock);
	return bytes_to_frames(substream->runtime, pos);
}

static struct snd_pcm_hardware snd_pcsp_playback = {
	.info = (SNDRV_PCM_INFO_INTERLEAVED |
		 SNDRV_PCM_INFO_HALF_DUPLEX |
		 SNDRV_PCM_INFO_MMAP | SNDRV_PCM_INFO_MMAP_VALID),
	.formats = (SNDRV_PCM_FMTBIT_U8
#if DMIX_WANTS_S16
		    | SNDRV_PCM_FMTBIT_S16_LE
#endif
	    ),
	.rates = SNDRV_PCM_RATE_KNOT,
	.rate_min = PCSP_DEFAULT_SRATE,
	.rate_max = PCSP_DEFAULT_SRATE,
	.channels_min = 1,
	.channels_max = 1,
	.buffer_bytes_max = PCSP_BUFFER_SIZE,
	.period_bytes_min = 64,
	.period_bytes_max = PCSP_MAX_PERIOD_SIZE,
	.periods_min = 2,
	.periods_max = PCSP_MAX_PERIODS,
	.fifo_size = 0,
};

static int snd_pcsp_playback_open(struct snd_pcm_substream *substream)
{
	struct snd_pcsp *chip = snd_pcm_substream_chip(substream);
	struct snd_pcm_runtime *runtime = substream->runtime;
#if PCSP_DEBUG
	printk(KERN_INFO "PCSP: open called\n");
#endif
	if (atomic_read(&chip->timer_active)) {
		printk(KERN_ERR "PCSP: still active!!\n");
		return -EBUSY;
	}
	runtime->hw = snd_pcsp_playback;
	chip->playback_substream = substream;
	return 0;
}

static struct snd_pcm_ops snd_pcsp_playback_ops = {
	.open = snd_pcsp_playback_open,
	.close = snd_pcsp_playback_close,
	.ioctl = snd_pcm_lib_ioctl,
	.hw_params = snd_pcsp_playback_hw_params,
	.hw_free = snd_pcsp_playback_hw_free,
	.prepare = snd_pcsp_playback_prepare,
	.trigger = snd_pcsp_trigger,
	.pointer = snd_pcsp_playback_pointer,
};

int __devinit snd_pcsp_new_pcm(struct snd_pcsp *chip)
{
	int err;

	err = snd_pcm_new(chip->card, "pcspeaker", 0, 1, 0, &chip->pcm);
	if (err < 0)
		return err;

	snd_pcm_set_ops(chip->pcm, SNDRV_PCM_STREAM_PLAYBACK,
			&snd_pcsp_playback_ops);

	chip->pcm->private_data = chip;
	chip->pcm->info_flags = SNDRV_PCM_INFO_HALF_DUPLEX;
	strcpy(chip->pcm->name, "pcsp");

	snd_pcm_lib_preallocate_pages_for_all(chip->pcm,
					      SNDRV_DMA_TYPE_CONTINUOUS,
					      snd_dma_continuous_data
					      (GFP_KERNEL), PCSP_BUFFER_SIZE,
					      PCSP_BUFFER_SIZE);

	return 0;
}<|MERGE_RESOLUTION|>--- conflicted
+++ resolved
@@ -51,13 +51,8 @@
 		outb(chip->val61, 0x61);
 		chip->thalf = 0;
 		if (!atomic_read(&chip->timer_active))
-<<<<<<< HEAD
-			return HRTIMER_NORESTART;
+			goto stop;
 		hrtimer_forward(&chip->timer, hrtimer_get_expires(&chip->timer),
-=======
-			goto stop;
-		hrtimer_forward(&chip->timer, chip->timer.expires,
->>>>>>> bc4a68fe
 				ktime_set(0, chip->ns_rem));
 		return HRTIMER_RESTART;
 	}
