--- conflicted
+++ resolved
@@ -46,11 +46,8 @@
 int bench_uprobe_baseline(int argc, const char **argv);
 int bench_uprobe_empty(int argc, const char **argv);
 int bench_uprobe_trace_printk(int argc, const char **argv);
-<<<<<<< HEAD
-=======
 int bench_uprobe_empty_ret(int argc, const char **argv);
 int bench_uprobe_trace_printk_ret(int argc, const char **argv);
->>>>>>> 0c383648
 int bench_pmu_scan(int argc, const char **argv);
 
 #define BENCH_FORMAT_DEFAULT_STR	"default"
