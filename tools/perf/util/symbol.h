#ifndef __PERF_SYMBOL
#define __PERF_SYMBOL 1

#include <linux/types.h>
#include <stdbool.h>
#include <stdint.h>
#include "map.h"
#include "../perf.h"
#include <linux/list.h>
#include <linux/rbtree.h>
#include <stdio.h>
#include <byteswap.h>
#include <libgen.h>
#include "build-id.h"

#ifdef HAVE_LIBELF_SUPPORT
#include <libelf.h>
#include <gelf.h>
#endif
#include <elf.h>

#include "dso.h"

#ifdef HAVE_CPLUS_DEMANGLE_SUPPORT
extern char *cplus_demangle(const char *, int);

static inline char *bfd_demangle(void __maybe_unused *v, const char *c, int i)
{
	return cplus_demangle(c, i);
}
#else
#ifdef NO_DEMANGLE
static inline char *bfd_demangle(void __maybe_unused *v,
				 const char __maybe_unused *c,
				 int __maybe_unused i)
{
	return NULL;
}
#else
#define PACKAGE 'perf'
#include <bfd.h>
#endif
#endif

/*
 * libelf 0.8.x and earlier do not support ELF_C_READ_MMAP;
 * for newer versions we can use mmap to reduce memory usage:
 */
#ifdef HAVE_LIBELF_MMAP_SUPPORT
# define PERF_ELF_C_READ_MMAP ELF_C_READ_MMAP
#else
# define PERF_ELF_C_READ_MMAP ELF_C_READ
#endif

#ifndef DMGL_PARAMS
#define DMGL_PARAMS      (1 << 0)       /* Include function args */
#define DMGL_ANSI        (1 << 1)       /* Include const, volatile, etc */
#endif

/** struct symbol - symtab entry
 *
 * @ignore - resolvable but tools ignore it (e.g. idle routines)
 */
struct symbol {
	struct rb_node	rb_node;
	u64		start;
	u64		end;
	u16		namelen;
	u8		binding;
	bool		ignore;
	char		name[0];
};

void symbol__delete(struct symbol *sym);
void symbols__delete(struct rb_root *symbols);

static inline size_t symbol__size(const struct symbol *sym)
{
	return sym->end - sym->start + 1;
}

struct strlist;

struct symbol_conf {
	unsigned short	priv_size;
	unsigned short	nr_events;
	bool		try_vmlinux_path,
			ignore_vmlinux,
			show_kernel_path,
			use_modules,
			sort_by_name,
			show_nr_samples,
			show_total_period,
			use_callchain,
			exclude_other,
			show_cpu_utilization,
			initialized,
			kptr_restrict,
			annotate_asm_raw,
			annotate_src,
			event_group,
			demangle;
	const char	*vmlinux_name,
			*kallsyms_name,
			*source_prefix,
			*field_sep;
	const char	*default_guest_vmlinux_name,
			*default_guest_kallsyms,
			*default_guest_modules;
	const char	*guestmount;
	const char	*dso_list_str,
			*comm_list_str,
			*sym_list_str,
			*col_width_list_str;
       struct strlist	*dso_list,
			*comm_list,
			*sym_list,
			*dso_from_list,
			*dso_to_list,
			*sym_from_list,
			*sym_to_list;
	const char	*symfs;
};

extern struct symbol_conf symbol_conf;
extern int vmlinux_path__nr_entries;
extern char **vmlinux_path;

static inline void *symbol__priv(struct symbol *sym)
{
	return ((void *)sym) - symbol_conf.priv_size;
}

struct ref_reloc_sym {
	const char	*name;
	u64		addr;
	u64		unrelocated_addr;
};

struct map_symbol {
	struct map    *map;
	struct symbol *sym;
	bool	      unfolded;
	bool	      has_children;
};

struct addr_map_symbol {
	struct map    *map;
	struct symbol *sym;
	u64	      addr;
	u64	      al_addr;
};

struct branch_info {
	struct addr_map_symbol from;
	struct addr_map_symbol to;
	struct branch_flags flags;
};

struct mem_info {
	struct addr_map_symbol iaddr;
	struct addr_map_symbol daddr;
	union perf_mem_data_src data_src;
};

struct addr_location {
	struct thread *thread;
	struct map    *map;
	struct symbol *sym;
	u64	      addr;
	char	      level;
	bool	      filtered;
	u8	      cpumode;
	s32	      cpu;
};

struct symsrc {
	char *name;
	int fd;
	enum dso_binary_type type;

#ifdef HAVE_LIBELF_SUPPORT
	Elf *elf;
	GElf_Ehdr ehdr;

	Elf_Scn *opdsec;
	size_t opdidx;
	GElf_Shdr opdshdr;

	Elf_Scn *symtab;
	GElf_Shdr symshdr;

	Elf_Scn *dynsym;
	size_t dynsym_idx;
	GElf_Shdr dynshdr;

	bool adjust_symbols;
#endif
};

void symsrc__destroy(struct symsrc *ss);
int symsrc__init(struct symsrc *ss, struct dso *dso, const char *name,
		 enum dso_binary_type type);
bool symsrc__has_symtab(struct symsrc *ss);
bool symsrc__possibly_runtime(struct symsrc *ss);

int dso__load(struct dso *dso, struct map *map, symbol_filter_t filter);
int dso__load_vmlinux(struct dso *dso, struct map *map,
		      const char *vmlinux, symbol_filter_t filter);
int dso__load_vmlinux_path(struct dso *dso, struct map *map,
			   symbol_filter_t filter);
int dso__load_kallsyms(struct dso *dso, const char *filename, struct map *map,
		       symbol_filter_t filter);

struct symbol *dso__find_symbol(struct dso *dso, enum map_type type,
				u64 addr);
struct symbol *dso__find_symbol_by_name(struct dso *dso, enum map_type type,
					const char *name);
struct symbol *dso__first_symbol(struct dso *dso, enum map_type type);

int filename__read_build_id(const char *filename, void *bf, size_t size);
int sysfs__read_build_id(const char *filename, void *bf, size_t size);
int kallsyms__parse(const char *filename, void *arg,
		    int (*process_symbol)(void *arg, const char *name,
					  char type, u64 start));
int modules__parse(const char *filename, void *arg,
		   int (*process_module)(void *arg, const char *name,
					 u64 start));
int filename__read_debuglink(const char *filename, char *debuglink,
			     size_t size);

int symbol__init(void);
void symbol__exit(void);
void symbol__elf_init(void);
struct symbol *symbol__new(u64 start, u64 len, u8 binding, const char *name);
size_t symbol__fprintf_symname_offs(const struct symbol *sym,
				    const struct addr_location *al, FILE *fp);
size_t symbol__fprintf_symname(const struct symbol *sym, FILE *fp);
size_t symbol__fprintf(struct symbol *sym, FILE *fp);
bool symbol_type__is_a(char symbol_type, enum map_type map_type);
bool symbol__restricted_filename(const char *filename,
				 const char *restricted_filename);

int dso__load_sym(struct dso *dso, struct map *map, struct symsrc *syms_ss,
		  struct symsrc *runtime_ss, symbol_filter_t filter,
		  int kmodule);
int dso__synthesize_plt_symbols(struct dso *dso, struct symsrc *ss,
				struct map *map, symbol_filter_t filter);

void symbols__insert(struct rb_root *symbols, struct symbol *sym);
void symbols__fixup_duplicate(struct rb_root *symbols);
void symbols__fixup_end(struct rb_root *symbols);
void __map_groups__fixup_end(struct map_groups *mg, enum map_type type);

typedef int (*mapfn_t)(u64 start, u64 len, u64 pgoff, void *data);
int file__read_maps(int fd, bool exe, mapfn_t mapfn, void *data,
		    bool *is_64_bit);

<<<<<<< HEAD
=======
#define PERF_KCORE_EXTRACT "/tmp/perf-kcore-XXXXXX"

struct kcore_extract {
	char *kcore_filename;
	u64 addr;
	u64 offs;
	u64 len;
	char extract_filename[sizeof(PERF_KCORE_EXTRACT)];
	int fd;
};

int kcore_extract__create(struct kcore_extract *kce);
void kcore_extract__delete(struct kcore_extract *kce);

int kcore_copy(const char *from_dir, const char *to_dir);
int compare_proc_modules(const char *from, const char *to);

>>>>>>> d8ec26d7
#endif /* __PERF_SYMBOL */<|MERGE_RESOLUTION|>--- conflicted
+++ resolved
@@ -256,8 +256,6 @@
 int file__read_maps(int fd, bool exe, mapfn_t mapfn, void *data,
 		    bool *is_64_bit);
 
-<<<<<<< HEAD
-=======
 #define PERF_KCORE_EXTRACT "/tmp/perf-kcore-XXXXXX"
 
 struct kcore_extract {
@@ -275,5 +273,4 @@
 int kcore_copy(const char *from_dir, const char *to_dir);
 int compare_proc_modules(const char *from, const char *to);
 
->>>>>>> d8ec26d7
 #endif /* __PERF_SYMBOL */